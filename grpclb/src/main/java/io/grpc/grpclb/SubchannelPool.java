/*
 * Copyright 2018 The gRPC Authors
 *
 * Licensed under the Apache License, Version 2.0 (the "License");
 * you may not use this file except in compliance with the License.
 * You may obtain a copy of the License at
 *
 *     http://www.apache.org/licenses/LICENSE-2.0
 *
 * Unless required by applicable law or agreed to in writing, software
 * distributed under the License is distributed on an "AS IS" BASIS,
 * WITHOUT WARRANTIES OR CONDITIONS OF ANY KIND, either express or implied.
 * See the License for the specific language governing permissions and
 * limitations under the License.
 */

package io.grpc.grpclb;

import io.grpc.Attributes;
import io.grpc.EquivalentAddressGroup;
import io.grpc.LoadBalancer.Helper;
import io.grpc.LoadBalancer.Subchannel;
import io.grpc.LoadBalancer.SubchannelStateListener;
import javax.annotation.concurrent.NotThreadSafe;

/**
 * Manages life-cycle of Subchannels for {@link GrpclbState}.
 *
 * <p>All methods are run from the ChannelExecutor that the helper uses.
 */
@NotThreadSafe
interface SubchannelPool {
  /**
   * Pass essential utilities and the balancer that's using this pool.
   */
  void init(Helper helper);

  /**
   * Takes a {@link Subchannel} from the pool for the given {@code eag} if there is one available.
   * Otherwise, creates and returns a new {@code Subchannel} with the given {@code eag} and {@code
   * defaultAttributes}.
   *
<<<<<<< HEAD
=======
   * <p>There can be at most one Subchannel for each EAG.  After a Subchannel is taken out of the
   * pool, it must be returned before the same EAG can be used to call this method.
   *
>>>>>>> 46dcbb01
   * @param defaultAttributes the attributes used to create the Subchannel.  Not used if a pooled
   *        subchannel is returned.
   * @param stateListener receives state updates from now on
   */
  Subchannel takeOrCreateSubchannel(
      EquivalentAddressGroup eag, Attributes defaultAttributes,
      SubchannelStateListener stateListener);

  /**
   * Puts a {@link Subchannel} back to the pool.  From this point the Subchannel is owned by the
   * pool, and the caller should stop referencing to this Subchannel.  The {@link
   * SubchannelStateListener} will not receive any more updates.
<<<<<<< HEAD
=======
   *
   * <p>Can only be called with a Subchannel created by this pool.  Must not be called if the
   * Subchannel is already in the pool.
>>>>>>> 46dcbb01
   */
  void returnSubchannel(Subchannel subchannel);

  /**
   * Shuts down all subchannels in the pool immediately.
   */
  void clear();
}<|MERGE_RESOLUTION|>--- conflicted
+++ resolved
@@ -40,12 +40,9 @@
    * Otherwise, creates and returns a new {@code Subchannel} with the given {@code eag} and {@code
    * defaultAttributes}.
    *
-<<<<<<< HEAD
-=======
    * <p>There can be at most one Subchannel for each EAG.  After a Subchannel is taken out of the
    * pool, it must be returned before the same EAG can be used to call this method.
    *
->>>>>>> 46dcbb01
    * @param defaultAttributes the attributes used to create the Subchannel.  Not used if a pooled
    *        subchannel is returned.
    * @param stateListener receives state updates from now on
@@ -58,12 +55,9 @@
    * Puts a {@link Subchannel} back to the pool.  From this point the Subchannel is owned by the
    * pool, and the caller should stop referencing to this Subchannel.  The {@link
    * SubchannelStateListener} will not receive any more updates.
-<<<<<<< HEAD
-=======
    *
    * <p>Can only be called with a Subchannel created by this pool.  Must not be called if the
    * Subchannel is already in the pool.
->>>>>>> 46dcbb01
    */
   void returnSubchannel(Subchannel subchannel);
 
