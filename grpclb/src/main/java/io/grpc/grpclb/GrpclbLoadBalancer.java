--- conflicted
+++ resolved
@@ -52,10 +52,7 @@
   private static final Logger logger = Logger.getLogger(GrpclbLoadBalancer.class.getName());
 
   private final Helper helper;
-<<<<<<< HEAD
   private final TimeProvider time;
-=======
->>>>>>> b0bbd753
   private final SubchannelPool subchannelPool;
   private final BackoffPolicy.Provider backoffPolicyProvider;
 
@@ -71,13 +68,8 @@
       TimeProvider time,
       BackoffPolicy.Provider backoffPolicyProvider) {
     this.helper = checkNotNull(helper, "helper");
-<<<<<<< HEAD
     this.time = checkNotNull(time, "time provider");
     this.backoffPolicyProvider = checkNotNull(backoffPolicyProvider, "backoffPolicyProvider");
-=======
-    checkNotNull(time, "time provider");
-    checkNotNull(backoffPolicyProvider, "backoffPolicyProvider");
->>>>>>> b0bbd753
     this.subchannelPool = checkNotNull(subchannelPool, "subchannelPool");
     this.subchannelPool.init(helper);
     recreateStates();
@@ -110,44 +102,18 @@
     newBackendServers = Collections.unmodifiableList(newBackendServers);
     Map<String, Object> rawLbConfigValue = attributes.get(ATTR_LOAD_BALANCING_CONFIG);
     Mode newMode = retrieveModeFromLbConfig(rawLbConfigValue, helper.getChannelLogger());
-<<<<<<< HEAD
     if (!mode.equals(newMode)) {
       mode = newMode;
       helper.getChannelLogger().log(ChannelLogLevel.INFO, "Mode: " + newMode);
       recreateStates();
     }
-=======
->>>>>>> b0bbd753
-    grpclbState.handleAddresses(newLbAddressGroups, newBackendServers, newMode);
+    grpclbState.handleAddresses(newLbAddressGroups, newBackendServers);
   }
 
   @VisibleForTesting
   static Mode retrieveModeFromLbConfig(
       @Nullable Map<String, Object> rawLbConfigValue, ChannelLogger channelLogger) {
     try {
-<<<<<<< HEAD
-      if (rawLbConfigValue != null) {
-        Object rawChildPolicies = rawLbConfigValue.get("childPolicy");
-        if (rawChildPolicies != null) {
-          List<LbConfig> childPolicies =
-              ServiceConfigUtil.unwrapLoadBalancingConfigList(rawChildPolicies);
-          for (LbConfig childPolicy : childPolicies) {
-            String childPolicyName = childPolicy.getPolicyName();
-            switch (childPolicyName) {
-              case "round_robin":
-                return Mode.ROUND_ROBIN;
-              case "pick_first":
-                return Mode.PICK_FIRST;
-              default:
-                channelLogger.log(
-                    ChannelLogLevel.DEBUG,
-                    "grpclb ignoring unsupported child policy " + childPolicyName);
-            }
-          }
-        }
-      }
-      return DEFAULT_MODE;
-=======
       if (rawLbConfigValue == null) {
         return DEFAULT_MODE;
       }
@@ -170,18 +136,12 @@
                 "grpclb ignoring unsupported child policy " + childPolicyName);
         }
       }
->>>>>>> b0bbd753
     } catch (RuntimeException e) {
       channelLogger.log(ChannelLogLevel.WARNING, "Bad grpclb config, using " + DEFAULT_MODE);
       logger.log(
           Level.WARNING, "Bad grpclb config: " + rawLbConfigValue + ", using " + DEFAULT_MODE, e);
-<<<<<<< HEAD
-      return DEFAULT_MODE;
-    }
-=======
     }
     return DEFAULT_MODE;
->>>>>>> b0bbd753
   }
 
   private void resetStates() {
