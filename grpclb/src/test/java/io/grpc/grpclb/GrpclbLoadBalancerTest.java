--- conflicted
+++ resolved
@@ -1831,12 +1831,7 @@
     verify(subchannelPool, never()).takeOrCreateSubchannel(
         any(EquivalentAddressGroup.class), any(Attributes.class),
         any(SubchannelStateListener.class));
-<<<<<<< HEAD
-    verify(subchannelPool, never()).returnSubchannel(
-        any(Subchannel.class), any(ConnectivityStateInfo.class));
-=======
     verify(subchannelPool, never()).returnSubchannel(any(Subchannel.class));
->>>>>>> 46dcbb01
   }
 
   @SuppressWarnings("unchecked")
@@ -1915,12 +1910,7 @@
     verify(subchannelPool, never()).takeOrCreateSubchannel(
         any(EquivalentAddressGroup.class), any(Attributes.class),
         any(SubchannelStateListener.class));
-<<<<<<< HEAD
-    verify(subchannelPool, never())
-        .returnSubchannel(any(Subchannel.class), any(ConnectivityStateInfo.class));
-=======
     verify(subchannelPool, never()).returnSubchannel(any(Subchannel.class));
->>>>>>> 46dcbb01
   }
 
   @Test
