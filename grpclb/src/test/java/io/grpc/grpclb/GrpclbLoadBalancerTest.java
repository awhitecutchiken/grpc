--- conflicted
+++ resolved
@@ -69,13 +69,9 @@
 import io.grpc.grpclb.GrpclbState.BackendEntry;
 import io.grpc.grpclb.GrpclbState.DropEntry;
 import io.grpc.grpclb.GrpclbState.ErrorEntry;
-<<<<<<< HEAD
 import io.grpc.grpclb.GrpclbState.IdleSubchannelEntry;
 import io.grpc.grpclb.GrpclbState.Mode;
 import io.grpc.grpclb.GrpclbState.RoundRobinEntry;
-=======
-import io.grpc.grpclb.GrpclbState.Mode;
->>>>>>> b0bbd753
 import io.grpc.grpclb.GrpclbState.RoundRobinPicker;
 import io.grpc.inprocess.InProcessChannelBuilder;
 import io.grpc.inprocess.InProcessServerBuilder;
@@ -1673,7 +1669,6 @@
     verify(helper, times(4)).refreshNameResolution();
   }
 
-<<<<<<< HEAD
   @SuppressWarnings("unchecked")
   @Test
   public void grpclbWorking_pickFirstMode() throws Exception {
@@ -1965,8 +1960,6 @@
     return LB_BACKEND_ATTRS.toBuilder().set(GrpclbConstants.TOKEN_ATTRIBUTE_KEY, token).build();
   }
 
-=======
->>>>>>> b0bbd753
   @Test
   public void retrieveModeFromLbConfig_pickFirst() throws Exception {
     String lbConfig = "{\"childPolicy\" : [{\"pick_first\" : {}}, {\"round_robin\" : {}}]}";
@@ -2029,8 +2022,6 @@
     assertThat(mode).isEqualTo(Mode.PICK_FIRST);
   }
 
-<<<<<<< HEAD
-=======
   @Test
   public void retrieveModeFromLbConfig_badConfigDefaultToRoundRobin() throws Exception {
     String lbConfig = "{\"childPolicy\" : {}}";
@@ -2040,7 +2031,6 @@
     assertThat(mode).isEqualTo(Mode.ROUND_ROBIN);
   }
 
->>>>>>> b0bbd753
   private void deliverSubchannelState(
       final Subchannel subchannel, final ConnectivityStateInfo newState) {
     syncContext.execute(new Runnable() {
