--- conflicted
+++ resolved
@@ -127,10 +127,7 @@
 
     private <ReqT, RespT> ServerCall.Listener<ReqT> newServerCallListenerForPendingAuthResult(
         ListenableFuture<Status> authStatusFuture,
-<<<<<<< HEAD
-=======
         Executor executor,
->>>>>>> 15ad9f54
         ServerCall<ReqT, RespT> call,
         Metadata headers,
         ServerCallHandler<ReqT, RespT> next) {
