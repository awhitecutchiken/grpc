/*
 * Copyright 2020 The gRPC Authors
 *
 * Licensed under the Apache License, Version 2.0 (the "License");
 * you may not use this file except in compliance with the License.
 * You may obtain a copy of the License at
 *
 *     http://www.apache.org/licenses/LICENSE-2.0
 *
 * Unless required by applicable law or agreed to in writing, software
 * distributed under the License is distributed on an "AS IS" BASIS,
 * WITHOUT WARRANTIES OR CONDITIONS OF ANY KIND, either express or implied.
 * See the License for the specific language governing permissions and
 * limitations under the License.
 */

package io.grpc.binder.internal;

import android.content.Context;
import androidx.test.core.app.ApplicationProvider;
import androidx.test.ext.junit.runners.AndroidJUnit4;
import io.grpc.ServerStreamTracer;
import io.grpc.binder.AndroidComponentAddress;
import io.grpc.binder.HostServices;
import io.grpc.internal.AbstractTransportTest;
import io.grpc.internal.ClientTransportFactory.ClientTransportOptions;
import io.grpc.internal.GrpcUtil;
import io.grpc.internal.InternalServer;
import io.grpc.internal.ManagedClientTransport;
import io.grpc.internal.ObjectPool;
import io.grpc.internal.SharedResourcePool;
import java.util.List;
import java.util.concurrent.Executor;
import java.util.concurrent.ScheduledExecutorService;
import org.junit.After;
import org.junit.Ignore;
import org.junit.Test;
import org.junit.runner.RunWith;

/**
 * A test for the Android binder based transport.
 *
 * <p>This class really just sets up the test environment. All of the actual tests are defined in
 * AbstractTransportTest.
 */
@RunWith(AndroidJUnit4.class)
public final class BinderTransportTest extends AbstractTransportTest {

  private final Context appContext = ApplicationProvider.getApplicationContext();
  private final ObjectPool<ScheduledExecutorService> executorServicePool =
      SharedResourcePool.forResource(GrpcUtil.TIMER_SERVICE);
  private final ObjectPool<Executor> offloadExecutorPool =
      SharedResourcePool.forResource(GrpcUtil.SHARED_CHANNEL_EXECUTOR);
  private final ObjectPool<Executor> serverExecutorPool =
      SharedResourcePool.forResource(GrpcUtil.SHARED_CHANNEL_EXECUTOR);

  @Override
  @After
  public void tearDown() throws InterruptedException {
    super.tearDown();
    HostServices.awaitServiceShutdown();
  }

  @Override
  protected InternalServer newServer(List<ServerStreamTracer.Factory> streamTracerFactories) {
    AndroidComponentAddress addr = HostServices.allocateService(appContext);

    BinderServer binderServer =
        new BinderServer.Builder()
            .setListenAddress(addr)
<<<<<<< HEAD
=======
            .setExecutorPool(serverExecutorPool)
>>>>>>> 15ad9f54
            .setExecutorServicePool(executorServicePool)
            .setStreamTracerFactories(streamTracerFactories)
            .build();

    HostServices.configureService(
        addr,
        HostServices.serviceParamsBuilder()
            .setRawBinderSupplier(() -> binderServer.getHostBinder())
            .build());

    return binderServer;
  }

  @Override
  protected InternalServer newServer(
      int port, List<ServerStreamTracer.Factory> streamTracerFactories) {
    return newServer(streamTracerFactories);
  }

  @Override
  protected String testAuthority(InternalServer server) {
    return ((AndroidComponentAddress) server.getListenSocketAddress()).getAuthority();
  }

  @Override
  protected ManagedClientTransport newClientTransport(InternalServer server) {
    AndroidComponentAddress addr = (AndroidComponentAddress) server.getListenSocketAddress();
    BinderClientTransportFactory.Builder builder =
        new BinderClientTransportFactory.Builder()
            .setSourceContext(appContext)
            .setScheduledExecutorPool(executorServicePool)
            .setOffloadExecutorPool(offloadExecutorPool);

    ClientTransportOptions options = new ClientTransportOptions();
    options.setEagAttributes(eagAttrs());
    options.setChannelLogger(transportLogger());

    return new BinderTransport.BinderClientTransport(
        builder.buildClientTransportFactory(), addr, options);
  }

  @Test
  @Ignore("BinderTransport doesn't report socket stats yet.")
  @Override
  public void socketStats() throws Exception {}

  @Test
  @Ignore("BinderTransport doesn't do message-level flow control yet.")
  @Override
  public void flowControlPushBack() throws Exception {}

  @Test
  @Ignore("This test isn't appropriate for BinderTransport.")
  @Override
  public void serverAlreadyListening() throws Exception {
    // This test asserts that two Servers can't listen on the same SocketAddress. For a regular
    // network server, that address refers to a network port, and for a BinderServer it
    // refers to an Android Service class declared in an applications manifest.
    //
    // However, unlike a regular network server, which is responsible for listening on its port, a
    // BinderServer is not responsible for the creation of its host Service. The opposite is
    // the case, with the host Android Service (itself created by the Android platform in
    // response to a connection) building the gRPC server.
    //
    // Passing this test would require us to manually check that two Server instances aren't,
    // created with the same Android Service class, but due to the "inversion of control" described
    // above, we would actually be testing (and making assumptions about) the precise lifecycle of
    // Android Services, which is arguably not our concern.
  }
}<|MERGE_RESOLUTION|>--- conflicted
+++ resolved
@@ -68,10 +68,7 @@
     BinderServer binderServer =
         new BinderServer.Builder()
             .setListenAddress(addr)
-<<<<<<< HEAD
-=======
             .setExecutorPool(serverExecutorPool)
->>>>>>> 15ad9f54
             .setExecutorServicePool(executorServicePool)
             .setStreamTracerFactories(streamTracerFactories)
             .build();
