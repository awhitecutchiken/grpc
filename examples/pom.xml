--- conflicted
+++ resolved
@@ -12,15 +12,9 @@
 
   <properties>
     <project.build.sourceEncoding>UTF-8</project.build.sourceEncoding>
-<<<<<<< HEAD
-    <grpc.version>1.48.0-SNAPSHOT</grpc.version><!-- CURRENT_GRPC_VERSION -->
+    <grpc.version>1.49.0-SNAPSHOT</grpc.version><!-- CURRENT_GRPC_VERSION -->
     <protobuf.version>3.21.1</protobuf.version>
     <protoc.version>3.21.1</protoc.version>
-=======
-    <grpc.version>1.49.0-SNAPSHOT</grpc.version><!-- CURRENT_GRPC_VERSION -->
-    <protobuf.version>3.19.2</protobuf.version>
-    <protoc.version>3.19.2</protoc.version>
->>>>>>> 6271bab2
     <!-- required for jdk9 -->
     <maven.compiler.source>1.7</maven.compiler.source>
     <maven.compiler.target>1.7</maven.compiler.target>
