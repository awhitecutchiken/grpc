--- conflicted
+++ resolved
@@ -12,15 +12,9 @@
 
   <properties>
     <project.build.sourceEncoding>UTF-8</project.build.sourceEncoding>
-<<<<<<< HEAD
-    <grpc.version>1.42.0-SNAPSHOT</grpc.version><!-- CURRENT_GRPC_VERSION -->
-    <protoc.version>3.17.2</protoc.version>
-    <netty.tcnative.version>2.0.44.Final</netty.tcnative.version>
-=======
     <grpc.version>1.44.0-SNAPSHOT</grpc.version><!-- CURRENT_GRPC_VERSION -->
     <protoc.version>3.19.2</protoc.version>
-    <netty.tcnative.version>2.0.34.Final</netty.tcnative.version>
->>>>>>> 6f223920
+    <netty.tcnative.version>2.0.44.Final</netty.tcnative.version>
     <!-- required for jdk9 -->
     <maven.compiler.source>1.7</maven.compiler.source>
     <maven.compiler.target>1.7</maven.compiler.target>
