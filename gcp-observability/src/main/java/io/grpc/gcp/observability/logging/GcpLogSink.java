/*
 * Copyright 2022 The gRPC Authors
 *
 * Licensed under the Apache License, Version 2.0 (the "License");
 * you may not use this file except in compliance with the License.
 * You may obtain a copy of the License at
 *
 *     http://www.apache.org/licenses/LICENSE-2.0
 *
 * Unless required by applicable law or agreed to in writing, software
 * distributed under the License is distributed on an "AS IS" BASIS,
 * WITHOUT WARRANTIES OR CONDITIONS OF ANY KIND, either express or implied.
 * See the License for the specific language governing permissions and
 * limitations under the License.
 */

package io.grpc.gcp.observability.logging;

import static com.google.common.base.Preconditions.checkNotNull;

import com.google.api.gax.batching.BatchingSettings;
import com.google.api.gax.batching.FlowController;
import com.google.cloud.MonitoredResource;
import com.google.cloud.logging.LogEntry;
import com.google.cloud.logging.Logging;
import com.google.cloud.logging.LoggingOptions;
import com.google.cloud.logging.Payload.JsonPayload;
import com.google.cloud.logging.Severity;
import com.google.cloud.logging.v2.stub.LoggingServiceV2StubSettings;
import com.google.common.annotations.VisibleForTesting;
import com.google.common.base.Strings;
import com.google.common.collect.ImmutableMap;
import com.google.common.collect.ImmutableSet;
import com.google.protobuf.util.JsonFormat;
import io.grpc.Internal;
import io.grpc.gcp.observability.ObservabilityConfig;
import io.grpc.internal.JsonParser;
import io.grpc.observabilitylog.v1.GrpcLogRecord;
import io.opencensus.trace.SpanContext;
import java.io.IOException;
import java.time.Instant;
import java.util.Collection;
import java.util.Collections;
import java.util.Map;
import java.util.Objects;
import java.util.Set;
import java.util.logging.Level;
import java.util.logging.Logger;
import org.threeten.bp.Duration;

/**
 * Sink for Google Cloud Logging.
 */
@Internal
public class GcpLogSink implements Sink {
  private final Logger logger = Logger.getLogger(GcpLogSink.class.getName());

  private static final String DEFAULT_LOG_NAME =
      "microservices.googleapis.com%2Fobservability%2Fgrpc";
  private static final Severity DEFAULT_LOG_LEVEL = Severity.DEBUG;
  private static final String K8S_MONITORED_RESOURCE_TYPE = "k8s_container";
  private static final Set<String> kubernetesResourceLabelSet
      = ImmutableSet.of("project_id", "location", "cluster_name", "namespace_name",
      "pod_name", "container_name");
  private final String projectId;
  private final Map<String, String> customTags;
  private final MonitoredResource kubernetesResource;
  /** Lazily initialize cloud logging client to avoid circular initialization. Because cloud
   * logging APIs also uses gRPC. */
  private volatile Logging gcpLoggingClient;
  private final Collection<String> servicesToExclude;
  private final boolean isTraceEnabled;

  private final TraceLoggingHelper traceLoggingHelper;


  @VisibleForTesting
  GcpLogSink(Logging loggingClient, String projectId, Map<String, String> locationTags,
      ObservabilityConfig config, Collection<String> servicesToExclude,
      TraceLoggingHelper traceLoggingHelper) {
    this(projectId, locationTags, config, servicesToExclude, traceLoggingHelper);
    this.gcpLoggingClient = loggingClient;
  }

  /**
   * Retrieves a single instance of GcpLogSink.
   *
   * @param projectId GCP project id to write logs
   * @param servicesToExclude service names for which log entries should not be generated
   */
  public GcpLogSink(String projectId, Map<String, String> locationTags,
      ObservabilityConfig config, Collection<String> servicesToExclude,
      TraceLoggingHelper traceLoggingHelper) {
    this.projectId = projectId;
    this.customTags = getCustomTags(config.getCustomTags(), locationTags, projectId);
    this.kubernetesResource = getResource(locationTags);
    this.servicesToExclude = checkNotNull(servicesToExclude, "servicesToExclude");
    this.isTraceEnabled = config.isEnableCloudTracing();
    this.traceLoggingHelper = traceLoggingHelper;
  }

  /**
   * Writes logs to GCP Cloud Logging.
   *
   * @param logProto gRPC logging proto containing the message to be logged
   */
  @Override
  public void write(GrpcLogRecord logProto, SpanContext spanContext) {
    if (gcpLoggingClient == null) {
      synchronized (this) {
        if (gcpLoggingClient == null) {
          gcpLoggingClient = createLoggingClient();
        }
      }
    }
    if (servicesToExclude.contains(logProto.getServiceName())) {
      return;
    }
    LogEntry grpcLogEntry = null;
    try {
      GrpcLogRecord.EventType eventType = logProto.getType();
      // TODO(DNVindhya): make sure all (int, long) values are not displayed as double
      // For now, every value is being converted as string because of JsonFormat.printer().print
      Map<String, Object> logProtoMap = protoToMapConverter(logProto);
      LogEntry.Builder grpcLogEntryBuilder =
          LogEntry.newBuilder(JsonPayload.of(logProtoMap))
              .setSeverity(DEFAULT_LOG_LEVEL)
              .setLogName(DEFAULT_LOG_NAME)
              .setResource(kubernetesResource)
              .setTimestamp(Instant.now());

      if (!customTags.isEmpty()) {
        grpcLogEntryBuilder.setLabels(customTags);
      }
<<<<<<< HEAD
      grpcLogEntry = grpcLogEntryBuilder.build();
=======

      addTraceData(grpcLogEntryBuilder, spanContext);
      grpcLogEntry = grpcLogEntryBuilder.build();

>>>>>>> 844de39c
      synchronized (this) {
        logger.log(Level.FINEST, "Writing gRPC event : {0} to Cloud Logging", eventType);
        gcpLoggingClient.write(Collections.singleton(grpcLogEntry));
      }
    } catch (FlowController.FlowControlRuntimeException e) {
      String grpcLogEntryString = null;
      if (grpcLogEntry != null) {
        grpcLogEntryString = grpcLogEntry.toStructuredJsonString();
      }
      logger.log(Level.SEVERE, "Limit exceeded while writing log entry to cloud logging");
      logger.log(Level.SEVERE, "Log entry = ", grpcLogEntryString);
    } catch (Exception e) {
      logger.log(Level.SEVERE, "Caught exception while writing to Cloud Logging", e);
    }
  }

  void addTraceData(LogEntry.Builder builder, SpanContext spanContext) {
    if (!isTraceEnabled) {
      return;
    }
    traceLoggingHelper.enhanceLogEntry(builder, spanContext);
  }

  Logging createLoggingClient() {
    LoggingOptions.Builder builder = LoggingOptions.newBuilder();
    if (!Strings.isNullOrEmpty(projectId)) {
      builder.setProjectId(projectId);
    }
    BatchingSettings loggingDefaultBatchingSettings = LoggingServiceV2StubSettings.newBuilder()
        .writeLogEntriesSettings().getBatchingSettings();
    // Custom batching settings
    BatchingSettings grpcLoggingVBatchingSettings = loggingDefaultBatchingSettings.toBuilder()
        .setDelayThreshold(Duration.ofSeconds(1L)).setFlowControlSettings(
            loggingDefaultBatchingSettings.getFlowControlSettings().toBuilder()
                .setMaxOutstandingRequestBytes(52428800L) //50 MiB
                .setLimitExceededBehavior(FlowController.LimitExceededBehavior.ThrowException)
                .build()).build();
    builder.setBatchingSettings(grpcLoggingVBatchingSettings);
    return builder.build().getService();
  }

  @VisibleForTesting
  static Map<String, String> getCustomTags(Map<String, String> customTags,
      Map<String, String> locationTags, String projectId) {
    ImmutableMap.Builder<String, String> tagsBuilder = ImmutableMap.builder();
    String sourceProjectId = locationTags.get("project_id");
    if (!Strings.isNullOrEmpty(projectId)
        && !Strings.isNullOrEmpty(sourceProjectId)
        && !Objects.equals(sourceProjectId, projectId)) {
      tagsBuilder.put("source_project_id", sourceProjectId);
    }
    if (customTags != null) {
      tagsBuilder.putAll(customTags);
    }
    return tagsBuilder.buildOrThrow();
  }

  @VisibleForTesting
  static MonitoredResource getResource(Map<String, String> resourceTags) {
    MonitoredResource.Builder builder = MonitoredResource.newBuilder(K8S_MONITORED_RESOURCE_TYPE);
    if ((resourceTags != null) && !resourceTags.isEmpty()) {
      for (Map.Entry<String, String> entry : resourceTags.entrySet()) {
        String resourceKey = entry.getKey();
        if (kubernetesResourceLabelSet.contains(resourceKey)) {
          builder.addLabel(resourceKey, entry.getValue());
        }
      }
    }
    return builder.build();
  }

  @SuppressWarnings("unchecked")
  private Map<String, Object> protoToMapConverter(GrpcLogRecord logProto)
      throws IOException {
    JsonFormat.Printer printer = JsonFormat.printer();
    String recordJson = printer.print(logProto);
    return (Map<String, Object>) JsonParser.parse(recordJson);
  }

  /**
   * Closes Cloud Logging Client.
   */
  @Override
  public synchronized void close() {
    if (gcpLoggingClient == null) {
      logger.log(Level.WARNING, "Attempt to close after GcpLogSink is closed.");
      return;
    }
    try {
      gcpLoggingClient.close();
    } catch (Exception e) {
      logger.log(Level.SEVERE, "Caught exception while closing", e);
    }
  }
}<|MERGE_RESOLUTION|>--- conflicted
+++ resolved
@@ -132,14 +132,10 @@
       if (!customTags.isEmpty()) {
         grpcLogEntryBuilder.setLabels(customTags);
       }
-<<<<<<< HEAD
-      grpcLogEntry = grpcLogEntryBuilder.build();
-=======
 
       addTraceData(grpcLogEntryBuilder, spanContext);
       grpcLogEntry = grpcLogEntryBuilder.build();
 
->>>>>>> 844de39c
       synchronized (this) {
         logger.log(Level.FINEST, "Writing gRPC event : {0} to Cloud Logging", eventType);
         gcpLoggingClient.write(Collections.singleton(grpcLogEntry));
