--- conflicted
+++ resolved
@@ -53,13 +53,8 @@
     attrs = {
         "srcs": attr.label_list(
             mandatory = True,
-<<<<<<< HEAD
-            non_empty = True,
+            allow_empty = False,
             providers = [ProtoInfo],
-=======
-            allow_empty = False,
-            providers = ["proto"],
->>>>>>> 054def3c
         ),
         "deps": attr.label_list(
             mandatory = True,
