# "repository" here is for Bazel builds that span multiple WORKSPACES.
def _path_ignoring_repository(f):
    if len(f.owner.workspace_root) == 0:
        return f.short_path
    return f.path[f.path.find(f.owner.workspace_root) + len(f.owner.workspace_root) + 1:]

def _create_include_path(include):
    return "-I{0}={1}".format(_path_ignoring_repository(include), include.path)

def _java_rpc_library_impl(ctx):
    if len(ctx.attr.srcs) != 1:
        fail("Exactly one src value supported", "srcs")
    if ctx.attr.srcs[0].label.package != ctx.label.package:
        print(("in srcs attribute of {0}: Proto source with label {1} should be in " +
               "same package as consuming rule").format(ctx.label, ctx.attr.srcs[0].label))

    srcs = ctx.attr.srcs[0][ProtoInfo].direct_sources
    includes = ctx.attr.srcs[0][ProtoInfo].transitive_imports
    flavor = ctx.attr.flavor
    if flavor == "normal":
        flavor = ""

    srcjar = ctx.actions.declare_file("%s-proto-gensrc.jar" % ctx.label.name)

    args = ctx.actions.args()
    args.add(ctx.executable._java_plugin.path, format = "--plugin=protoc-gen-grpc-java=%s")
    args.add("--grpc-java_out={0}:{1}".format(flavor, srcjar.path))
    args.add_all(includes, map_each = _create_include_path)
    args.add_all(srcs, map_each = _path_ignoring_repository)

<<<<<<< HEAD
    ctx.action(
        inputs = depset([ctx.executable._java_plugin] + srcs, transitive = [includes]),
        outputs = [srcjar],
=======
    ctx.actions.run(
        inputs = depset(srcs, transitive = [includes]),
        outputs = [ctx.outputs.srcjar],
        tools = [ctx.executable._java_plugin],
>>>>>>> 801cc5c1
        executable = ctx.executable._protoc,
        arguments = [args],
    )

    deps_java_info = java_common.merge([dep[JavaInfo] for dep in ctx.attr.deps])

    java_info = java_common.compile(
        ctx,
        java_toolchain = ctx.attr._java_toolchain,
        host_javabase = ctx.attr._host_javabase,
        source_jars = [srcjar],
        output_source_jar = ctx.outputs.srcjar,
        output = ctx.outputs.jar,
        deps = [
            java_common.make_non_strict(deps_java_info),
            ctx.attr.runtime[JavaInfo],
        ],
    )
    return [java_info]

_java_rpc_library = rule(
    attrs = {
        "srcs": attr.label_list(
            mandatory = True,
            allow_empty = False,
            providers = [ProtoInfo],
        ),
        "deps": attr.label_list(
            mandatory = True,
            allow_empty = False,
            providers = [JavaInfo],
        ),
        "flavor": attr.string(
            values = [
                "normal",
                "lite",
            ],
            default = "normal",
        ),
        "runtime": attr.label(
            mandatory = True,
        ),
        "_protoc": attr.label(
            default = Label("@com_google_protobuf//:protoc"),
            executable = True,
            cfg = "host",
        ),
        "_java_plugin": attr.label(
            default = Label("//compiler:grpc_java_plugin"),
            executable = True,
            cfg = "host",
        ),
        "_java_toolchain": attr.label(
            default = Label("@bazel_tools//tools/jdk:current_java_toolchain"),
        ),
        "_host_javabase": attr.label(
            cfg = "host",
            default = Label("@bazel_tools//tools/jdk:current_host_java_runtime"),
        ),
    },
    fragments = ["java"],
    outputs = {
        "jar": "lib%{name}.jar",
        "srcjar": "lib%{name}-src.jar",
    },
    provides = [JavaInfo],
    implementation = _java_rpc_library_impl,
)

def java_grpc_library(
        name,
        srcs,
        deps,
        flavor = None,
        tags = None,
        visibility = None,
        **kwargs):
    """Generates and compiles gRPC Java sources for services defined in a proto
    file. This rule is compatible with proto_library with java_api_version,
    java_proto_library, and java_lite_proto_library.

    Do note that this rule only scans through the proto file for RPC services. It
    does not generate Java classes for proto messages. You will need a separate
    proto_library with java_api_version, java_proto_library, or
    java_lite_proto_library rule.

    Args:
      name: (str) A unique name for this rule. Required.
      srcs: (list) a single proto_library target that contains the schema of the
          service. Required.
      deps: (list) a single java_proto_library target for the proto_library in
          srcs.  Required.
      flavor: (str) "normal" (default) for normal proto runtime. "lite"
          for the lite runtime.
      visibility: (list) the visibility list
      **kwargs: Passed through to generated targets
    """

    if len(deps) > 1:
        print("Multiple values in 'deps' is deprecated in " + name)

    if flavor == "lite":
        inner_name = name + "__do_not_reference"
        inner_visibility = ["//visibility:private"]
        inner_tags = ["avoid_dep"]
        runtime = "@io_grpc_grpc_java//:java_lite_grpc_library_deps__do_not_reference"
    else:
        inner_name = name
        inner_visibility = visibility
        inner_tags = tags
        runtime = "@io_grpc_grpc_java//:java_grpc_library_deps__do_not_reference"

    _java_rpc_library(
        name = inner_name,
        srcs = srcs,
        deps = deps,
        flavor = flavor,
        runtime = runtime,
        visibility = inner_visibility,
        tags = inner_tags,
        **kwargs
    )

    if flavor == "lite":
        # Use java_import to work around error with android_binary:
        # Dependencies on .jar artifacts are not allowed in Android binaries,
        # please use a java_import to depend on...
        native.java_import(
            name = name,
            deps = deps + [runtime],
            jars = [":lib{}.jar".format(inner_name)],
            srcjar = ":lib{}-src.jar".format(inner_name),
            visibility = visibility,
            tags = tags,
            **kwargs
        )<|MERGE_RESOLUTION|>--- conflicted
+++ resolved
@@ -28,16 +28,10 @@
     args.add_all(includes, map_each = _create_include_path)
     args.add_all(srcs, map_each = _path_ignoring_repository)
 
-<<<<<<< HEAD
-    ctx.action(
-        inputs = depset([ctx.executable._java_plugin] + srcs, transitive = [includes]),
-        outputs = [srcjar],
-=======
     ctx.actions.run(
         inputs = depset(srcs, transitive = [includes]),
-        outputs = [ctx.outputs.srcjar],
+        outputs = [srcjar],
         tools = [ctx.executable._java_plugin],
->>>>>>> 801cc5c1
         executable = ctx.executable._protoc,
         arguments = [args],
     )
