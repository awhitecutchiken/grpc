/*
 * Copyright 2015 The gRPC Authors
 *
 * Licensed under the Apache License, Version 2.0 (the "License");
 * you may not use this file except in compliance with the License.
 * You may obtain a copy of the License at
 *
 *     http://www.apache.org/licenses/LICENSE-2.0
 *
 * Unless required by applicable law or agreed to in writing, software
 * distributed under the License is distributed on an "AS IS" BASIS,
 * WITHOUT WARRANTIES OR CONDITIONS OF ANY KIND, either express or implied.
 * See the License for the specific language governing permissions and
 * limitations under the License.
 */

package io.grpc;

import com.google.common.base.MoreObjects;
import java.lang.annotation.Documented;
import java.lang.annotation.Retention;
import java.lang.annotation.RetentionPolicy;
import java.net.URI;
import java.util.List;
import javax.annotation.Nullable;
import javax.annotation.concurrent.ThreadSafe;

/**
 * A pluggable component that resolves a target {@link URI} and return addresses to the caller.
 *
 * <p>A {@code NameResolver} uses the URI's scheme to determine whether it can resolve it, and uses
 * the components after the scheme for actual resolution.
 *
 * <p>The addresses and attributes of a target may be changed over time, thus the caller registers a
 * {@link Listener} to receive continuous updates.
 *
 * <p>A {@code NameResolver} does not need to automatically re-resolve on failure. Instead, the
 * {@link Listener} is responsible for eventually (after an appropriate backoff period) invoking
 * {@link #refresh()}.
 *
 * @since 1.0.0
 */
@ExperimentalApi("https://github.com/grpc/grpc-java/issues/1770")
@ThreadSafe
public abstract class NameResolver {
  /**
   * Returns the authority used to authenticate connections to servers.  It <strong>must</strong> be
   * from a trusted source, because if the authority is tampered with, RPCs may be sent to the
   * attackers which may leak sensitive user data.
   *
   * <p>An implementation must generate it without blocking, typically in line, and
   * <strong>must</strong> keep it unchanged. {@code NameResolver}s created from the same factory
   * with the same argument must return the same authority.
   *
   * @since 1.0.0
   */
  public abstract String getServiceAuthority();

  /**
   * Starts the resolution.
   *
   * @param listener used to receive updates on the target
   * @since 1.0.0
   */
  public abstract void start(Listener listener);

  /**
   * Stops the resolution. Updates to the Listener will stop.
   *
   * @since 1.0.0
   */
  public abstract void shutdown();

  /**
   * Re-resolve the name.
   *
   * <p>Can only be called after {@link #start} has been called.
   *
   * <p>This is only a hint. Implementation takes it as a signal but may not start resolution
   * immediately. It should never throw.
   *
   * <p>The default implementation is no-op.
   *
   * @since 1.0.0
   */
  public void refresh() {}

  /**
   * Factory that creates {@link NameResolver} instances.
   *
   * @since 1.0.0
   */
  public abstract static class Factory {
    /**
     * The port number used in case the target or the underlying naming system doesn't provide a
     * port number.
     *
     * @deprecated this will be deleted along with {@link #newNameResolver(URI, Attributes)} in
     *             a future release.
     *
     * @since 1.0.0
     */
    @Deprecated
    public static final Attributes.Key<Integer> PARAMS_DEFAULT_PORT =
        Attributes.Key.create("params-default-port");

    /**
     * Proxy detector used in name resolution.
     */
    @ExperimentalApi("https://github.com/grpc/grpc-java/issues/5113")
    public static final Attributes.Key<ProxyDetector> PARAMS_PROXY_DETECTOR =
        Attributes.Key.create("params-proxy-detector");

    /**
     * Creates a {@link NameResolver} for the given target URI, or {@code null} if the given URI
     * cannot be resolved by this factory. The decision should be solely based on the scheme of the
     * URI.
     *
     * @param targetUri the target URI to be resolved, whose scheme must not be {@code null}
     * @param params optional parameters. Canonical keys are defined as {@code PARAMS_*} fields in
<<<<<<< HEAD
     *               {@link Factory}.
     *
     * @deprecated Implement {@link #newNameResolver(URI, Params)} instead.  This is going to be
     *             deleted in a future release.
     *
=======
     * {@link Factory}.
>>>>>>> f6ec07d8
     * @since 1.0.0
     */
    @Nullable
    @Deprecated
    public NameResolver newNameResolver(URI targetUri, final Attributes params) {
      return newNameResolver(targetUri, new CreationParams() {
          @Override
          public int getDefaultPort() {
            return params.get(PARAMS_DEFAULT_PORT);
          }
        });
    }

    /**
     * Creates a {@link NameResolver} for the given target URI, or {@code null} if the given URI
     * cannot be resolved by this factory. The decision should be solely based on the scheme of the
     * URI.
     *
     * @param targetUri the target URI to be resolved, whose scheme must not be {@code null}
     * @param params additional parameters that may be used by the NameResolver implementation
     *
     * @since 1.19.0
     */
    @Nullable
    public NameResolver newNameResolver(URI targetUri, CreationParams params) {
      return newNameResolver(
          targetUri,
          Attributes.newBuilder().set(PARAMS_DEFAULT_PORT, params.getDefaultPort()).build());
    }

    /**
     * Returns the default scheme, which will be used to construct a URI when {@link
     * ManagedChannelBuilder#forTarget(String)} is given an authority string instead of a compliant
     * URI.
     *
     * @since 1.0.0
     */
    public abstract String getDefaultScheme();
  }

  /**
   * Receives address updates.
   *
   * <p>All methods are expected to return quickly.
   *
   * @since 1.0.0
   */
  @ExperimentalApi("https://github.com/grpc/grpc-java/issues/1770")
  @ThreadSafe
  public interface Listener {
    /**
     * Handles updates on resolved addresses and attributes.
     *
     * <p>Implementations will not modify the given {@code servers}.
     *
     * @param servers the resolved server addresses. An empty list will trigger {@link #onError}
     * @param attributes extra information from naming system.
     * @since 1.3.0
     */
    void onAddresses(
        List<EquivalentAddressGroup> servers, @ResolutionResultAttr Attributes attributes);

    /**
     * Handles an error from the resolver. The listener is responsible for eventually invoking
     * {@link #refresh()} to re-attempt resolution.
     *
     * @param error a non-OK status
     * @since 1.0.0
     */
    void onError(Status error);
  }

  /**
   * Annotation for name resolution result attributes. It follows the annotation semantics defined
   * by {@link Attributes}.
   */
  @ExperimentalApi("https://github.com/grpc/grpc-java/issues/4972")
  @Retention(RetentionPolicy.SOURCE)
  @Documented
  public @interface ResolutionResultAttr {}

  /**
   * Parameters passed to {@link Factory#newNameResolver(URI, CreationParams)}.
   */
  public static abstract class CreationParams {
    /**
     * The port number used in case the target or the underlying naming system doesn't provide a
     * port number.
     */
    public abstract int getDefaultPort();

    public final String toString() {
      return MoreObjects.toStringHelper(this)
          .add("defaultPort", getDefaultPort())
          .toString();
    }
  }
}<|MERGE_RESOLUTION|>--- conflicted
+++ resolved
@@ -118,15 +118,11 @@
      *
      * @param targetUri the target URI to be resolved, whose scheme must not be {@code null}
      * @param params optional parameters. Canonical keys are defined as {@code PARAMS_*} fields in
-<<<<<<< HEAD
      *               {@link Factory}.
      *
      * @deprecated Implement {@link #newNameResolver(URI, Params)} instead.  This is going to be
      *             deleted in a future release.
      *
-=======
-     * {@link Factory}.
->>>>>>> f6ec07d8
      * @since 1.0.0
      */
     @Nullable
