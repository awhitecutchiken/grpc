--- conflicted
+++ resolved
@@ -1676,165 +1676,16 @@
 
         @Override
         public void run() {
-<<<<<<< HEAD
-          onResult2(resolutionResult, true);
-=======
           Status status = onResult2(resolutionResult);
           ResolutionResultListener resolutionResultListener = resolutionResult.getAttributes()
               .get(RetryingNameResolver.RESOLUTION_RESULT_LISTENER_KEY);
           resolutionResultListener.resolutionAttempted(status);
->>>>>>> 9ba2f9de
         }
       }
 
       syncContext.execute(new NamesResolved());
     }
 
-<<<<<<< HEAD
-    @Override
-    public Status onResult2(final ResolutionResult resolutionResult) {
-      return onResult2(resolutionResult, false);
-    }
-
-    private Status onResult2(final ResolutionResult resolutionResult, boolean useResolutionResultListener) {
-      syncContext.throwIfNotInThisSynchronizationContext();
-      if (ManagedChannelImpl.this.nameResolver != resolver) {
-        return Status.FAILED_PRECONDITION;
-      }
-
-      StatusOr<List<EquivalentAddressGroup>> serversOrError = resolutionResult.getAddressesOrError();
-      if (serversOrError.hasValue()) {
-        channelLogger.log(
-            ChannelLogLevel.DEBUG,
-            "Resolved address: {0}, config={1}",
-            serversOrError,
-            resolutionResult.getAttributes());
-
-        if (lastResolutionState != ResolutionState.SUCCESS) {
-          channelLogger.log(ChannelLogLevel.INFO, "Address resolved: {0}", serversOrError.value());
-          lastResolutionState = ResolutionState.SUCCESS;
-        }
-
-        ConfigOrError configOrError = resolutionResult.getServiceConfig();
-        ResolutionResultListener resolutionResultListener = resolutionResult.getAttributes()
-            .get(RetryingNameResolver.RESOLUTION_RESULT_LISTENER_KEY);
-        InternalConfigSelector resolvedConfigSelector =
-            resolutionResult.getAttributes().get(InternalConfigSelector.KEY);
-        ManagedChannelServiceConfig validServiceConfig =
-            configOrError != null && configOrError.getConfig() != null
-                ? (ManagedChannelServiceConfig) configOrError.getConfig()
-                : null;
-        Status serviceConfigError = configOrError != null ? configOrError.getError() : null;
-
-        ManagedChannelServiceConfig effectiveServiceConfig;
-        if (!lookUpServiceConfig) {
-          if (validServiceConfig != null) {
-            channelLogger.log(
-                ChannelLogLevel.INFO,
-                "Service config from name resolver discarded by channel settings");
-          }
-          effectiveServiceConfig =
-              defaultServiceConfig == null ? EMPTY_SERVICE_CONFIG : defaultServiceConfig;
-          if (resolvedConfigSelector != null) {
-            channelLogger.log(
-                ChannelLogLevel.INFO,
-                "Config selector from name resolver discarded by channel settings");
-          }
-          realChannel.updateConfigSelector(effectiveServiceConfig.getDefaultConfigSelector());
-        } else {
-          // Try to use config if returned from name resolver
-          // Otherwise, try to use the default config if available
-          if (validServiceConfig != null) {
-            effectiveServiceConfig = validServiceConfig;
-            if (resolvedConfigSelector != null) {
-              realChannel.updateConfigSelector(resolvedConfigSelector);
-              if (effectiveServiceConfig.getDefaultConfigSelector() != null) {
-                channelLogger.log(
-                    ChannelLogLevel.DEBUG,
-                    "Method configs in service config will be discarded due to presence of"
-                        + "config-selector");
-              }
-            } else {
-              realChannel.updateConfigSelector(effectiveServiceConfig.getDefaultConfigSelector());
-            }
-          } else if (defaultServiceConfig != null) {
-            effectiveServiceConfig = defaultServiceConfig;
-            realChannel.updateConfigSelector(effectiveServiceConfig.getDefaultConfigSelector());
-            channelLogger.log(
-                ChannelLogLevel.INFO,
-                "Received no service config, using default service config");
-          } else if (serviceConfigError != null) {
-            if (!serviceConfigUpdated) {
-              // First DNS lookup has invalid service config, and cannot fall back to default
-              channelLogger.log(
-                  ChannelLogLevel.INFO,
-                  "Fallback to error due to invalid first service config without default config");
-              // This error could be an "inappropriate" control plane error that should not bleed
-              // through to client code using gRPC. We let them flow through here to the LB as
-              // we later check for these error codes when investigating pick results in
-              // GrpcUtil.getTransportFromPickResult().
-              onError(configOrError.getError());
-              if (useResolutionResultListener) {
-                resolutionResultListener.resolutionAttempted(configOrError.getError());
-              }
-              return configOrError.getError();
-            } else {
-              effectiveServiceConfig = lastServiceConfig;
-            }
-          } else {
-            effectiveServiceConfig = EMPTY_SERVICE_CONFIG;
-            realChannel.updateConfigSelector(null);
-          }
-          if (!effectiveServiceConfig.equals(lastServiceConfig)) {
-            channelLogger.log(
-                ChannelLogLevel.INFO,
-                "Service config changed{0}",
-                effectiveServiceConfig == EMPTY_SERVICE_CONFIG ? " to empty" : "");
-            lastServiceConfig = effectiveServiceConfig;
-            transportProvider.throttle = effectiveServiceConfig.getRetryThrottling();
-          }
-
-          try {
-            // TODO(creamsoup): when `serversOrError` is empty and lastResolutionStateCopy == SUCCESS
-            //  and lbNeedAddress, it shouldn't call the handleServiceConfigUpdate. But,
-            //  lbNeedAddress is not deterministic
-            serviceConfigUpdated = true;
-          } catch (RuntimeException re) {
-            logger.log(
-                Level.WARNING,
-                "[" + getLogId() + "] Unexpected exception from parsing service config",
-                re);
-          }
-        }
-
-        Attributes effectiveAttrs = resolutionResult.getAttributes();
-        // Call LB only if it's not shutdown.  If LB is shutdown, lbHelper won't match.
-        if (NameResolverListener.this.helper == ManagedChannelImpl.this.lbHelper) {
-          Attributes.Builder attrBuilder =
-              effectiveAttrs.toBuilder().discard(InternalConfigSelector.KEY);
-          Map<String, ?> healthCheckingConfig =
-              effectiveServiceConfig.getHealthCheckingConfig();
-          if (healthCheckingConfig != null) {
-            attrBuilder
-                .set(LoadBalancer.ATTR_HEALTH_CHECKING_CONFIG, healthCheckingConfig)
-                .build();
-          }
-          Attributes attributes = attrBuilder.build();
-
-          Status addressAcceptanceStatus = helper.lb.tryAcceptResolvedAddresses(
-              ResolvedAddresses.newBuilder()
-                  .setAddresses(serversOrError.value())
-                  .setAttributes(attributes)
-                  .setLoadBalancingPolicyConfig(effectiveServiceConfig.getLoadBalancingConfig())
-                  .build());
-          if (useResolutionResultListener) {
-            // If a listener is provided, let it know if the addresses were accepted.
-            if (resolutionResultListener != null) {
-              resolutionResultListener.resolutionAttempted(addressAcceptanceStatus);
-            }
-          }
-          return addressAcceptanceStatus;
-=======
     @SuppressWarnings("ReferenceEquality")
     @Override
     public Status onResult2(final ResolutionResult resolutionResult) {
@@ -1939,15 +1790,6 @@
               Level.WARNING,
               "[" + getLogId() + "] Unexpected exception from parsing service config",
               re);
->>>>>>> 9ba2f9de
-        }
-        return Status.FAILED_PRECONDITION;
-      } else {
-        handleErrorInSyncContext(serversOrError.status());
-        return serversOrError.status();
-      }
-<<<<<<< HEAD
-=======
 
       Attributes effectiveAttrs = resolutionResult.getAttributes();
       // Call LB only if it's not shutdown.  If LB is shutdown, lbHelper won't match.
@@ -1971,7 +1813,6 @@
                 .build());
       }
       return Status.OK;
->>>>>>> 9ba2f9de
     }
 
     @Override
