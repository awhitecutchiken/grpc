/*
 * Copyright 2016 The gRPC Authors
 *
 * Licensed under the Apache License, Version 2.0 (the "License");
 * you may not use this file except in compliance with the License.
 * You may obtain a copy of the License at
 *
 *     http://www.apache.org/licenses/LICENSE-2.0
 *
 * Unless required by applicable law or agreed to in writing, software
 * distributed under the License is distributed on an "AS IS" BASIS,
 * WITHOUT WARRANTIES OR CONDITIONS OF ANY KIND, either express or implied.
 * See the License for the specific language governing permissions and
 * limitations under the License.
 */

package io.grpc.internal;

import static com.google.common.base.Preconditions.checkArgument;
import static com.google.common.base.Preconditions.checkNotNull;
import static com.google.common.base.Preconditions.checkState;
import static io.grpc.ConnectivityState.IDLE;
import static io.grpc.ConnectivityState.SHUTDOWN;
import static io.grpc.ConnectivityState.TRANSIENT_FAILURE;

import com.google.common.annotations.VisibleForTesting;
import com.google.common.base.MoreObjects;
import com.google.common.base.Stopwatch;
import com.google.common.base.Supplier;
import com.google.common.util.concurrent.ListenableFuture;
import com.google.common.util.concurrent.SettableFuture;
import io.grpc.Attributes;
import io.grpc.CallOptions;
import io.grpc.Channel;
import io.grpc.ChannelLogger;
import io.grpc.ChannelLogger.ChannelLogLevel;
import io.grpc.ClientCall;
import io.grpc.ClientInterceptor;
import io.grpc.ClientInterceptors;
import io.grpc.ClientStreamTracer;
import io.grpc.CompressorRegistry;
import io.grpc.ConnectivityState;
import io.grpc.ConnectivityStateInfo;
import io.grpc.Context;
import io.grpc.DecompressorRegistry;
import io.grpc.EquivalentAddressGroup;
import io.grpc.InternalChannelz;
import io.grpc.InternalChannelz.ChannelStats;
import io.grpc.InternalChannelz.ChannelTrace;
import io.grpc.InternalConfigSelector;
import io.grpc.InternalInstrumented;
import io.grpc.InternalLogId;
import io.grpc.InternalWithLogId;
import io.grpc.LoadBalancer;
import io.grpc.LoadBalancer.CreateSubchannelArgs;
import io.grpc.LoadBalancer.PickResult;
import io.grpc.LoadBalancer.PickSubchannelArgs;
import io.grpc.LoadBalancer.ResolvedAddresses;
import io.grpc.LoadBalancer.SubchannelPicker;
import io.grpc.LoadBalancer.SubchannelStateListener;
import io.grpc.ManagedChannel;
import io.grpc.ManagedChannelBuilder;
import io.grpc.Metadata;
import io.grpc.MethodDescriptor;
import io.grpc.NameResolver;
import io.grpc.NameResolver.ConfigOrError;
import io.grpc.NameResolver.ResolutionResult;
import io.grpc.NameResolverRegistry;
import io.grpc.ProxyDetector;
import io.grpc.Status;
import io.grpc.SynchronizationContext;
import io.grpc.SynchronizationContext.ScheduledHandle;
import io.grpc.internal.AutoConfiguredLoadBalancerFactory.AutoConfiguredLoadBalancer;
import io.grpc.internal.ClientCallImpl.ClientStreamProvider;
import io.grpc.internal.ManagedChannelServiceConfig.MethodInfo;
import io.grpc.internal.RetriableStream.ChannelBufferMeter;
import io.grpc.internal.RetriableStream.Throttle;
import java.net.URI;
import java.net.URISyntaxException;
import java.util.ArrayList;
import java.util.Collection;
import java.util.Collections;
import java.util.HashSet;
import java.util.LinkedHashSet;
import java.util.List;
import java.util.Map;
import java.util.Set;
import java.util.concurrent.Callable;
import java.util.concurrent.CountDownLatch;
import java.util.concurrent.ExecutionException;
import java.util.concurrent.Executor;
import java.util.concurrent.Future;
import java.util.concurrent.ScheduledExecutorService;
import java.util.concurrent.ScheduledFuture;
import java.util.concurrent.TimeUnit;
import java.util.concurrent.TimeoutException;
import java.util.concurrent.atomic.AtomicBoolean;
import java.util.concurrent.atomic.AtomicReference;
import java.util.logging.Level;
import java.util.logging.Logger;
import java.util.regex.Pattern;
import javax.annotation.Nullable;
import javax.annotation.concurrent.GuardedBy;
import javax.annotation.concurrent.ThreadSafe;

/** A communication channel for making outgoing RPCs. */
@ThreadSafe
final class ManagedChannelImpl extends ManagedChannel implements
    InternalInstrumented<ChannelStats> {
  static final Logger logger = Logger.getLogger(ManagedChannelImpl.class.getName());

  // Matching this pattern means the target string is a URI target or at least intended to be one.
  // A URI target must be an absolute hierarchical URI.
  // From RFC 2396: scheme = alpha *( alpha | digit | "+" | "-" | "." )
  @VisibleForTesting
  static final Pattern URI_PATTERN = Pattern.compile("[a-zA-Z][a-zA-Z0-9+.-]*:/.*");

  static final long IDLE_TIMEOUT_MILLIS_DISABLE = -1;

  static final long SUBCHANNEL_SHUTDOWN_DELAY_SECONDS = 5;

  @VisibleForTesting
  static final Status SHUTDOWN_NOW_STATUS =
      Status.UNAVAILABLE.withDescription("Channel shutdownNow invoked");

  @VisibleForTesting
  static final Status SHUTDOWN_STATUS =
      Status.UNAVAILABLE.withDescription("Channel shutdown invoked");

  @VisibleForTesting
  static final Status SUBCHANNEL_SHUTDOWN_STATUS =
      Status.UNAVAILABLE.withDescription("Subchannel shutdown invoked");

  private static final ManagedChannelServiceConfig EMPTY_SERVICE_CONFIG =
      ManagedChannelServiceConfig.empty();
  private static final InternalConfigSelector INITIAL_PENDING_SELECTOR =
      new InternalConfigSelector() {
        @Override
        public Result selectConfig(PickSubchannelArgs args) {
          throw new IllegalStateException("Resolution is pending");
        }
      };

  private final InternalLogId logId;
  private final String target;
  private final NameResolverRegistry nameResolverRegistry;
  private final NameResolver.Factory nameResolverFactory;
  private final NameResolver.Args nameResolverArgs;
  private final AutoConfiguredLoadBalancerFactory loadBalancerFactory;
  private final ClientTransportFactory transportFactory;
  private final RestrictedScheduledExecutor scheduledExecutor;
  private final Executor executor;
  private final ObjectPool<? extends Executor> executorPool;
  private final ObjectPool<? extends Executor> balancerRpcExecutorPool;
  private final ExecutorHolder balancerRpcExecutorHolder;
  private final ExecutorHolder offloadExecutorHolder;
  private final TimeProvider timeProvider;
  private final int maxTraceEvents;

  @VisibleForTesting
  final SynchronizationContext syncContext = new SynchronizationContext(
      new Thread.UncaughtExceptionHandler() {
        @Override
        public void uncaughtException(Thread t, Throwable e) {
          logger.log(
              Level.SEVERE,
              "[" + getLogId() + "] Uncaught exception in the SynchronizationContext. Panic!",
              e);
          panic(e);
        }
      });

  private boolean fullStreamDecompression;

  private final DecompressorRegistry decompressorRegistry;
  private final CompressorRegistry compressorRegistry;

  private final Supplier<Stopwatch> stopwatchSupplier;
  /** The timout before entering idle mode. */
  private final long idleTimeoutMillis;

  private final ConnectivityStateManager channelStateManager = new ConnectivityStateManager();
  private final BackoffPolicy.Provider backoffPolicyProvider;

  /**
   * We delegate to this channel, so that we can have interceptors as necessary. If there aren't
   * any interceptors and the {@link io.grpc.BinaryLog} is {@code null} then this will just be a
   * {@link RealChannel}.
   */
  private final Channel interceptorChannel;
  @Nullable private final String userAgent;

  // Only null after channel is terminated. Must be assigned from the syncContext.
  private NameResolver nameResolver;

  // Must be accessed from the syncContext.
  private boolean nameResolverStarted;

  // null when channel is in idle mode.  Must be assigned from syncContext.
  @Nullable
  private LbHelperImpl lbHelper;

  // Must ONLY be assigned from updateSubchannelPicker(), which is called from syncContext.
  // null if channel is in idle mode.
  @Nullable
  private volatile SubchannelPicker subchannelPicker;

  // Must be accessed from the syncContext
  private boolean panicMode;

  // Must be mutated from syncContext
  // If any monitoring hook to be added later needs to get a snapshot of this Set, we could
  // switch to a ConcurrentHashMap.
  private final Set<InternalSubchannel> subchannels = new HashSet<>(16, .75f);

  // Must be accessed from syncContext
  @Nullable
  private Collection<RealChannel.PendingCall<?, ?>> pendingCalls;
  private final Object pendingCallsInUseObject = new Object();

  // Must be mutated from syncContext
  private final Set<OobChannel> oobChannels = new HashSet<>(1, .75f);

  // reprocess() must be run from syncContext
  private final DelayedClientTransport delayedTransport;
  private final UncommittedRetriableStreamsRegistry uncommittedRetriableStreamsRegistry
      = new UncommittedRetriableStreamsRegistry();

  // Shutdown states.
  //
  // Channel's shutdown process:
  // 1. shutdown(): stop accepting new calls from applications
  //   1a shutdown <- true
  //   1b subchannelPicker <- null
  //   1c delayedTransport.shutdown()
  // 2. delayedTransport terminated: stop stream-creation functionality
  //   2a terminating <- true
  //   2b loadBalancer.shutdown()
  //     * LoadBalancer will shutdown subchannels and OOB channels
  //   2c loadBalancer <- null
  //   2d nameResolver.shutdown()
  //   2e nameResolver <- null
  // 3. All subchannels and OOB channels terminated: Channel considered terminated

  private final AtomicBoolean shutdown = new AtomicBoolean(false);
  // Must only be mutated and read from syncContext
  private boolean shutdownNowed;
  // Must only be mutated from syncContext
  private volatile boolean terminating;
  // Must be mutated from syncContext
  private volatile boolean terminated;
  private final CountDownLatch terminatedLatch = new CountDownLatch(1);

  private final CallTracer.Factory callTracerFactory;
  private final CallTracer channelCallTracer;
  private final ChannelTracer channelTracer;
  private final ChannelLogger channelLogger;
  private final InternalChannelz channelz;
  private final RealChannel realChannel;
  // Must be mutated and read from syncContext
  // a flag for doing channel tracing when flipped
  private ResolutionState lastResolutionState = ResolutionState.NO_RESOLUTION;
  // Must be mutated and read from constructor or syncContext
  // used for channel tracing when value changed
  private ManagedChannelServiceConfig lastServiceConfig = EMPTY_SERVICE_CONFIG;
  // Reference to null if no config selector is available from resolution result
  // Reference must be set() from syncContext
  private final AtomicReference<InternalConfigSelector> configSelector =
      new AtomicReference<>(INITIAL_PENDING_SELECTOR);

  @Nullable
  private final ManagedChannelServiceConfig defaultServiceConfig;
  // Must be mutated and read from constructor or syncContext
  private boolean serviceConfigUpdated = false;
  private final boolean lookUpServiceConfig;

  // One instance per channel.
  private final ChannelBufferMeter channelBufferUsed = new ChannelBufferMeter();

  private final long perRpcBufferLimit;
  private final long channelBufferLimit;

  // Temporary false flag that can skip the retry code path.
  private final boolean retryEnabled;

  // Called from syncContext
  private final ManagedClientTransport.Listener delayedTransportListener =
      new DelayedTransportListener();

  // Must be called from syncContext
  private void maybeShutdownNowSubchannels() {
    if (shutdownNowed) {
      for (InternalSubchannel subchannel : subchannels) {
        subchannel.shutdownNow(SHUTDOWN_NOW_STATUS);
      }
      for (OobChannel oobChannel : oobChannels) {
        oobChannel.getInternalSubchannel().shutdownNow(SHUTDOWN_NOW_STATUS);
      }
    }
  }

  // Must be accessed from syncContext
  @VisibleForTesting
  final InUseStateAggregator<Object> inUseStateAggregator = new IdleModeStateAggregator();

  @Override
  public ListenableFuture<ChannelStats> getStats() {
    final SettableFuture<ChannelStats> ret = SettableFuture.create();
    final class StatsFetcher implements Runnable {
      @Override
      public void run() {
        ChannelStats.Builder builder = new InternalChannelz.ChannelStats.Builder();
        channelCallTracer.updateBuilder(builder);
        channelTracer.updateBuilder(builder);
        builder.setTarget(target).setState(channelStateManager.getState());
        List<InternalWithLogId> children = new ArrayList<>();
        children.addAll(subchannels);
        children.addAll(oobChannels);
        builder.setSubchannels(children);
        ret.set(builder.build());
      }
    }

    // subchannels and oobchannels can only be accessed from syncContext
    syncContext.execute(new StatsFetcher());
    return ret;
  }

  @Override
  public InternalLogId getLogId() {
    return logId;
  }

  // Run from syncContext
  private class IdleModeTimer implements Runnable {

    @Override
    public void run() {
      enterIdleMode();
    }
  }

  // Must be called from syncContext
  private void shutdownNameResolverAndLoadBalancer(boolean channelIsActive) {
    syncContext.throwIfNotInThisSynchronizationContext();
    if (channelIsActive) {
      checkState(nameResolverStarted, "nameResolver is not started");
      checkState(lbHelper != null, "lbHelper is null");
    }
    if (nameResolver != null) {
      cancelNameResolverBackoff();
      nameResolver.shutdown();
      nameResolverStarted = false;
      if (channelIsActive) {
        nameResolver = getNameResolver(target, nameResolverFactory, nameResolverArgs);
      } else {
        nameResolver = null;
      }
    }
    if (lbHelper != null) {
      lbHelper.lb.shutdown();
      lbHelper = null;
    }
    subchannelPicker = null;
  }

  /**
   * Make the channel exit idle mode, if it's in it.
   *
   * <p>Must be called from syncContext
   */
  @VisibleForTesting
  void exitIdleMode() {
    syncContext.throwIfNotInThisSynchronizationContext();
    if (shutdown.get() || panicMode) {
      return;
    }
    if (inUseStateAggregator.isInUse()) {
      // Cancel the timer now, so that a racing due timer will not put Channel on idleness
      // when the caller of exitIdleMode() is about to use the returned loadBalancer.
      cancelIdleTimer(false);
    } else {
      // exitIdleMode() may be called outside of inUseStateAggregator.handleNotInUse() while
      // isInUse() == false, in which case we still need to schedule the timer.
      rescheduleIdleTimer();
    }
    if (lbHelper != null) {
      return;
    }
    channelLogger.log(ChannelLogLevel.INFO, "Exiting idle mode");
    LbHelperImpl lbHelper = new LbHelperImpl();
    lbHelper.lb = loadBalancerFactory.newLoadBalancer(lbHelper);
    // Delay setting lbHelper until fully initialized, since loadBalancerFactory is user code and
    // may throw. We don't want to confuse our state, even if we will enter panic mode.
    this.lbHelper = lbHelper;

    NameResolverListener listener = new NameResolverListener(lbHelper, nameResolver);
    nameResolver.start(listener);
    nameResolverStarted = true;
  }

  // Must be run from syncContext
  private void enterIdleMode() {
    // nameResolver and loadBalancer are guaranteed to be non-null.  If any of them were null,
    // either the idleModeTimer ran twice without exiting the idle mode, or the task in shutdown()
    // did not cancel idleModeTimer, or enterIdle() ran while shutdown or in idle, all of
    // which are bugs.
    shutdownNameResolverAndLoadBalancer(true);
    delayedTransport.reprocess(null);
    channelLogger.log(ChannelLogLevel.INFO, "Entering IDLE state");
    channelStateManager.gotoState(IDLE);
    if (inUseStateAggregator.isInUse()) {
      exitIdleMode();
    }
  }

  // Must be run from syncContext
  private void cancelIdleTimer(boolean permanent) {
    idleTimer.cancel(permanent);
  }

  // Always run from syncContext
  private void rescheduleIdleTimer() {
    if (idleTimeoutMillis == IDLE_TIMEOUT_MILLIS_DISABLE) {
      return;
    }
    idleTimer.reschedule(idleTimeoutMillis, TimeUnit.MILLISECONDS);
  }

  // Run from syncContext
  @VisibleForTesting
  class DelayedNameResolverRefresh implements Runnable {
    @Override
    public void run() {
      scheduledNameResolverRefresh = null;
      refreshNameResolution();
    }
  }

  // Must be used from syncContext
  @Nullable private ScheduledHandle scheduledNameResolverRefresh;
  // The policy to control backoff between name resolution attempts. Non-null when an attempt is
  // scheduled. Must be used from syncContext
  @Nullable private BackoffPolicy nameResolverBackoffPolicy;

  // Must be run from syncContext
  private void cancelNameResolverBackoff() {
    syncContext.throwIfNotInThisSynchronizationContext();
    if (scheduledNameResolverRefresh != null) {
      scheduledNameResolverRefresh.cancel();
      scheduledNameResolverRefresh = null;
      nameResolverBackoffPolicy = null;
    }
  }

  /**
   * Force name resolution refresh to happen immediately and reset refresh back-off. Must be run
   * from syncContext.
   */
  private void refreshAndResetNameResolution() {
    syncContext.throwIfNotInThisSynchronizationContext();
    cancelNameResolverBackoff();
    refreshNameResolution();
  }

  private void refreshNameResolution() {
    syncContext.throwIfNotInThisSynchronizationContext();
    if (nameResolverStarted) {
      nameResolver.refresh();
    }
  }

  private final class ChannelStreamProvider implements ClientStreamProvider {
    private ClientTransport getTransport(PickSubchannelArgs args) {
      SubchannelPicker pickerCopy = subchannelPicker;
      if (shutdown.get()) {
        // If channel is shut down, delayedTransport is also shut down which will fail the stream
        // properly.
        return delayedTransport;
      }
      if (pickerCopy == null) {
        final class ExitIdleModeForTransport implements Runnable {
          @Override
          public void run() {
            exitIdleMode();
          }
        }

        syncContext.execute(new ExitIdleModeForTransport());
        return delayedTransport;
      }
      // There is no need to reschedule the idle timer here.
      //
      // pickerCopy != null, which means idle timer has not expired when this method starts.
      // Even if idle timer expires right after we grab pickerCopy, and it shuts down LoadBalancer
      // which calls Subchannel.shutdown(), the InternalSubchannel will be actually shutdown after
      // SUBCHANNEL_SHUTDOWN_DELAY_SECONDS, which gives the caller time to start RPC on it.
      //
      // In most cases the idle timer is scheduled to fire after the transport has created the
      // stream, which would have reported in-use state to the channel that would have cancelled
      // the idle timer.
      PickResult pickResult = pickerCopy.pickSubchannel(args);
      ClientTransport transport = GrpcUtil.getTransportFromPickResult(
          pickResult, args.getCallOptions().isWaitForReady());
      if (transport != null) {
        return transport;
      }
      return delayedTransport;
    }

    @Override
    public ClientStream newStream(
        final MethodDescriptor<?, ?> method,
        final CallOptions callOptions,
        final Metadata headers,
        final Context context) {
      if (!retryEnabled) {
        ClientTransport transport =
            getTransport(new PickSubchannelArgsImpl(method, headers, callOptions));
        Context origContext = context.attach();
        try {
          return transport.newStream(method, headers, callOptions);
        } finally {
          context.detach(origContext);
        }
      } else {
        final Throttle throttle = lastServiceConfig.getRetryThrottling();
        MethodInfo methodInfo = callOptions.getOption(MethodInfo.KEY);
        final RetryPolicy retryPolicy = methodInfo == null ? null : methodInfo.retryPolicy;
        final HedgingPolicy hedgingPolicy = methodInfo == null ? null : methodInfo.hedgingPolicy;
        final class RetryStream<ReqT> extends RetriableStream<ReqT> {
          @SuppressWarnings("unchecked")
          RetryStream() {
            super(
                (MethodDescriptor<ReqT, ?>) method,
                headers,
                channelBufferUsed,
                perRpcBufferLimit,
                channelBufferLimit,
                getCallExecutor(callOptions),
                transportFactory.getScheduledExecutorService(),
                retryPolicy,
                hedgingPolicy,
                throttle);
          }

          @Override
          Status prestart() {
            return uncommittedRetriableStreamsRegistry.add(this);
          }

          @Override
          void postCommit() {
            uncommittedRetriableStreamsRegistry.remove(this);
          }

          @Override
          ClientStream newSubstream(ClientStreamTracer.Factory tracerFactory, Metadata newHeaders) {
            CallOptions newOptions = callOptions.withStreamTracerFactory(tracerFactory);
            ClientTransport transport =
                getTransport(new PickSubchannelArgsImpl(method, newHeaders, newOptions));
            Context origContext = context.attach();
            try {
              return transport.newStream(method, newHeaders, newOptions);
            } finally {
              context.detach(origContext);
            }
          }
        }

        return new RetryStream<>();
      }
    }
  }

  private final ClientStreamProvider transportProvider = new ChannelStreamProvider();

  private final Rescheduler idleTimer;

  ManagedChannelImpl(
      AbstractManagedChannelImplBuilder<?> builder,
      ClientTransportFactory clientTransportFactory,
      BackoffPolicy.Provider backoffPolicyProvider,
      ObjectPool<? extends Executor> balancerRpcExecutorPool,
      Supplier<Stopwatch> stopwatchSupplier,
      List<ClientInterceptor> interceptors,
      final TimeProvider timeProvider) {
    this.target = checkNotNull(builder.target, "target");
    this.logId = InternalLogId.allocate("Channel", target);
    this.timeProvider = checkNotNull(timeProvider, "timeProvider");
    this.executorPool = checkNotNull(builder.executorPool, "executorPool");
    this.executor = checkNotNull(executorPool.getObject(), "executor");
    this.transportFactory =
        new CallCredentialsApplyingTransportFactory(clientTransportFactory, this.executor);
    this.scheduledExecutor =
        new RestrictedScheduledExecutor(transportFactory.getScheduledExecutorService());
    maxTraceEvents = builder.maxTraceEvents;
    channelTracer = new ChannelTracer(
        logId, builder.maxTraceEvents, timeProvider.currentTimeNanos(),
        "Channel for '" + target + "'");
    channelLogger = new ChannelLoggerImpl(channelTracer, timeProvider);
    this.nameResolverFactory = builder.getNameResolverFactory();
    ProxyDetector proxyDetector =
        builder.proxyDetector != null ? builder.proxyDetector : GrpcUtil.DEFAULT_PROXY_DETECTOR;
    this.retryEnabled = builder.retryEnabled && !builder.temporarilyDisableRetry;
    this.loadBalancerFactory = new AutoConfiguredLoadBalancerFactory(builder.defaultLbPolicy);
    this.offloadExecutorHolder =
        new ExecutorHolder(
            checkNotNull(builder.offloadExecutorPool, "offloadExecutorPool"));
    this.nameResolverRegistry = builder.nameResolverRegistry;
    ScParser serviceConfigParser =
        new ScParser(
            retryEnabled,
            builder.maxRetryAttempts,
            builder.maxHedgedAttempts,
            loadBalancerFactory,
            channelLogger);
    this.nameResolverArgs =
        NameResolver.Args.newBuilder()
            .setDefaultPort(builder.getDefaultPort())
            .setProxyDetector(proxyDetector)
            .setSynchronizationContext(syncContext)
            .setScheduledExecutorService(scheduledExecutor)
            .setServiceConfigParser(serviceConfigParser)
            .setChannelLogger(channelLogger)
            .setOffloadExecutor(
                // Avoid creating the offloadExecutor until it is first used
                new Executor() {
                  @Override
                  public void execute(Runnable command) {
                    offloadExecutorHolder.getExecutor().execute(command);
                  }
                })
            .build();
    this.nameResolver = getNameResolver(target, nameResolverFactory, nameResolverArgs);
    this.balancerRpcExecutorPool = checkNotNull(balancerRpcExecutorPool, "balancerRpcExecutorPool");
    this.balancerRpcExecutorHolder = new ExecutorHolder(balancerRpcExecutorPool);
    this.delayedTransport = new DelayedClientTransport(this.executor, this.syncContext);
    this.delayedTransport.start(delayedTransportListener);
    this.backoffPolicyProvider = backoffPolicyProvider;

    if (builder.defaultServiceConfig != null) {
      ConfigOrError parsedDefaultServiceConfig =
          serviceConfigParser.parseServiceConfig(builder.defaultServiceConfig);
      checkState(
          parsedDefaultServiceConfig.getError() == null,
          "Default config is invalid: %s",
          parsedDefaultServiceConfig.getError());
      this.defaultServiceConfig =
          (ManagedChannelServiceConfig) parsedDefaultServiceConfig.getConfig();
      this.lastServiceConfig = this.defaultServiceConfig;
    } else {
      this.defaultServiceConfig = null;
    }
    this.lookUpServiceConfig = builder.lookUpServiceConfig;
<<<<<<< HEAD
    Channel channel = new RealChannel(nameResolver.getServiceAuthority());
=======
    realChannel = new RealChannel(nameResolver.getServiceAuthority());
    Channel channel = ClientInterceptors.intercept(realChannel, serviceConfigInterceptor);
>>>>>>> 1411e6f6
    if (builder.binlog != null) {
      channel = builder.binlog.wrapChannel(channel);
    }
    this.interceptorChannel = ClientInterceptors.intercept(channel, interceptors);
    this.stopwatchSupplier = checkNotNull(stopwatchSupplier, "stopwatchSupplier");
    if (builder.idleTimeoutMillis == IDLE_TIMEOUT_MILLIS_DISABLE) {
      this.idleTimeoutMillis = builder.idleTimeoutMillis;
    } else {
      checkArgument(
          builder.idleTimeoutMillis
              >= AbstractManagedChannelImplBuilder.IDLE_MODE_MIN_TIMEOUT_MILLIS,
          "invalid idleTimeoutMillis %s", builder.idleTimeoutMillis);
      this.idleTimeoutMillis = builder.idleTimeoutMillis;
    }

    idleTimer = new Rescheduler(
        new IdleModeTimer(),
        syncContext,
        transportFactory.getScheduledExecutorService(),
        stopwatchSupplier.get());
    this.fullStreamDecompression = builder.fullStreamDecompression;
    this.decompressorRegistry = checkNotNull(builder.decompressorRegistry, "decompressorRegistry");
    this.compressorRegistry = checkNotNull(builder.compressorRegistry, "compressorRegistry");
    this.userAgent = builder.userAgent;

    this.channelBufferLimit = builder.retryBufferSize;
    this.perRpcBufferLimit = builder.perRpcBufferLimit;
    final class ChannelCallTracerFactory implements CallTracer.Factory {
      @Override
      public CallTracer create() {
        return new CallTracer(timeProvider);
      }
    }

    this.callTracerFactory = new ChannelCallTracerFactory();
    channelCallTracer = callTracerFactory.create();
    this.channelz = checkNotNull(builder.channelz);
    channelz.addRootChannel(this);

    if (!lookUpServiceConfig) {
      if (defaultServiceConfig != null) {
        channelLogger.log(
            ChannelLogLevel.INFO, "Service config look-up disabled, using default service config");
      }
      serviceConfigUpdated = true;
    }
  }

  @VisibleForTesting
  static NameResolver getNameResolver(String target, NameResolver.Factory nameResolverFactory,
      NameResolver.Args nameResolverArgs) {
    // Finding a NameResolver. Try using the target string as the URI. If that fails, try prepending
    // "dns:///".
    URI targetUri = null;
    StringBuilder uriSyntaxErrors = new StringBuilder();
    try {
      targetUri = new URI(target);
      // For "localhost:8080" this would likely cause newNameResolver to return null, because
      // "localhost" is parsed as the scheme. Will fall into the next branch and try
      // "dns:///localhost:8080".
    } catch (URISyntaxException e) {
      // Can happen with ip addresses like "[::1]:1234" or 127.0.0.1:1234.
      uriSyntaxErrors.append(e.getMessage());
    }
    if (targetUri != null) {
      NameResolver resolver = nameResolverFactory.newNameResolver(targetUri, nameResolverArgs);
      if (resolver != null) {
        return resolver;
      }
      // "foo.googleapis.com:8080" cause resolver to be null, because "foo.googleapis.com" is an
      // unmapped scheme. Just fall through and will try "dns:///foo.googleapis.com:8080"
    }

    // If we reached here, the targetUri couldn't be used.
    if (!URI_PATTERN.matcher(target).matches()) {
      // It doesn't look like a URI target. Maybe it's an authority string. Try with the default
      // scheme from the factory.
      try {
        targetUri = new URI(nameResolverFactory.getDefaultScheme(), "", "/" + target, null);
      } catch (URISyntaxException e) {
        // Should not be possible.
        throw new IllegalArgumentException(e);
      }
      NameResolver resolver = nameResolverFactory.newNameResolver(targetUri, nameResolverArgs);
      if (resolver != null) {
        return resolver;
      }
    }
    throw new IllegalArgumentException(String.format(
        "cannot find a NameResolver for %s%s",
        target, uriSyntaxErrors.length() > 0 ? " (" + uriSyntaxErrors + ")" : ""));
  }

  @VisibleForTesting
  InternalConfigSelector getConfigSelector() {
    return configSelector.get();
  }

  /**
   * Initiates an orderly shutdown in which preexisting calls continue but new calls are immediately
   * cancelled.
   */
  @Override
  public ManagedChannelImpl shutdown() {
    channelLogger.log(ChannelLogLevel.DEBUG, "shutdown() called");
    if (!shutdown.compareAndSet(false, true)) {
      return this;
    }
    final class Shutdown implements Runnable {
      @Override
      public void run() {
        channelLogger.log(ChannelLogLevel.INFO, "Entering SHUTDOWN state");
        channelStateManager.gotoState(SHUTDOWN);
      }
    }

    syncContext.execute(new Shutdown());
    realChannel.shutdown();
    final class CancelIdleTimer implements Runnable {
      @Override
      public void run() {
        cancelIdleTimer(/* permanent= */ true);
      }
    }

    syncContext.execute(new CancelIdleTimer());
    return this;
  }

  /**
   * Initiates a forceful shutdown in which preexisting and new calls are cancelled. Although
   * forceful, the shutdown process is still not instantaneous; {@link #isTerminated()} will likely
   * return {@code false} immediately after this method returns.
   */
  @Override
  public ManagedChannelImpl shutdownNow() {
    channelLogger.log(ChannelLogLevel.DEBUG, "shutdownNow() called");
    shutdown();
    realChannel.shutdownNow();
    final class ShutdownNow implements Runnable {
      @Override
      public void run() {
        if (shutdownNowed) {
          return;
        }
        shutdownNowed = true;
        maybeShutdownNowSubchannels();
      }
    }

    syncContext.execute(new ShutdownNow());
    return this;
  }

  // Called from syncContext
  @VisibleForTesting
  void panic(final Throwable t) {
    if (panicMode) {
      // Preserve the first panic information
      return;
    }
    panicMode = true;
    cancelIdleTimer(/* permanent= */ true);
    shutdownNameResolverAndLoadBalancer(false);
    final class PanicSubchannelPicker extends SubchannelPicker {
      private final PickResult panicPickResult =
          PickResult.withDrop(
              Status.INTERNAL.withDescription("Panic! This is a bug!").withCause(t));

      @Override
      public PickResult pickSubchannel(PickSubchannelArgs args) {
        return panicPickResult;
      }

      @Override
      public String toString() {
        return MoreObjects.toStringHelper(PanicSubchannelPicker.class)
            .add("panicPickResult", panicPickResult)
            .toString();
      }
    }

    updateSubchannelPicker(new PanicSubchannelPicker());
    channelLogger.log(ChannelLogLevel.ERROR, "PANIC! Entering TRANSIENT_FAILURE");
    channelStateManager.gotoState(TRANSIENT_FAILURE);
  }

  @VisibleForTesting
  boolean isInPanicMode() {
    return panicMode;
  }

  // Called from syncContext
  private void updateSubchannelPicker(SubchannelPicker newPicker) {
    subchannelPicker = newPicker;
    delayedTransport.reprocess(newPicker);
  }

  @Override
  public boolean isShutdown() {
    return shutdown.get();
  }

  @Override
  public boolean awaitTermination(long timeout, TimeUnit unit) throws InterruptedException {
    return terminatedLatch.await(timeout, unit);
  }

  @Override
  public boolean isTerminated() {
    return terminated;
  }

  /*
   * Creates a new outgoing call on the channel.
   */
  @Override
  public <ReqT, RespT> ClientCall<ReqT, RespT> newCall(MethodDescriptor<ReqT, RespT> method,
      CallOptions callOptions) {
    return interceptorChannel.newCall(method, callOptions);
  }

  @Override
  public String authority() {
    return interceptorChannel.authority();
  }

  private Executor getCallExecutor(CallOptions callOptions) {
    Executor executor = callOptions.getExecutor();
    if (executor == null) {
      executor = this.executor;
    }
    return executor;
  }

  private class RealChannel extends Channel {
    // Set when the NameResolver is initially created. When we create a new NameResolver for the
    // same target, the new instance must have the same value.
    private final String authority;

    private RealChannel(String authority) {
      this.authority =  checkNotNull(authority, "authority");
    }

    @Override
    public <ReqT, RespT> ClientCall<ReqT, RespT> newCall(
        MethodDescriptor<ReqT, RespT> method, CallOptions callOptions) {
      if (configSelector.get() != INITIAL_PENDING_SELECTOR) {
        return newClientCall(method, callOptions);
      }
      syncContext.execute(new Runnable() {
        @Override
        public void run() {
          exitIdleMode();
        }
      });
      if (configSelector.get() != INITIAL_PENDING_SELECTOR) {
        // This is an optimization for the case (typically with InProcessTransport) when name
        // resolution result is immediately available at this point. Otherwise, some users'
        // tests might observe slight behavior difference from earlier grpc versions.
        return newClientCall(method, callOptions);
      }
      if (shutdown.get()) {
        // Return a failing ClientCall.
        return new ClientCall<ReqT, RespT>() {
          @Override
          public void start(Listener<RespT> responseListener, Metadata headers) {
            responseListener.onClose(SHUTDOWN_STATUS, new Metadata());
          }

          @Override public void request(int numMessages) {}

          @Override public void cancel(@Nullable String message, @Nullable Throwable cause) {}

          @Override public void halfClose() {}

          @Override public void sendMessage(ReqT message) {}
        };
      }
      Context context = Context.current();
      final PendingCall<ReqT, RespT> pendingCall = new PendingCall<>(context, method, callOptions);
      syncContext.execute(new Runnable() {
        @Override
        public void run() {
          if (configSelector.get() == INITIAL_PENDING_SELECTOR) {
            if (pendingCalls == null) {
              pendingCalls = new LinkedHashSet<>();
              inUseStateAggregator.updateObjectInUse(pendingCallsInUseObject, true);
            }
            pendingCalls.add(pendingCall);
          } else {
            pendingCall.reprocess();
          }
        }
      });
      return pendingCall;
    }

    // Must run in SynchronizationContext.
    private void drainPendingCalls() {
      if (pendingCalls == null) {
        return;
      }
      for (RealChannel.PendingCall<?, ?> pendingCall : pendingCalls) {
        pendingCall.reprocess();
      }
    }

    void shutdown() {
      final class RealChannelShutdown implements Runnable {
        @Override
        public void run() {
          if (pendingCalls == null) {
            if (configSelector.get() == INITIAL_PENDING_SELECTOR) {
              configSelector.set(null);
            }
            uncommittedRetriableStreamsRegistry.onShutdown(SHUTDOWN_STATUS);
          }
        }
      }

      syncContext.execute(new RealChannelShutdown());
    }

    void shutdownNow() {
      final class RealChannelShutdownNow implements Runnable {
        @Override
        public void run() {
          if (configSelector.get() == INITIAL_PENDING_SELECTOR) {
            configSelector.set(null);
          }
          if (pendingCalls != null) {
            for (RealChannel.PendingCall<?, ?> pendingCall : pendingCalls) {
              pendingCall.cancel("Channel is forcefully shutdown", null);
            }
          }
          uncommittedRetriableStreamsRegistry.onShutdownNow(SHUTDOWN_NOW_STATUS);
        }
      }

      syncContext.execute(new RealChannelShutdownNow());
    }

    @Override
    public String authority() {
      return authority;
    }

    private final class PendingCall<ReqT, RespT> extends DelayedClientCall<ReqT, RespT> {
      final Context context;
      final MethodDescriptor<ReqT, RespT> method;
      final CallOptions callOptions;

      PendingCall(
          Context context, MethodDescriptor<ReqT, RespT> method, CallOptions callOptions) {
        super(getCallExecutor(callOptions), scheduledExecutor, callOptions.getDeadline());
        this.context = context;
        this.method = method;
        this.callOptions = callOptions;
      }

      /** Called when it's ready to create a real call and reprocess the pending call. */
      void reprocess() {
        getCallExecutor(callOptions).execute(
            new Runnable() {
              @Override
              public void run() {
                ClientCall<ReqT, RespT> realCall;
                Context previous = context.attach();
                try {
                  realCall = newClientCall(method, callOptions);
                } finally {
                  context.detach(previous);
                }
                setCall(realCall);
                syncContext.execute(new PendingCallRemoval());
              }
            }
        );
      }

      @Override
      protected void callCancelled() {
        super.callCancelled();
        syncContext.execute(new PendingCallRemoval());
      }

      final class PendingCallRemoval implements Runnable {
        @Override
        public void run() {
          if (pendingCalls != null) {
            pendingCalls.remove(PendingCall.this);
            if (pendingCalls.isEmpty()) {
              inUseStateAggregator.updateObjectInUse(pendingCallsInUseObject, false);
              pendingCalls = null;
              if (shutdown.get()) {
                uncommittedRetriableStreamsRegistry.onShutdown(SHUTDOWN_STATUS);
              }
            }
          }
        }
      }
    }

    private <ReqT, RespT> ClientCall<ReqT, RespT> newClientCall(
        MethodDescriptor<ReqT, RespT> method, CallOptions callOptions) {
      return new ClientCallImpl<>(
          method,
          getCallExecutor(callOptions),
          callOptions,
          transportProvider,
          terminated ? null : transportFactory.getScheduledExecutorService(),
          channelCallTracer,
          configSelector.get())
          .setFullStreamDecompression(fullStreamDecompression)
          .setDecompressorRegistry(decompressorRegistry)
          .setCompressorRegistry(compressorRegistry);
    }
  }

  /**
   * Terminate the channel if termination conditions are met.
   */
  // Must be run from syncContext
  private void maybeTerminateChannel() {
    if (terminated) {
      return;
    }
    if (shutdown.get() && subchannels.isEmpty() && oobChannels.isEmpty()) {
      channelLogger.log(ChannelLogLevel.INFO, "Terminated");
      channelz.removeRootChannel(this);
      executorPool.returnObject(executor);
      balancerRpcExecutorHolder.release();
      offloadExecutorHolder.release();
      // Release the transport factory so that it can deallocate any resources.
      transportFactory.close();

      terminated = true;
      terminatedLatch.countDown();
    }
  }

  // Must be called from syncContext
  private void handleInternalSubchannelState(ConnectivityStateInfo newState) {
    if (newState.getState() == TRANSIENT_FAILURE || newState.getState() == IDLE) {
      refreshAndResetNameResolution();
    }
  }

  @Override
  @SuppressWarnings("deprecation")
  public ConnectivityState getState(boolean requestConnection) {
    ConnectivityState savedChannelState = channelStateManager.getState();
    if (requestConnection && savedChannelState == IDLE) {
      final class RequestConnection implements Runnable {
        @Override
        public void run() {
          exitIdleMode();
          if (subchannelPicker != null) {
            subchannelPicker.requestConnection();
          }
          if (lbHelper != null) {
            lbHelper.lb.requestConnection();
          }
        }
      }

      syncContext.execute(new RequestConnection());
    }
    return savedChannelState;
  }

  @Override
  public void notifyWhenStateChanged(final ConnectivityState source, final Runnable callback) {
    final class NotifyStateChanged implements Runnable {
      @Override
      public void run() {
        channelStateManager.notifyWhenStateChanged(callback, executor, source);
      }
    }

    syncContext.execute(new NotifyStateChanged());
  }

  @Override
  public void resetConnectBackoff() {
    final class ResetConnectBackoff implements Runnable {
      @Override
      public void run() {
        if (shutdown.get()) {
          return;
        }
        if (scheduledNameResolverRefresh != null && scheduledNameResolverRefresh.isPending()) {
          checkState(nameResolverStarted, "name resolver must be started");
          refreshAndResetNameResolution();
        }
        for (InternalSubchannel subchannel : subchannels) {
          subchannel.resetConnectBackoff();
        }
        for (OobChannel oobChannel : oobChannels) {
          oobChannel.resetConnectBackoff();
        }
      }
    }

    syncContext.execute(new ResetConnectBackoff());
  }

  @Override
  public void enterIdle() {
    final class PrepareToLoseNetworkRunnable implements Runnable {
      @Override
      public void run() {
        if (shutdown.get() || lbHelper == null) {
          return;
        }
        cancelIdleTimer(/* permanent= */ false);
        enterIdleMode();
      }
    }

    syncContext.execute(new PrepareToLoseNetworkRunnable());
  }

  /**
   * A registry that prevents channel shutdown from killing existing retry attempts that are in
   * backoff.
   */
  private final class UncommittedRetriableStreamsRegistry {
    // TODO(zdapeng): This means we would acquire a lock for each new retry-able stream,
    // it's worthwhile to look for a lock-free approach.
    final Object lock = new Object();

    @GuardedBy("lock")
    Collection<ClientStream> uncommittedRetriableStreams = new HashSet<>();

    @GuardedBy("lock")
    Status shutdownStatus;

    void onShutdown(Status reason) {
      boolean shouldShutdownDelayedTransport = false;
      synchronized (lock) {
        if (shutdownStatus != null) {
          return;
        }
        shutdownStatus = reason;
        // Keep the delayedTransport open until there is no more uncommitted streams, b/c those
        // retriable streams, which may be in backoff and not using any transport, are already
        // started RPCs.
        if (uncommittedRetriableStreams.isEmpty()) {
          shouldShutdownDelayedTransport = true;
        }
      }

      if (shouldShutdownDelayedTransport) {
        delayedTransport.shutdown(reason);
      }
    }

    void onShutdownNow(Status reason) {
      onShutdown(reason);
      Collection<ClientStream> streams;

      synchronized (lock) {
        streams = new ArrayList<>(uncommittedRetriableStreams);
      }

      for (ClientStream stream : streams) {
        stream.cancel(reason);
      }
      delayedTransport.shutdownNow(reason);
    }

    /**
     * Registers a RetriableStream and return null if not shutdown, otherwise just returns the
     * shutdown Status.
     */
    @Nullable
    Status add(RetriableStream<?> retriableStream) {
      synchronized (lock) {
        if (shutdownStatus != null) {
          return shutdownStatus;
        }
        uncommittedRetriableStreams.add(retriableStream);
        return null;
      }
    }

    void remove(RetriableStream<?> retriableStream) {
      Status shutdownStatusCopy = null;

      synchronized (lock) {
        uncommittedRetriableStreams.remove(retriableStream);
        if (uncommittedRetriableStreams.isEmpty()) {
          shutdownStatusCopy = shutdownStatus;
          // Because retriable transport is long-lived, we take this opportunity to down-size the
          // hashmap.
          uncommittedRetriableStreams = new HashSet<>();
        }
      }

      if (shutdownStatusCopy != null) {
        delayedTransport.shutdown(shutdownStatusCopy);
      }
    }
  }

  private class LbHelperImpl extends LoadBalancer.Helper {
    AutoConfiguredLoadBalancer lb;

    @Deprecated
    @Override
    public AbstractSubchannel createSubchannel(
        List<EquivalentAddressGroup> addressGroups, Attributes attrs) {
      logWarningIfNotInSyncContext("createSubchannel()");
      // TODO(ejona): can we be even stricter? Like loadBalancer == null?
      checkNotNull(addressGroups, "addressGroups");
      checkNotNull(attrs, "attrs");
      final SubchannelImpl subchannel = createSubchannelInternal(
          CreateSubchannelArgs.newBuilder()
              .setAddresses(addressGroups)
              .setAttributes(attrs)
              .build());

      final SubchannelStateListener listener =
          new LoadBalancer.SubchannelStateListener() {
            @Override
            public void onSubchannelState(ConnectivityStateInfo newState) {
              // Call LB only if it's not shutdown.  If LB is shutdown, lbHelper won't match.
              if (LbHelperImpl.this != ManagedChannelImpl.this.lbHelper) {
                return;
              }
              lb.handleSubchannelState(subchannel, newState);
            }
          };

      subchannel.internalStart(listener);
      return subchannel;
    }

    @Override
    public AbstractSubchannel createSubchannel(CreateSubchannelArgs args) {
      syncContext.throwIfNotInThisSynchronizationContext();
      return createSubchannelInternal(args);
    }

    private SubchannelImpl createSubchannelInternal(CreateSubchannelArgs args) {
      // TODO(ejona): can we be even stricter? Like loadBalancer == null?
      checkState(!terminated, "Channel is terminated");
      return new SubchannelImpl(args, this);
    }

    @Override
    public void updateBalancingState(
        final ConnectivityState newState, final SubchannelPicker newPicker) {
      checkNotNull(newState, "newState");
      checkNotNull(newPicker, "newPicker");
      logWarningIfNotInSyncContext("updateBalancingState()");
      final class UpdateBalancingState implements Runnable {
        @Override
        public void run() {
          if (LbHelperImpl.this != lbHelper) {
            return;
          }
          updateSubchannelPicker(newPicker);
          // It's not appropriate to report SHUTDOWN state from lb.
          // Ignore the case of newState == SHUTDOWN for now.
          if (newState != SHUTDOWN) {
            channelLogger.log(
                ChannelLogLevel.INFO, "Entering {0} state with picker: {1}", newState, newPicker);
            channelStateManager.gotoState(newState);
          }
        }
      }

      syncContext.execute(new UpdateBalancingState());
    }

    @Override
    public void refreshNameResolution() {
      logWarningIfNotInSyncContext("refreshNameResolution()");
      final class LoadBalancerRefreshNameResolution implements Runnable {
        @Override
        public void run() {
          refreshAndResetNameResolution();
        }
      }

      syncContext.execute(new LoadBalancerRefreshNameResolution());
    }

    @Deprecated
    @Override
    public void updateSubchannelAddresses(
        LoadBalancer.Subchannel subchannel, List<EquivalentAddressGroup> addrs) {
      checkArgument(subchannel instanceof SubchannelImpl,
          "subchannel must have been returned from createSubchannel");
      logWarningIfNotInSyncContext("updateSubchannelAddresses()");
      ((InternalSubchannel) subchannel.getInternalSubchannel()).updateAddresses(addrs);
    }

    @Override
    public ManagedChannel createOobChannel(EquivalentAddressGroup addressGroup, String authority) {
      // TODO(ejona): can we be even stricter? Like terminating?
      checkState(!terminated, "Channel is terminated");
      long oobChannelCreationTime = timeProvider.currentTimeNanos();
      InternalLogId oobLogId = InternalLogId.allocate("OobChannel", /*details=*/ null);
      InternalLogId subchannelLogId =
          InternalLogId.allocate("Subchannel-OOB", /*details=*/ authority);
      ChannelTracer oobChannelTracer =
          new ChannelTracer(
              oobLogId, maxTraceEvents, oobChannelCreationTime,
              "OobChannel for " + addressGroup);
      final OobChannel oobChannel = new OobChannel(
          authority, balancerRpcExecutorPool, transportFactory.getScheduledExecutorService(),
          syncContext, callTracerFactory.create(), oobChannelTracer, channelz, timeProvider);
      channelTracer.reportEvent(new ChannelTrace.Event.Builder()
          .setDescription("Child OobChannel created")
          .setSeverity(ChannelTrace.Event.Severity.CT_INFO)
          .setTimestampNanos(oobChannelCreationTime)
          .setChannelRef(oobChannel)
          .build());
      ChannelTracer subchannelTracer =
          new ChannelTracer(subchannelLogId, maxTraceEvents, oobChannelCreationTime,
              "Subchannel for " + addressGroup);
      ChannelLogger subchannelLogger = new ChannelLoggerImpl(subchannelTracer, timeProvider);
      final class ManagedOobChannelCallback extends InternalSubchannel.Callback {
        @Override
        void onTerminated(InternalSubchannel is) {
          oobChannels.remove(oobChannel);
          channelz.removeSubchannel(is);
          oobChannel.handleSubchannelTerminated();
          maybeTerminateChannel();
        }

        @Override
        void onStateChange(InternalSubchannel is, ConnectivityStateInfo newState) {
          handleInternalSubchannelState(newState);
          oobChannel.handleSubchannelStateChange(newState);
        }
      }

      final InternalSubchannel internalSubchannel = new InternalSubchannel(
          Collections.singletonList(addressGroup),
          authority, userAgent, backoffPolicyProvider, transportFactory,
          transportFactory.getScheduledExecutorService(), stopwatchSupplier, syncContext,
          // All callback methods are run from syncContext
          new ManagedOobChannelCallback(),
          channelz,
          callTracerFactory.create(),
          subchannelTracer,
          subchannelLogId,
          subchannelLogger);
      oobChannelTracer.reportEvent(new ChannelTrace.Event.Builder()
          .setDescription("Child Subchannel created")
          .setSeverity(ChannelTrace.Event.Severity.CT_INFO)
          .setTimestampNanos(oobChannelCreationTime)
          .setSubchannelRef(internalSubchannel)
          .build());
      channelz.addSubchannel(oobChannel);
      channelz.addSubchannel(internalSubchannel);
      oobChannel.setSubchannel(internalSubchannel);
      final class AddOobChannel implements Runnable {
        @Override
        public void run() {
          if (terminating) {
            oobChannel.shutdown();
          }
          if (!terminated) {
            // If channel has not terminated, it will track the subchannel and block termination
            // for it.
            oobChannels.add(oobChannel);
          }
        }
      }

      syncContext.execute(new AddOobChannel());
      return oobChannel;
    }

    @Override
    public ManagedChannelBuilder<?> createResolvingOobChannelBuilder(String target) {
      final class ResolvingOobChannelBuilder
          extends AbstractManagedChannelImplBuilder<ResolvingOobChannelBuilder> {
        int defaultPort = -1;

        ResolvingOobChannelBuilder(String target) {
          super(target);
        }

        @Override
        public int getDefaultPort() {
          return defaultPort;
        }

        @Override
        protected ClientTransportFactory buildTransportFactory() {
          throw new UnsupportedOperationException();
        }

        @Override
        public ManagedChannel build() {
          // TODO(creamsoup) prevent main channel to shutdown if oob channel is not terminated
          return new ManagedChannelImpl(
                  this,
                  transportFactory,
                  backoffPolicyProvider,
                  balancerRpcExecutorPool,
                  stopwatchSupplier,
                  Collections.<ClientInterceptor>emptyList(),
                  timeProvider);
        }
      }

      checkState(!terminated, "Channel is terminated");

      ResolvingOobChannelBuilder builder = new ResolvingOobChannelBuilder(target);
      builder.offloadExecutorPool = offloadExecutorHolder.pool;
      builder.overrideAuthority(getAuthority());
      @SuppressWarnings("deprecation")
      ResolvingOobChannelBuilder unused = builder.nameResolverFactory(nameResolverFactory);
      builder.executorPool = executorPool;
      builder.maxTraceEvents = maxTraceEvents;
      builder.proxyDetector = nameResolverArgs.getProxyDetector();
      builder.defaultPort = nameResolverArgs.getDefaultPort();
      builder.userAgent = userAgent;
      return builder;
    }

    @Override
    public void updateOobChannelAddresses(ManagedChannel channel, EquivalentAddressGroup eag) {
      checkArgument(channel instanceof OobChannel,
          "channel must have been returned from createOobChannel");
      ((OobChannel) channel).updateAddresses(eag);
    }

    @Override
    public String getAuthority() {
      return ManagedChannelImpl.this.authority();
    }

    @Deprecated
    @Override
    public NameResolver.Factory getNameResolverFactory() {
      return nameResolverFactory;
    }

    @Override
    public SynchronizationContext getSynchronizationContext() {
      return syncContext;
    }

    @Override
    public ScheduledExecutorService getScheduledExecutorService() {
      return scheduledExecutor;
    }

    @Override
    public ChannelLogger getChannelLogger() {
      return channelLogger;
    }

    @Override
    public NameResolver.Args getNameResolverArgs() {
      return nameResolverArgs;
    }

    @Override
    public NameResolverRegistry getNameResolverRegistry() {
      return nameResolverRegistry;
    }
  }

  private final class NameResolverListener extends NameResolver.Listener2 {
    final LbHelperImpl helper;
    final NameResolver resolver;

    NameResolverListener(LbHelperImpl helperImpl, NameResolver resolver) {
      this.helper = checkNotNull(helperImpl, "helperImpl");
      this.resolver = checkNotNull(resolver, "resolver");
    }

    @Override
    public void onResult(final ResolutionResult resolutionResult) {
      final class NamesResolved implements Runnable {

        @SuppressWarnings("ReferenceEquality")
        @Override
        public void run() {

          List<EquivalentAddressGroup> servers = resolutionResult.getAddresses();
          channelLogger.log(
              ChannelLogLevel.DEBUG,
              "Resolved address: {0}, config={1}",
              servers,
              resolutionResult.getAttributes());

          if (lastResolutionState != ResolutionState.SUCCESS) {
            channelLogger.log(ChannelLogLevel.INFO, "Address resolved: {0}", servers);
            lastResolutionState = ResolutionState.SUCCESS;
          }

          nameResolverBackoffPolicy = null;
          ConfigOrError configOrError = resolutionResult.getServiceConfig();
          InternalConfigSelector resolvedConfigSelector =
              resolutionResult.getAttributes().get(InternalConfigSelector.KEY);
          ManagedChannelServiceConfig validServiceConfig =
              configOrError != null && configOrError.getConfig() != null
                  ? (ManagedChannelServiceConfig) configOrError.getConfig()
                  : null;
          Status serviceConfigError = configOrError != null ? configOrError.getError() : null;

          ManagedChannelServiceConfig effectiveServiceConfig;
          if (!lookUpServiceConfig) {
            if (validServiceConfig != null) {
              channelLogger.log(
                  ChannelLogLevel.INFO,
                  "Service config from name resolver discarded by channel settings");
            }
            effectiveServiceConfig =
                defaultServiceConfig == null ? EMPTY_SERVICE_CONFIG : defaultServiceConfig;
            if (resolvedConfigSelector != null) {
              channelLogger.log(
                  ChannelLogLevel.INFO,
                  "Config selector from name resolver discarded by channel settings");
            }
            configSelector.set(effectiveServiceConfig.getDefaultConfigSelector());
          } else {
            // Try to use config if returned from name resolver
            // Otherwise, try to use the default config if available
            if (validServiceConfig != null) {
              effectiveServiceConfig = validServiceConfig;
              if (resolvedConfigSelector != null) {
                configSelector.set(resolvedConfigSelector);
                if (effectiveServiceConfig.getDefaultConfigSelector() != null) {
                  channelLogger.log(
                      ChannelLogLevel.DEBUG,
                      "Method configs in service config will be discarded due to presence of"
                          + "config-selector");
                }
              } else {
                configSelector.set(effectiveServiceConfig.getDefaultConfigSelector());
              }
            } else if (defaultServiceConfig != null) {
              effectiveServiceConfig = defaultServiceConfig;
              configSelector.set(effectiveServiceConfig.getDefaultConfigSelector());
              channelLogger.log(
                  ChannelLogLevel.INFO,
                  "Received no service config, using default service config");
            } else if (serviceConfigError != null) {
              if (!serviceConfigUpdated) {
                // First DNS lookup has invalid service config, and cannot fall back to default
                channelLogger.log(
                    ChannelLogLevel.INFO,
                    "Fallback to error due to invalid first service config without default config");
                onError(configOrError.getError());
                return;
              } else {
                effectiveServiceConfig = lastServiceConfig;
              }
            } else {
              effectiveServiceConfig = EMPTY_SERVICE_CONFIG;
              configSelector.set(null);
            }
            if (!effectiveServiceConfig.equals(lastServiceConfig)) {
              channelLogger.log(
                  ChannelLogLevel.INFO,
                  "Service config changed{0}",
                  effectiveServiceConfig == EMPTY_SERVICE_CONFIG ? " to empty" : "");
              lastServiceConfig = effectiveServiceConfig;
            }

            try {
              // TODO(creamsoup): when `servers` is empty and lastResolutionStateCopy == SUCCESS
              //  and lbNeedAddress, it shouldn't call the handleServiceConfigUpdate. But,
              //  lbNeedAddress is not deterministic
              serviceConfigUpdated = true;
            } catch (RuntimeException re) {
              logger.log(
                  Level.WARNING,
                  "[" + getLogId() + "] Unexpected exception from parsing service config",
                  re);
            }
          }
          realChannel.drainPendingCalls();

          Attributes effectiveAttrs = resolutionResult.getAttributes();
          // Call LB only if it's not shutdown.  If LB is shutdown, lbHelper won't match.
          if (NameResolverListener.this.helper == ManagedChannelImpl.this.lbHelper) {
            Attributes.Builder attrBuilder =
                effectiveAttrs.toBuilder().discard(InternalConfigSelector.KEY);
            Map<String, ?> healthCheckingConfig =
                effectiveServiceConfig.getHealthCheckingConfig();
            if (healthCheckingConfig != null) {
              attrBuilder
                  .set(LoadBalancer.ATTR_HEALTH_CHECKING_CONFIG, healthCheckingConfig)
                  .build();
            }

            Status handleResult = helper.lb.tryHandleResolvedAddresses(
                ResolvedAddresses.newBuilder()
                    .setAddresses(servers)
                    .setAttributes(attrBuilder.build())
                    .setLoadBalancingPolicyConfig(effectiveServiceConfig.getLoadBalancingConfig())
                    .build());

            if (!handleResult.isOk()) {
              handleErrorInSyncContext(handleResult.augmentDescription(resolver + " was used"));
            }
          }
        }
      }

      syncContext.execute(new NamesResolved());
    }

    @Override
    public void onError(final Status error) {
      checkArgument(!error.isOk(), "the error status must not be OK");
      final class NameResolverErrorHandler implements Runnable {
        @Override
        public void run() {
          handleErrorInSyncContext(error);
        }
      }

      syncContext.execute(new NameResolverErrorHandler());
    }

    private void handleErrorInSyncContext(Status error) {
      logger.log(Level.WARNING, "[{0}] Failed to resolve name. status={1}",
          new Object[] {getLogId(), error});
      if (configSelector.get() == INITIAL_PENDING_SELECTOR) {
        configSelector.set(null);
        realChannel.drainPendingCalls();
      }
      if (lastResolutionState != ResolutionState.ERROR) {
        channelLogger.log(ChannelLogLevel.WARNING, "Failed to resolve name: {0}", error);
        lastResolutionState = ResolutionState.ERROR;
      }
      // Call LB only if it's not shutdown.  If LB is shutdown, lbHelper won't match.
      if (NameResolverListener.this.helper != ManagedChannelImpl.this.lbHelper) {
        return;
      }

      helper.lb.handleNameResolutionError(error);

      scheduleExponentialBackOffInSyncContext();
    }

    private void scheduleExponentialBackOffInSyncContext() {
      if (scheduledNameResolverRefresh != null && scheduledNameResolverRefresh.isPending()) {
        // The name resolver may invoke onError multiple times, but we only want to
        // schedule one backoff attempt
        // TODO(ericgribkoff) Update contract of NameResolver.Listener or decide if we
        // want to reset the backoff interval upon repeated onError() calls
        return;
      }
      if (nameResolverBackoffPolicy == null) {
        nameResolverBackoffPolicy = backoffPolicyProvider.get();
      }
      long delayNanos = nameResolverBackoffPolicy.nextBackoffNanos();
      channelLogger.log(
          ChannelLogLevel.DEBUG,
          "Scheduling DNS resolution backoff for {0} ns", delayNanos);
      scheduledNameResolverRefresh =
          syncContext.schedule(
              new DelayedNameResolverRefresh(), delayNanos, TimeUnit.NANOSECONDS,
              transportFactory .getScheduledExecutorService());
    }
  }

  private final class SubchannelImpl extends AbstractSubchannel {
    final CreateSubchannelArgs args;
    final LbHelperImpl helper;
    final InternalLogId subchannelLogId;
    final ChannelLoggerImpl subchannelLogger;
    final ChannelTracer subchannelTracer;
    SubchannelStateListener listener;
    InternalSubchannel subchannel;
    boolean started;
    boolean shutdown;
    ScheduledHandle delayedShutdownTask;

    SubchannelImpl(CreateSubchannelArgs args, LbHelperImpl helper) {
      this.args = checkNotNull(args, "args");
      this.helper = checkNotNull(helper, "helper");
      subchannelLogId = InternalLogId.allocate("Subchannel", /*details=*/ authority());
      subchannelTracer = new ChannelTracer(
          subchannelLogId, maxTraceEvents, timeProvider.currentTimeNanos(),
          "Subchannel for " + args.getAddresses());
      subchannelLogger = new ChannelLoggerImpl(subchannelTracer, timeProvider);
    }

    // This can be called either in or outside of syncContext
    // TODO(zhangkun83): merge it back into start() once the caller createSubchannel() is deleted.
    private void internalStart(final SubchannelStateListener listener) {
      checkState(!started, "already started");
      checkState(!shutdown, "already shutdown");
      started = true;
      this.listener = listener;
      // TODO(zhangkun): possibly remove the volatile of terminating when this whole method is
      // required to be called from syncContext
      if (terminating) {
        syncContext.execute(new Runnable() {
            @Override
            public void run() {
              listener.onSubchannelState(ConnectivityStateInfo.forNonError(SHUTDOWN));
            }
          });
        return;
      }
      final class ManagedInternalSubchannelCallback extends InternalSubchannel.Callback {
        // All callbacks are run in syncContext
        @Override
        void onTerminated(InternalSubchannel is) {
          subchannels.remove(is);
          channelz.removeSubchannel(is);
          maybeTerminateChannel();
        }

        @Override
        void onStateChange(InternalSubchannel is, ConnectivityStateInfo newState) {
          handleInternalSubchannelState(newState);
          checkState(listener != null, "listener is null");
          listener.onSubchannelState(newState);
        }

        @Override
        void onInUse(InternalSubchannel is) {
          inUseStateAggregator.updateObjectInUse(is, true);
        }

        @Override
        void onNotInUse(InternalSubchannel is) {
          inUseStateAggregator.updateObjectInUse(is, false);
        }
      }

      final InternalSubchannel internalSubchannel = new InternalSubchannel(
          args.getAddresses(),
          authority(),
          userAgent,
          backoffPolicyProvider,
          transportFactory,
          transportFactory.getScheduledExecutorService(),
          stopwatchSupplier,
          syncContext,
          new ManagedInternalSubchannelCallback(),
          channelz,
          callTracerFactory.create(),
          subchannelTracer,
          subchannelLogId,
          subchannelLogger);

      channelTracer.reportEvent(new ChannelTrace.Event.Builder()
          .setDescription("Child Subchannel started")
          .setSeverity(ChannelTrace.Event.Severity.CT_INFO)
          .setTimestampNanos(timeProvider.currentTimeNanos())
          .setSubchannelRef(internalSubchannel)
          .build());

      this.subchannel = internalSubchannel;
      // TODO(zhangkun83): no need to schedule on syncContext when this whole method is required
      // to be called from syncContext
      syncContext.execute(new Runnable() {
          @Override
          public void run() {
            channelz.addSubchannel(internalSubchannel);
            subchannels.add(internalSubchannel);
          }
        });
    }

    @Override
    public void start(SubchannelStateListener listener) {
      syncContext.throwIfNotInThisSynchronizationContext();
      internalStart(listener);
    }

    @Override
    InternalInstrumented<ChannelStats> getInstrumentedInternalSubchannel() {
      checkState(started, "not started");
      return subchannel;
    }

    @Override
    public void shutdown() {
      // TODO(zhangkun83): replace shutdown() with internalShutdown() to turn the warning into an
      // exception.
      logWarningIfNotInSyncContext("Subchannel.shutdown()");
      syncContext.execute(new Runnable() {
          @Override
          public void run() {
            internalShutdown();
          }
        });
    }

    private void internalShutdown() {
      syncContext.throwIfNotInThisSynchronizationContext();
      if (subchannel == null) {
        // start() was not successful
        shutdown = true;
        return;
      }
      if (shutdown) {
        if (terminating && delayedShutdownTask != null) {
          // shutdown() was previously called when terminating == false, thus a delayed shutdown()
          // was scheduled.  Now since terminating == true, We should expedite the shutdown.
          delayedShutdownTask.cancel();
          delayedShutdownTask = null;
          // Will fall through to the subchannel.shutdown() at the end.
        } else {
          return;
        }
      } else {
        shutdown = true;
      }
      // Add a delay to shutdown to deal with the race between 1) a transport being picked and
      // newStream() being called on it, and 2) its Subchannel is shut down by LoadBalancer (e.g.,
      // because of address change, or because LoadBalancer is shutdown by Channel entering idle
      // mode). If (2) wins, the app will see a spurious error. We work around this by delaying
      // shutdown of Subchannel for a few seconds here.
      //
      // TODO(zhangkun83): consider a better approach
      // (https://github.com/grpc/grpc-java/issues/2562).
      if (!terminating) {
        final class ShutdownSubchannel implements Runnable {
          @Override
          public void run() {
            subchannel.shutdown(SUBCHANNEL_SHUTDOWN_STATUS);
          }
        }

        delayedShutdownTask = syncContext.schedule(
            new LogExceptionRunnable(new ShutdownSubchannel()),
            SUBCHANNEL_SHUTDOWN_DELAY_SECONDS, TimeUnit.SECONDS,
            transportFactory.getScheduledExecutorService());
        return;
      }
      // When terminating == true, no more real streams will be created. It's safe and also
      // desirable to shutdown timely.
      subchannel.shutdown(SHUTDOWN_STATUS);
    }

    @Override
    public void requestConnection() {
      logWarningIfNotInSyncContext("Subchannel.requestConnection()");
      checkState(started, "not started");
      subchannel.obtainActiveTransport();
    }

    @Override
    public List<EquivalentAddressGroup> getAllAddresses() {
      logWarningIfNotInSyncContext("Subchannel.getAllAddresses()");
      checkState(started, "not started");
      return subchannel.getAddressGroups();
    }

    @Override
    public Attributes getAttributes() {
      return args.getAttributes();
    }

    @Override
    public String toString() {
      return subchannelLogId.toString();
    }

    @Override
    public Channel asChannel() {
      checkState(started, "not started");
      return new SubchannelChannel(
          subchannel, balancerRpcExecutorHolder.getExecutor(),
          transportFactory.getScheduledExecutorService(),
          callTracerFactory.create(),
          new AtomicReference<InternalConfigSelector>(null));
    }

    @Override
    public Object getInternalSubchannel() {
      checkState(started, "Subchannel is not started");
      return subchannel;
    }

    @Override
    public ChannelLogger getChannelLogger() {
      return subchannelLogger;
    }

    @Override
    public void updateAddresses(List<EquivalentAddressGroup> addrs) {
      syncContext.throwIfNotInThisSynchronizationContext();
      subchannel.updateAddresses(addrs);
    }
  }

  @Override
  public String toString() {
    return MoreObjects.toStringHelper(this)
        .add("logId", logId.getId())
        .add("target", target)
        .toString();
  }

  /**
   * Called from syncContext.
   */
  private final class DelayedTransportListener implements ManagedClientTransport.Listener {
    @Override
    public void transportShutdown(Status s) {
      checkState(shutdown.get(), "Channel must have been shut down");
    }

    @Override
    public void transportReady() {
      // Don't care
    }

    @Override
    public void transportInUse(final boolean inUse) {
      inUseStateAggregator.updateObjectInUse(delayedTransport, inUse);
    }

    @Override
    public void transportTerminated() {
      checkState(shutdown.get(), "Channel must have been shut down");
      terminating = true;
      shutdownNameResolverAndLoadBalancer(false);
      // No need to call channelStateManager since we are already in SHUTDOWN state.
      // Until LoadBalancer is shutdown, it may still create new subchannels.  We catch them
      // here.
      maybeShutdownNowSubchannels();
      maybeTerminateChannel();
    }
  }

  /**
   * Must be accessed from syncContext.
   */
  private final class IdleModeStateAggregator extends InUseStateAggregator<Object> {
    @Override
    protected void handleInUse() {
      exitIdleMode();
    }

    @Override
    protected void handleNotInUse() {
      if (shutdown.get()) {
        return;
      }
      rescheduleIdleTimer();
    }
  }

  /**
   * Lazily request for Executor from an executor pool.
   */
  private static final class ExecutorHolder {
    private final ObjectPool<? extends Executor> pool;
    private Executor executor;

    ExecutorHolder(ObjectPool<? extends Executor> executorPool) {
      this.pool = checkNotNull(executorPool, "executorPool");
    }

    synchronized Executor getExecutor() {
      if (executor == null) {
        executor = checkNotNull(pool.getObject(), "%s.getObject()", executor);
      }
      return executor;
    }

    synchronized void release() {
      if (executor != null) {
        executor = pool.returnObject(executor);
      }
    }
  }

  private static final class RestrictedScheduledExecutor implements ScheduledExecutorService {
    final ScheduledExecutorService delegate;

    private RestrictedScheduledExecutor(ScheduledExecutorService delegate) {
      this.delegate = checkNotNull(delegate, "delegate");
    }

    @Override
    public <V> ScheduledFuture<V> schedule(Callable<V> callable, long delay, TimeUnit unit) {
      return delegate.schedule(callable, delay, unit);
    }

    @Override
    public ScheduledFuture<?> schedule(Runnable cmd, long delay, TimeUnit unit) {
      return delegate.schedule(cmd, delay, unit);
    }

    @Override
    public ScheduledFuture<?> scheduleAtFixedRate(
        Runnable command, long initialDelay, long period, TimeUnit unit) {
      return delegate.scheduleAtFixedRate(command, initialDelay, period, unit);
    }

    @Override
    public ScheduledFuture<?> scheduleWithFixedDelay(
        Runnable command, long initialDelay, long delay, TimeUnit unit) {
      return delegate.scheduleWithFixedDelay(command, initialDelay, delay, unit);
    }

    @Override
    public boolean awaitTermination(long timeout, TimeUnit unit)
        throws InterruptedException {
      return delegate.awaitTermination(timeout, unit);
    }

    @Override
    public <T> List<Future<T>> invokeAll(Collection<? extends Callable<T>> tasks)
        throws InterruptedException {
      return delegate.invokeAll(tasks);
    }

    @Override
    public <T> List<Future<T>> invokeAll(
        Collection<? extends Callable<T>> tasks, long timeout, TimeUnit unit)
        throws InterruptedException {
      return delegate.invokeAll(tasks, timeout, unit);
    }

    @Override
    public <T> T invokeAny(Collection<? extends Callable<T>> tasks)
        throws InterruptedException, ExecutionException {
      return delegate.invokeAny(tasks);
    }

    @Override
    public <T> T invokeAny(Collection<? extends Callable<T>> tasks, long timeout, TimeUnit unit)
      throws InterruptedException, ExecutionException, TimeoutException {
      return delegate.invokeAny(tasks, timeout, unit);
    }

    @Override
    public boolean isShutdown() {
      return delegate.isShutdown();
    }

    @Override
    public boolean isTerminated() {
      return delegate.isTerminated();
    }

    @Override
    public void shutdown() {
      throw new UnsupportedOperationException("Restricted: shutdown() is not allowed");
    }

    @Override
    public List<Runnable> shutdownNow() {
      throw new UnsupportedOperationException("Restricted: shutdownNow() is not allowed");
    }

    @Override
    public <T> Future<T> submit(Callable<T> task) {
      return delegate.submit(task);
    }

    @Override
    public Future<?> submit(Runnable task) {
      return delegate.submit(task);
    }

    @Override
    public <T> Future<T> submit(Runnable task, T result) {
      return delegate.submit(task, result);
    }

    @Override
    public void execute(Runnable command) {
      delegate.execute(command);
    }
  }

  @VisibleForTesting
  static final class ScParser extends NameResolver.ServiceConfigParser {

    private final boolean retryEnabled;
    private final int maxRetryAttemptsLimit;
    private final int maxHedgedAttemptsLimit;
    private final AutoConfiguredLoadBalancerFactory autoLoadBalancerFactory;
    private final ChannelLogger channelLogger;

    ScParser(
        boolean retryEnabled,
        int maxRetryAttemptsLimit,
        int maxHedgedAttemptsLimit,
        AutoConfiguredLoadBalancerFactory autoLoadBalancerFactory,
        ChannelLogger channelLogger) {
      this.retryEnabled = retryEnabled;
      this.maxRetryAttemptsLimit = maxRetryAttemptsLimit;
      this.maxHedgedAttemptsLimit = maxHedgedAttemptsLimit;
      this.autoLoadBalancerFactory =
          checkNotNull(autoLoadBalancerFactory, "autoLoadBalancerFactory");
      this.channelLogger = checkNotNull(channelLogger, "channelLogger");
    }

    @Override
    public ConfigOrError parseServiceConfig(Map<String, ?> rawServiceConfig) {
      try {
        Object loadBalancingPolicySelection;
        ConfigOrError choiceFromLoadBalancer =
            autoLoadBalancerFactory.parseLoadBalancerPolicy(rawServiceConfig, channelLogger);
        if (choiceFromLoadBalancer == null) {
          loadBalancingPolicySelection = null;
        } else if (choiceFromLoadBalancer.getError() != null) {
          return ConfigOrError.fromError(choiceFromLoadBalancer.getError());
        } else {
          loadBalancingPolicySelection = choiceFromLoadBalancer.getConfig();
        }
        return ConfigOrError.fromConfig(
            ManagedChannelServiceConfig.fromServiceConfig(
                rawServiceConfig,
                retryEnabled,
                maxRetryAttemptsLimit,
                maxHedgedAttemptsLimit,
                loadBalancingPolicySelection));
      } catch (RuntimeException e) {
        return ConfigOrError.fromError(
            Status.UNKNOWN.withDescription("failed to parse service config").withCause(e));
      }
    }
  }

  private void logWarningIfNotInSyncContext(String method) {
    try {
      syncContext.throwIfNotInThisSynchronizationContext();
    } catch (IllegalStateException e) {
      logger.log(Level.WARNING,
          method + " should be called from SynchronizationContext. "
          + "This warning will become an exception in a future release. "
          + "See https://github.com/grpc/grpc-java/issues/5015 for more details", e);
    }
  }

  /**
   * A ResolutionState indicates the status of last name resolution.
   */
  enum ResolutionState {
    NO_RESOLUTION,
    SUCCESS,
    ERROR
  }
}<|MERGE_RESOLUTION|>--- conflicted
+++ resolved
@@ -653,12 +653,8 @@
       this.defaultServiceConfig = null;
     }
     this.lookUpServiceConfig = builder.lookUpServiceConfig;
-<<<<<<< HEAD
-    Channel channel = new RealChannel(nameResolver.getServiceAuthority());
-=======
     realChannel = new RealChannel(nameResolver.getServiceAuthority());
-    Channel channel = ClientInterceptors.intercept(realChannel, serviceConfigInterceptor);
->>>>>>> 1411e6f6
+    Channel channel = realChannel;
     if (builder.binlog != null) {
       channel = builder.binlog.wrapChannel(channel);
     }
