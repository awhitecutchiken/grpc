/*
 * Copyright 2014 The gRPC Authors
 *
 * Licensed under the Apache License, Version 2.0 (the "License");
 * you may not use this file except in compliance with the License.
 * You may obtain a copy of the License at
 *
 *     http://www.apache.org/licenses/LICENSE-2.0
 *
 * Unless required by applicable law or agreed to in writing, software
 * distributed under the License is distributed on an "AS IS" BASIS,
 * WITHOUT WARRANTIES OR CONDITIONS OF ANY KIND, either express or implied.
 * See the License for the specific language governing permissions and
 * limitations under the License.
 */

package io.grpc.internal;

import static com.google.common.base.Preconditions.checkArgument;
import static com.google.common.base.Preconditions.checkNotNull;

import com.google.common.annotations.VisibleForTesting;
import com.google.common.util.concurrent.MoreExecutors;
import io.grpc.BinaryLog;
import io.grpc.BindableService;
import io.grpc.CompressorRegistry;
import io.grpc.Context;
import io.grpc.Deadline;
import io.grpc.DecompressorRegistry;
import io.grpc.HandlerRegistry;
import io.grpc.InternalChannelz;
import io.grpc.Server;
import io.grpc.ServerBuilder;
import io.grpc.ServerInterceptor;
import io.grpc.ServerMethodDefinition;
import io.grpc.ServerServiceDefinition;
import io.grpc.ServerStreamTracer;
import io.grpc.ServerTransportFilter;
import java.lang.reflect.InvocationTargetException;
import java.lang.reflect.Method;
import java.util.ArrayList;
import java.util.Collections;
import java.util.List;
import java.util.concurrent.Executor;
import java.util.concurrent.TimeUnit;
import java.util.logging.Level;
import java.util.logging.Logger;
import javax.annotation.Nullable;

/**
 * The base class for server builders.
 *
 * @param <T> The concrete type for this builder.
 */
public abstract class AbstractServerImplBuilder<T extends AbstractServerImplBuilder<T>>
        extends ServerBuilder<T> {

  private static final Logger log = Logger.getLogger(AbstractServerImplBuilder.class.getName());

  public static ServerBuilder<?> forPort(int port) {
    throw new UnsupportedOperationException("Subclass failed to hide static factory");
  }

  // defaults
  private static final ObjectPool<? extends Executor> DEFAULT_EXECUTOR_POOL =
      SharedResourcePool.forResource(GrpcUtil.SHARED_CHANNEL_EXECUTOR);
  private static final HandlerRegistry DEFAULT_FALLBACK_REGISTRY = new DefaultFallbackRegistry();
  private static final DecompressorRegistry DEFAULT_DECOMPRESSOR_REGISTRY =
      DecompressorRegistry.getDefaultInstance();
  private static final CompressorRegistry DEFAULT_COMPRESSOR_REGISTRY =
      CompressorRegistry.getDefaultInstance();
  private static final long DEFAULT_HANDSHAKE_TIMEOUT_MILLIS = TimeUnit.SECONDS.toMillis(120);

  // mutable state
  final InternalHandlerRegistry.Builder registryBuilder =
      new InternalHandlerRegistry.Builder();
  final List<ServerTransportFilter> transportFilters = new ArrayList<>();
  final List<ServerInterceptor> interceptors = new ArrayList<>();
  private final List<ServerStreamTracer.Factory> streamTracerFactories = new ArrayList<>();
  HandlerRegistry fallbackRegistry = DEFAULT_FALLBACK_REGISTRY;
  ObjectPool<? extends Executor> executorPool = DEFAULT_EXECUTOR_POOL;
  DecompressorRegistry decompressorRegistry = DEFAULT_DECOMPRESSOR_REGISTRY;
  CompressorRegistry compressorRegistry = DEFAULT_COMPRESSOR_REGISTRY;
  long handshakeTimeoutMillis = DEFAULT_HANDSHAKE_TIMEOUT_MILLIS;
  Deadline.Ticker ticker = Deadline.getSystemTicker();
  private boolean statsEnabled = true;
  private boolean recordStartedRpcs = true;
  private boolean recordFinishedRpcs = true;
  private boolean recordRealTimeMetrics = false;
  private boolean tracingEnabled = true;
  @Nullable BinaryLog binlog;
  TransportTracer.Factory transportTracerFactory = TransportTracer.getDefaultFactory();
  InternalChannelz channelz = InternalChannelz.instance();
  CallTracer.Factory callTracerFactory = CallTracer.getDefaultFactory();

  @Override
  public final T directExecutor() {
    return executor(MoreExecutors.directExecutor());
  }

  @Override
  public final T executor(@Nullable Executor executor) {
    this.executorPool = executor != null ? new FixedObjectPool<>(executor) : DEFAULT_EXECUTOR_POOL;
    return thisT();
  }

  @Override
  public final T addService(ServerServiceDefinition service) {
    registryBuilder.addService(checkNotNull(service, "service"));
    return thisT();
  }

  @Override
  public final T addService(BindableService bindableService) {
    return addService(checkNotNull(bindableService, "bindableService").bindService());
  }

  @Override
  public final T addTransportFilter(ServerTransportFilter filter) {
    transportFilters.add(checkNotNull(filter, "filter"));
    return thisT();
  }

  @Override
  public final T intercept(ServerInterceptor interceptor) {
    interceptors.add(checkNotNull(interceptor, "interceptor"));
    return thisT();
  }

  @Override
  public final T addStreamTracerFactory(ServerStreamTracer.Factory factory) {
    streamTracerFactories.add(checkNotNull(factory, "factory"));
    return thisT();
  }

  @Override
  public final T fallbackHandlerRegistry(@Nullable HandlerRegistry registry) {
    this.fallbackRegistry = registry != null ? registry : DEFAULT_FALLBACK_REGISTRY;
    return thisT();
  }

  @Override
  public final T decompressorRegistry(@Nullable DecompressorRegistry registry) {
    this.decompressorRegistry = registry != null ? registry : DEFAULT_DECOMPRESSOR_REGISTRY;
    return thisT();
  }

  @Override
  public final T compressorRegistry(@Nullable CompressorRegistry registry) {
    this.compressorRegistry = registry != null ? registry : DEFAULT_COMPRESSOR_REGISTRY;
    return thisT();
  }

  @Override
  public final T handshakeTimeout(long timeout, TimeUnit unit) {
    checkArgument(timeout > 0, "handshake timeout is %s, but must be positive", timeout);
    this.handshakeTimeoutMillis = checkNotNull(unit, "unit").toMillis(timeout);
    return thisT();
  }

  @Override
  public final T setBinaryLog(@Nullable BinaryLog binaryLog) {
    this.binlog = binaryLog;
    return thisT();
  }

  @VisibleForTesting
  public final T setTransportTracerFactory(TransportTracer.Factory transportTracerFactory) {
    this.transportTracerFactory = transportTracerFactory;
    return thisT();
  }

  /**
   * Disable or enable stats features.  Enabled by default.
   */
  protected void setStatsEnabled(boolean value) {
    this.statsEnabled = value;
  }

  /**
   * Disable or enable stats recording for RPC upstarts.  Effective only if {@link
   * #setStatsEnabled} is set to true.  Enabled by default.
   */
  protected void setStatsRecordStartedRpcs(boolean value) {
    recordStartedRpcs = value;
  }

  /**
   * Disable or enable stats recording for RPC completions.  Effective only if {@link
   * #setStatsEnabled} is set to true.  Enabled by default.
   */
  protected void setStatsRecordFinishedRpcs(boolean value) {
    recordFinishedRpcs = value;
  }

  /**
   * Disable or enable real-time metrics recording.  Effective only if {@link #setStatsEnabled} is
   * set to true.  Disabled by default.
   */
  protected void setStatsRecordRealTimeMetrics(boolean value) {
    recordRealTimeMetrics = value;
  }

  /**
   * Disable or enable tracing features.  Enabled by default.
   */
  protected void setTracingEnabled(boolean value) {
    tracingEnabled = value;
  }

  /**
   * Sets a custom deadline ticker.  This should only be called from InProcessServerBuilder.
   */
  protected void setDeadlineTicker(Deadline.Ticker ticker) {
    this.ticker = checkNotNull(ticker, "ticker");
  }

  @Override
<<<<<<< HEAD
  public Server build() {
    ServerImpl server = new ServerImpl(
        this,
        buildTransportServers(getTracerFactories()),
        Context.ROOT);
    for (InternalNotifyOnServerBuild notifyTarget : notifyOnBuildList) {
      notifyTarget.notifyOnBuild(server);
    }
    return server;
=======
  public final Server build() {
    return new ServerImpl(this, buildTransportServers(getTracerFactories()), Context.ROOT);
>>>>>>> a86fc47c
  }

  @VisibleForTesting
  final List<? extends ServerStreamTracer.Factory> getTracerFactories() {
    ArrayList<ServerStreamTracer.Factory> tracerFactories = new ArrayList<>();
    if (statsEnabled) {
      ServerStreamTracer.Factory censusStatsTracerFactory = null;
      try {
        Class<?> censusStatsAccessor =
            Class.forName("io.grpc.census.InternalCensusStatsAccessor");
        Method getServerStreamTracerFactoryMethod =
            censusStatsAccessor.getDeclaredMethod(
                "getServerStreamTracerFactory",
                boolean.class,
                boolean.class,
                boolean.class);
        censusStatsTracerFactory =
            (ServerStreamTracer.Factory) getServerStreamTracerFactoryMethod
                .invoke(
                    null,
                    recordStartedRpcs,
                    recordFinishedRpcs,
                    recordRealTimeMetrics);
      } catch (ClassNotFoundException e) {
        // Replace these separate catch statements with multicatch when Android min-API >= 19
        log.log(Level.FINE, "Unable to apply census stats", e);
      } catch (NoSuchMethodException e) {
        log.log(Level.FINE, "Unable to apply census stats", e);
      } catch (IllegalAccessException e) {
        log.log(Level.FINE, "Unable to apply census stats", e);
      } catch (InvocationTargetException e) {
        log.log(Level.FINE, "Unable to apply census stats", e);
      }
      if (censusStatsTracerFactory != null) {
        tracerFactories.add(censusStatsTracerFactory);
      }
    }
    if (tracingEnabled) {
      ServerStreamTracer.Factory tracingStreamTracerFactory = null;
      try {
        Class<?> censusTracingAccessor =
            Class.forName("io.grpc.census.InternalCensusTracingAccessor");
        Method getServerStreamTracerFactoryMethod =
            censusTracingAccessor.getDeclaredMethod("getServerStreamTracerFactory");
        tracingStreamTracerFactory =
            (ServerStreamTracer.Factory) getServerStreamTracerFactoryMethod.invoke(null);
      } catch (ClassNotFoundException e) {
        // Replace these separate catch statements with multicatch when Android min-API >= 19
        log.log(Level.FINE, "Unable to apply census stats", e);
      } catch (NoSuchMethodException e) {
        log.log(Level.FINE, "Unable to apply census stats", e);
      } catch (IllegalAccessException e) {
        log.log(Level.FINE, "Unable to apply census stats", e);
      } catch (InvocationTargetException e) {
        log.log(Level.FINE, "Unable to apply census stats", e);
      }
      if (tracingStreamTracerFactory != null) {
        tracerFactories.add(tracingStreamTracerFactory);
      }
    }
    tracerFactories.addAll(streamTracerFactories);
    tracerFactories.trimToSize();
    return Collections.unmodifiableList(tracerFactories);
  }

  protected final InternalChannelz getChannelz() {
    return channelz;
  }

  protected final TransportTracer.Factory getTransportTracerFactory() {
    return transportTracerFactory;
  }

  /**
   * Children of AbstractServerBuilder should override this method to provide transport specific
   * information for the server.  This method is mean for Transport implementors and should not be
   * used by normal users.
   *
   * @param streamTracerFactories an immutable list of stream tracer factories
   */
  protected abstract List<? extends io.grpc.internal.InternalServer> buildTransportServers(
      List<? extends ServerStreamTracer.Factory> streamTracerFactories);

  private T thisT() {
    @SuppressWarnings("unchecked")
    T thisT = (T) this;
    return thisT;
  }

  private static final class DefaultFallbackRegistry extends HandlerRegistry {
    @Override
    public List<ServerServiceDefinition> getServices() {
      return Collections.emptyList();
    }

    @Nullable
    @Override
    public ServerMethodDefinition<?, ?> lookupMethod(
        String methodName, @Nullable String authority) {
      return null;
    }
  }

  /**
   * Returns the internal ExecutorPool for offloading tasks.
   */
  protected ObjectPool<? extends Executor> getExecutorPool() {
    return this.executorPool;
  }
}<|MERGE_RESOLUTION|>--- conflicted
+++ resolved
@@ -216,20 +216,8 @@
   }
 
   @Override
-<<<<<<< HEAD
   public Server build() {
-    ServerImpl server = new ServerImpl(
-        this,
-        buildTransportServers(getTracerFactories()),
-        Context.ROOT);
-    for (InternalNotifyOnServerBuild notifyTarget : notifyOnBuildList) {
-      notifyTarget.notifyOnBuild(server);
-    }
-    return server;
-=======
-  public final Server build() {
     return new ServerImpl(this, buildTransportServers(getTracerFactories()), Context.ROOT);
->>>>>>> a86fc47c
   }
 
   @VisibleForTesting
