--- conflicted
+++ resolved
@@ -38,9 +38,7 @@
   private final Deque<ReadableBuffer> readableBuffers;
   private Deque<ReadableBuffer> rewindableBuffers;
   private int readableBytes;
-<<<<<<< HEAD
   private final Queue<ReadableBuffer> buffers = new ArrayDeque<ReadableBuffer>(2);
-=======
   private boolean marked;
 
   public CompositeReadableBuffer(int initialCapacity) {
@@ -50,7 +48,6 @@
   public CompositeReadableBuffer() {
     readableBuffers = new ArrayDeque<>();
   }
->>>>>>> f5e84597
 
   /**
    * Adds a new {@link ReadableBuffer} at the end of the buffer list. After a buffer is added, it is
@@ -163,7 +160,6 @@
     execute(STREAM_OP, length, dest, 0);
   }
 
-<<<<<<< HEAD
   /**
    * Reads {@code length} bytes from this buffer and writes them to the destination buffer.
    * Increments the read position by {@code length}. If the required bytes are not readable, throws
@@ -190,11 +186,6 @@
     }
   }
 
-  @Override
-  public CompositeReadableBuffer readBytes(int length) {
-    CompositeReadableBuffer newBuffer = new CompositeReadableBuffer();
-    readBytes(newBuffer, length);
-=======
   @Override
   public ReadableBuffer readBytes(int length) {
     if (length <= 0) {
@@ -233,7 +224,6 @@
         newComposite.addBuffer(readBuffer);
       }
     } while (length > 0);
->>>>>>> f5e84597
     return newBuffer;
   }
 
