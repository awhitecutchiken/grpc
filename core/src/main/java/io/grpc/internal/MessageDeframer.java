/*
 * Copyright 2014 The gRPC Authors
 *
 * Licensed under the Apache License, Version 2.0 (the "License");
 * you may not use this file except in compliance with the License.
 * You may obtain a copy of the License at
 *
 *     http://www.apache.org/licenses/LICENSE-2.0
 *
 * Unless required by applicable law or agreed to in writing, software
 * distributed under the License is distributed on an "AS IS" BASIS,
 * WITHOUT WARRANTIES OR CONDITIONS OF ANY KIND, either express or implied.
 * See the License for the specific language governing permissions and
 * limitations under the License.
 */

package io.grpc.internal;

import static com.google.common.base.Preconditions.checkArgument;
import static com.google.common.base.Preconditions.checkNotNull;
import static com.google.common.base.Preconditions.checkState;

import com.google.common.annotations.VisibleForTesting;
import io.grpc.Codec;
import io.grpc.Decompressor;
import io.grpc.Status;
import java.io.Closeable;
import java.io.FilterInputStream;
import java.io.IOException;
import java.io.InputStream;
import java.util.Locale;
import java.util.zip.DataFormatException;
import javax.annotation.Nullable;
import javax.annotation.concurrent.NotThreadSafe;

/**
 * Deframer for GRPC frames.
 *
 * <p>This class is not thread-safe. Unless otherwise stated, all calls to public methods should be
 * made in the deframing thread.
 */
@NotThreadSafe
public class MessageDeframer implements Closeable, Deframer {
  private static final int HEADER_LENGTH = 5;
  private static final int COMPRESSED_FLAG_MASK = 1;
  private static final int RESERVED_MASK = 0xFE;
  private static final int MAX_BUFFER_SIZE = 1024 * 1024 * 2;

  /**
   * A listener of deframing events. These methods will be invoked from the deframing thread.
   */
  public interface Listener {

    /**
     * Called when the given number of bytes has been read from the input source of the deframer.
     * This is typically used to indicate to the underlying transport that more data can be
     * accepted.
     *
     * @param numBytes the number of bytes read from the deframer's input source.
     */
    void bytesRead(int numBytes);

    /**
     * Called to deliver the next complete message.
     *
     * @param producer single message producer wrapping the message.
     */
    void messagesAvailable(StreamListener.MessageProducer producer);

    /**
     * Called when the deframer closes.
     *
     * @param hasPartialMessage whether the deframer contained an incomplete message at closing.
     */
    void deframerClosed(boolean hasPartialMessage);

    /**
     * Called when a {@link #deframe(ReadableBuffer)} operation failed.
     *
     * @param cause the actual failure
     */
    void deframeFailed(Throwable cause);
  }

  private enum State {
    HEADER, BODY
  }

  private Listener listener;
  private int maxInboundMessageSize;
  private final StatsTraceContext statsTraceCtx;
  private final TransportTracer transportTracer;
  private Decompressor decompressor;
  private GzipInflatingBuffer fullStreamDecompressor;
  private byte[] inflatedBuffer;
  private int inflatedIndex;
  private State state = State.HEADER;
  private int requiredLength = HEADER_LENGTH;
  private boolean compressedFlag;
  private CompositeReadableBuffer nextFrame;
  private CompositeReadableBuffer unprocessed = new CompositeReadableBuffer();
  private long pendingDeliveries;
  private boolean inDelivery = false;
  private int currentMessageSeqNo = -1;
  private int inboundBodyWireSize;

  private boolean closeWhenComplete = false;
  private volatile boolean stopDelivery = false;

  /**
   * Create a deframer.
   *
   * @param listener listener for deframer events.
   * @param decompressor the compression used if a compressed frame is encountered, with
   *  {@code NONE} meaning unsupported
   * @param maxMessageSize the maximum allowed size for received messages.
   */
  public MessageDeframer(
      Listener listener,
      Decompressor decompressor,
      int maxMessageSize,
      StatsTraceContext statsTraceCtx,
      TransportTracer transportTracer) {
    this.listener = checkNotNull(listener, "sink");
    this.decompressor = checkNotNull(decompressor, "decompressor");
    this.maxInboundMessageSize = maxMessageSize;
    this.statsTraceCtx = checkNotNull(statsTraceCtx, "statsTraceCtx");
    this.transportTracer = checkNotNull(transportTracer, "transportTracer");
  }

  void setListener(Listener listener) {
    this.listener = listener;
  }

  @Override
  public void setMaxInboundMessageSize(int messageSize) {
    maxInboundMessageSize = messageSize;
  }

  @Override
  public void setDecompressor(Decompressor decompressor) {
    checkState(fullStreamDecompressor == null, "Already set full stream decompressor");
    this.decompressor = checkNotNull(decompressor, "Can't pass an empty decompressor");
  }

  @Override
  public void setFullStreamDecompressor(GzipInflatingBuffer fullStreamDecompressor) {
    checkState(decompressor == Codec.Identity.NONE, "per-message decompressor already set");
    checkState(this.fullStreamDecompressor == null, "full stream decompressor already set");
    this.fullStreamDecompressor =
        checkNotNull(fullStreamDecompressor, "Can't pass a null full stream decompressor");
    unprocessed = null;
  }

  @Override
  public void request(int numMessages) {
    checkArgument(numMessages > 0, "numMessages must be > 0");
    if (isClosed()) {
      return;
    }
    pendingDeliveries += numMessages;
    deliver();
  }

  @Override
  public void deframe(ReadableBuffer data) {
    checkNotNull(data, "data");
    boolean needToCloseData = true;
    try {
      if (!isClosedOrScheduledToClose()) {
        if (fullStreamDecompressor != null) {
          fullStreamDecompressor.addGzippedBytes(data);
        } else {
          unprocessed.addBuffer(data);
        }
        needToCloseData = false;

        deliver();
      }
    } finally {
      if (needToCloseData) {
        data.close();
      }
    }
  }

  @Override
  public void closeWhenComplete() {
    if (isClosed()) {
      return;
    } else if (isStalled()) {
      close();
    } else {
      closeWhenComplete = true;
    }
  }

  /**
   * Sets a flag to interrupt delivery of any currently queued messages. This may be invoked outside
   * of the deframing thread, and must be followed by a call to {@link #close()} in the deframing
   * thread. Without a subsequent call to {@link #close()}, the deframer may hang waiting for
   * additional messages before noticing that the {@code stopDelivery} flag has been set.
   */
  void stopDelivery() {
    stopDelivery = true;
  }

  boolean hasPendingDeliveries() {
    return pendingDeliveries != 0;
  }

  @Override
  public void close() {
    if (isClosed()) {
      return;
    }
    boolean hasPartialMessage = nextFrame != null && nextFrame.readableBytes() > 0;
    try {
      if (fullStreamDecompressor != null) {
        hasPartialMessage = hasPartialMessage || fullStreamDecompressor.hasPartialData();
        fullStreamDecompressor.close();
      }
      if (unprocessed != null) {
        unprocessed.close();
      }
      if (nextFrame != null) {
        nextFrame.close();
      }
    } finally {
      fullStreamDecompressor = null;
      unprocessed = null;
      nextFrame = null;
    }
    listener.deframerClosed(hasPartialMessage);
  }

  /**
   * Indicates whether or not this deframer has been closed.
   */
  public boolean isClosed() {
    return unprocessed == null && fullStreamDecompressor == null;
  }

  /** Returns true if this deframer has already been closed or scheduled to close. */
  private boolean isClosedOrScheduledToClose() {
    return isClosed() || closeWhenComplete;
  }

  private boolean isStalled() {
    if (fullStreamDecompressor != null) {
      return fullStreamDecompressor.isStalled();
    } else {
      return unprocessed.readableBytes() == 0;
    }
  }

  /**
   * Reads and delivers as many messages to the listener as possible.
   */
  private void deliver() {
    // We can have reentrancy here when using a direct executor, triggered by calls to
    // request more messages. This is safe as we simply loop until pendingDelivers = 0
    if (inDelivery) {
      return;
    }
    inDelivery = true;
    try {
      // Process the uncompressed bytes.
      while (!stopDelivery && pendingDeliveries > 0 && readRequiredBytes()) {
        switch (state) {
          case HEADER:
            processHeader();
            break;
          case BODY:
            // Read the body and deliver the message.
            processBody();

            // Since we've delivered a message, decrement the number of pending
            // deliveries remaining.
            pendingDeliveries--;
            break;
          default:
            throw new AssertionError("Invalid state: " + state);
        }
      }

      if (stopDelivery) {
        close();
        return;
      }

      /*
       * We are stalled when there are no more bytes to process. This allows delivering errors as
       * soon as the buffered input has been consumed, independent of whether the application
       * has requested another message.  At this point in the function, either all frames have been
       * delivered, or unprocessed is empty.  If there is a partial message, it will be inside next
       * frame and not in unprocessed.  If there is extra data but no pending deliveries, it will
       * be in unprocessed.
       */
      if (closeWhenComplete && isStalled()) {
        close();
      }
    } finally {
      inDelivery = false;
    }
  }

  /**
   * Attempts to read the required bytes into nextFrame.
   *
   * @return {@code true} if all of the required bytes have been read.
   */
  private boolean readRequiredBytes() {
    int totalBytesRead = 0;
    int deflatedBytesRead = 0;
    try {
      if (nextFrame == null) {
        nextFrame = new CompositeReadableBuffer();
      }

      // Read until the buffer contains all the required bytes.
      int missingBytes;
      while ((missingBytes = requiredLength - nextFrame.readableBytes()) > 0) {
        if (fullStreamDecompressor != null) {
          try {
            if (inflatedBuffer == null || inflatedIndex == inflatedBuffer.length) {
              inflatedBuffer = new byte[Math.min(missingBytes, MAX_BUFFER_SIZE)];
              inflatedIndex = 0;
            }
            int bytesToRead = Math.min(missingBytes, inflatedBuffer.length - inflatedIndex);
            int n = fullStreamDecompressor.inflateBytes(inflatedBuffer, inflatedIndex, bytesToRead);
            totalBytesRead += fullStreamDecompressor.getAndResetBytesConsumed();
            deflatedBytesRead += fullStreamDecompressor.getAndResetDeflatedBytesConsumed();
            if (n == 0) {
              // No more inflated data is available.
              return false;
            }
            nextFrame.addBuffer(ReadableBuffers.wrap(inflatedBuffer, inflatedIndex, n));
            inflatedIndex += n;
          } catch (IOException e) {
            throw new RuntimeException(e);
          } catch (DataFormatException e) {
            throw new RuntimeException(e);
          }
        } else {
          if (unprocessed.readableBytes() == 0) {
            // No more data is available.
            return false;
          }
          int toRead = Math.min(missingBytes, unprocessed.readableBytes());
          totalBytesRead += toRead;
          nextFrame.addBuffer(unprocessed.readBytes(toRead));
        }
<<<<<<< HEAD
        int toRead = Math.min(missingBytes, unprocessed.readableBytes());
        totalBytesRead += toRead;
        unprocessed.readBytes(nextFrame, toRead);
=======
>>>>>>> f5e84597
      }
      return true;
    } finally {
      if (totalBytesRead > 0) {
        listener.bytesRead(totalBytesRead);
        if (state == State.BODY) {
          if (fullStreamDecompressor != null) {
            // With compressed streams, totalBytesRead can include gzip header and trailer metadata
            statsTraceCtx.inboundWireSize(deflatedBytesRead);
            inboundBodyWireSize += deflatedBytesRead;
          } else {
            statsTraceCtx.inboundWireSize(totalBytesRead);
            inboundBodyWireSize += totalBytesRead;
          }
        }
      }
    }
  }

  /**
   * Processes the GRPC compression header which is composed of the compression flag and the outer
   * frame length.
   */
  private void processHeader() {
    int type = nextFrame.readUnsignedByte();
    if ((type & RESERVED_MASK) != 0) {
      throw Status.INTERNAL.withDescription(
          "gRPC frame header malformed: reserved bits not zero")
          .asRuntimeException();
    }
    compressedFlag = (type & COMPRESSED_FLAG_MASK) != 0;

    // Update the required length to include the length of the frame.
    requiredLength = nextFrame.readInt();
    if (requiredLength < 0 || requiredLength > maxInboundMessageSize) {
      throw Status.RESOURCE_EXHAUSTED.withDescription(
          String.format(Locale.US, "gRPC message exceeds maximum size %d: %d",
              maxInboundMessageSize, requiredLength))
          .asRuntimeException();
    }

    currentMessageSeqNo++;
    statsTraceCtx.inboundMessage(currentMessageSeqNo);
    transportTracer.reportMessageReceived();
    // Continue reading the frame body.
    state = State.BODY;
  }

  /**
   * Processes the GRPC message body, which depending on frame header flags may be compressed.
   */
  private void processBody() {
    // There is no reliable way to get the uncompressed size per message when it's compressed,
    // because the uncompressed bytes are provided through an InputStream whose total size is
    // unknown until all bytes are read, and we don't know when it happens.
    statsTraceCtx.inboundMessageRead(currentMessageSeqNo, inboundBodyWireSize, -1);
    inboundBodyWireSize = 0;
    InputStream stream = compressedFlag ? getCompressedBody() : getUncompressedBody();
    nextFrame = null;
    listener.messagesAvailable(new SingleMessageProducer(stream));

    // Done with this frame, begin processing the next header.
    state = State.HEADER;
    requiredLength = HEADER_LENGTH;
  }

  private InputStream getUncompressedBody() {
    statsTraceCtx.inboundUncompressedSize(nextFrame.readableBytes());
    return ReadableBuffers.openStream(nextFrame, true);
  }

  private InputStream getCompressedBody() {
    if (decompressor == Codec.Identity.NONE) {
      throw Status.INTERNAL.withDescription(
          "Can't decode compressed gRPC message as compression not configured")
          .asRuntimeException();
    }

    try {
      // Enforce the maxMessageSize limit on the returned stream.
      InputStream unlimitedStream =
          decompressor.decompress(ReadableBuffers.openStream(nextFrame, true));
      return new SizeEnforcingInputStream(
          unlimitedStream, maxInboundMessageSize, statsTraceCtx);
    } catch (IOException e) {
      throw new RuntimeException(e);
    }
  }

  /**
   * An {@link InputStream} that enforces the {@link #maxMessageSize} limit for compressed frames.
   */
  @VisibleForTesting
  static final class SizeEnforcingInputStream extends FilterInputStream {
    private final int maxMessageSize;
    private final StatsTraceContext statsTraceCtx;
    private long maxCount;
    private long count;
    private long mark = -1;

    SizeEnforcingInputStream(InputStream in, int maxMessageSize, StatsTraceContext statsTraceCtx) {
      super(in);
      this.maxMessageSize = maxMessageSize;
      this.statsTraceCtx = statsTraceCtx;
    }

    @Override
    public int read() throws IOException {
      int result = in.read();
      if (result != -1) {
        count++;
      }
      verifySize();
      reportCount();
      return result;
    }

    @Override
    public int read(byte[] b, int off, int len) throws IOException {
      int result = in.read(b, off, len);
      if (result != -1) {
        count += result;
      }
      verifySize();
      reportCount();
      return result;
    }

    @Override
    public long skip(long n) throws IOException {
      long result = in.skip(n);
      count += result;
      verifySize();
      reportCount();
      return result;
    }

    @Override
    public synchronized void mark(int readlimit) {
      in.mark(readlimit);
      mark = count;
      // it's okay to mark even if mark isn't supported, as reset won't work
    }

    @Override
    public synchronized void reset() throws IOException {
      if (!in.markSupported()) {
        throw new IOException("Mark not supported");
      }
      if (mark == -1) {
        throw new IOException("Mark not set");
      }

      in.reset();
      count = mark;
    }

    private void reportCount() {
      if (count > maxCount) {
        statsTraceCtx.inboundUncompressedSize(count - maxCount);
        maxCount = count;
      }
    }

    private void verifySize() {
      if (count > maxMessageSize) {
        throw Status.RESOURCE_EXHAUSTED
            .withDescription("Decompressed gRPC message exceeds maximum size " + maxMessageSize)
            .asRuntimeException();
      }
    }
  }

  private static class SingleMessageProducer implements StreamListener.MessageProducer {
    private InputStream message;

    private SingleMessageProducer(InputStream message) {
      this.message = message;
    }

    @Nullable
    @Override
    public InputStream next() {
      InputStream messageToReturn = message;
      message = null;
      return messageToReturn;
    }
  }
}<|MERGE_RESOLUTION|>--- conflicted
+++ resolved
@@ -351,12 +351,6 @@
           totalBytesRead += toRead;
           nextFrame.addBuffer(unprocessed.readBytes(toRead));
         }
-<<<<<<< HEAD
-        int toRead = Math.min(missingBytes, unprocessed.readableBytes());
-        totalBytesRead += toRead;
-        unprocessed.readBytes(nextFrame, toRead);
-=======
->>>>>>> f5e84597
       }
       return true;
     } finally {
