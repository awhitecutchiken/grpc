/*
 * Copyright 2015, gRPC Authors All rights reserved.
 *
 * Licensed under the Apache License, Version 2.0 (the "License");
 * you may not use this file except in compliance with the License.
 * You may obtain a copy of the License at
 *
 *     http://www.apache.org/licenses/LICENSE-2.0
 *
 * Unless required by applicable law or agreed to in writing, software
 * distributed under the License is distributed on an "AS IS" BASIS,
 * WITHOUT WARRANTIES OR CONDITIONS OF ANY KIND, either express or implied.
 * See the License for the specific language governing permissions and
 * limitations under the License.
 */

package io.grpc.internal;

import static io.grpc.ConnectivityState.CONNECTING;
import static io.grpc.ConnectivityState.IDLE;
import static io.grpc.ConnectivityState.READY;
import static io.grpc.ConnectivityState.SHUTDOWN;

import com.google.common.annotations.VisibleForTesting;
import com.google.common.base.Preconditions;
import com.google.common.base.Stopwatch;
import com.google.common.base.Supplier;
import com.google.errorprone.annotations.ForOverride;
import io.grpc.ConnectivityState;
import io.grpc.ConnectivityStateInfo;
import io.grpc.EquivalentAddressGroup;
import io.grpc.Status;
import java.net.SocketAddress;
import java.util.ArrayList;
import java.util.Collection;
import java.util.List;
import java.util.concurrent.ScheduledExecutorService;
import java.util.concurrent.ScheduledFuture;
import java.util.concurrent.TimeUnit;
import java.util.logging.Level;
import java.util.logging.Logger;
import javax.annotation.Nullable;
import javax.annotation.concurrent.GuardedBy;
import javax.annotation.concurrent.ThreadSafe;

/**
 * Transports for a single {@link SocketAddress}.
 */
@ThreadSafe
final class InternalSubchannel implements WithLogId {
  private static final Logger log = Logger.getLogger(InternalSubchannel.class.getName());

  private final LogId logId = LogId.allocate(getClass().getName());
  private final String authority;
  private final String userAgent;
  private final BackoffPolicy.Provider backoffPolicyProvider;
  private final Callback callback;
  private final ClientTransportFactory transportFactory;
  private final ScheduledExecutorService scheduledExecutor;

  // File-specific convention: methods without GuardedBy("lock") MUST NOT be called under the lock.
  private final Object lock = new Object();

  // File-specific convention:
  //
  // 1. In a method without GuardedBy("lock"), executeLater() MUST be followed by a drain() later in
  // the same method.
  //
  // 2. drain() MUST NOT be called under "lock".
  //
  // 3. Every synchronized("lock") must be inside a try-finally which calls drain() in "finally".
  private final ChannelExecutor channelExecutor;

  @GuardedBy("lock")
  private EquivalentAddressGroup addressGroup;

  /**
   * The index of the address corresponding to pendingTransport/activeTransport, or 0 if both are
   * null.
   */
  @GuardedBy("lock")
  private int addressIndex;

  /**
   * The policy to control back off between reconnects. Non-{@code null} when last connect failed.
   */
  @GuardedBy("lock")
  private BackoffPolicy reconnectPolicy;

  /**
   * Timer monitoring duration since entering CONNECTING state.
   */
  @GuardedBy("lock")
  private final Stopwatch connectingTimer;

  @GuardedBy("lock")
  @Nullable
  private ScheduledFuture<?> reconnectTask;

  /**
   * All transports that are not terminated. At the very least the value of {@link #activeTransport}
   * will be present, but previously used transports that still have streams or are stopping may
   * also be present.
   */
  @GuardedBy("lock")
  private final Collection<ConnectionClientTransport> transports =
      new ArrayList<ConnectionClientTransport>();

  // Must only be used from channelExecutor
  private final InUseStateAggregator<ConnectionClientTransport> inUseStateAggregator =
      new InUseStateAggregator<ConnectionClientTransport>() {
        @Override
        void handleInUse() {
          callback.onInUse(InternalSubchannel.this);
        }

        @Override
        void handleNotInUse() {
          callback.onNotInUse(InternalSubchannel.this);
        }
      };

  /**
   * The to-be active transport, which is not ready yet.
   */
  @GuardedBy("lock")
  @Nullable
  private ConnectionClientTransport pendingTransport;

  /**
   * The transport for new outgoing requests. 'lock' must be held when assigning to it. Non-null
   * only in READY state.
   */
  @Nullable
  private volatile ManagedClientTransport activeTransport;

  @GuardedBy("lock")
  private ConnectivityStateInfo state = ConnectivityStateInfo.forNonError(IDLE);

<<<<<<< HEAD
  private final ProxyDetector proxyDetector;
=======
  @GuardedBy("lock")
  private Status shutdownReason;
>>>>>>> 21be70db

  InternalSubchannel(EquivalentAddressGroup addressGroup, String authority, String userAgent,
      BackoffPolicy.Provider backoffPolicyProvider,
      ClientTransportFactory transportFactory, ScheduledExecutorService scheduledExecutor,
      Supplier<Stopwatch> stopwatchSupplier, ChannelExecutor channelExecutor, Callback callback,
      ProxyDetector proxyDetector) {
    this.addressGroup = Preconditions.checkNotNull(addressGroup, "addressGroup");
    this.authority = authority;
    this.userAgent = userAgent;
    this.backoffPolicyProvider = backoffPolicyProvider;
    this.transportFactory = transportFactory;
    this.scheduledExecutor = scheduledExecutor;
    this.connectingTimer = stopwatchSupplier.get();
    this.channelExecutor = channelExecutor;
    this.callback = callback;
    this.proxyDetector = proxyDetector;
  }

  /**
   * Returns a READY transport that will be used to create new streams.
   *
   * <p>Returns {@code null} if the state is not READY.  Will try to connect if state is IDLE.
   */
  @Nullable
  ClientTransport obtainActiveTransport() {
    ClientTransport savedTransport = activeTransport;
    if (savedTransport != null) {
      return savedTransport;
    }
    try {
      synchronized (lock) {
        savedTransport = activeTransport;
        // Check again, since it could have changed before acquiring the lock
        if (savedTransport != null) {
          return savedTransport;
        }
        if (state.getState() == IDLE) {
          gotoNonErrorState(CONNECTING);
          startNewTransport();
        }
      }
    } finally {
      channelExecutor.drain();
    }
    return null;
  }

  @GuardedBy("lock")
  private void startNewTransport() {
    Preconditions.checkState(reconnectTask == null, "Should have no reconnectTask scheduled");

    if (addressIndex == 0) {
      connectingTimer.reset().start();
    }
    List<SocketAddress> addrs = addressGroup.getAddresses();
    final SocketAddress address = addrs.get(addressIndex);

    ProxyParameters proxy = proxyDetector.proxyFor(address);
    ConnectionClientTransport transport =
        transportFactory.newClientTransport(address, authority, userAgent, proxy);
    if (log.isLoggable(Level.FINE)) {
      log.log(Level.FINE, "[{0}] Created {1} for {2}",
          new Object[] {logId, transport.getLogId(), address});
    }
    pendingTransport = transport;
    transports.add(transport);
    Runnable runnable = transport.start(new TransportListener(transport, address));
    if (runnable != null) {
      channelExecutor.executeLater(runnable);
    }
  }

  /**
   * Only called after all addresses attempted and failed (TRANSIENT_FAILURE).
   * @param status the causal status when the channel begins transition to
   *     TRANSIENT_FAILURE.
   */
  @GuardedBy("lock")
  private void scheduleBackoff(final Status status) {
    class EndOfCurrentBackoff implements Runnable {
      @Override
      public void run() {
        try {
          synchronized (lock) {
            reconnectTask = null;
            if (state.getState() == SHUTDOWN) {
              // Even though shutdown() will cancel this task, the task may have already started
              // when it's being cancelled.
              return;
            }
            gotoNonErrorState(CONNECTING);
            startNewTransport();
          }
        } catch (Throwable t) {
          log.log(Level.WARNING, "Exception handling end of backoff", t);
        } finally {
          channelExecutor.drain();
        }
      }
    }

    gotoState(ConnectivityStateInfo.forTransientFailure(status));
    if (reconnectPolicy == null) {
      reconnectPolicy = backoffPolicyProvider.get();
    }
    long delayNanos =
        reconnectPolicy.nextBackoffNanos() - connectingTimer.elapsed(TimeUnit.NANOSECONDS);
    if (log.isLoggable(Level.FINE)) {
      log.log(Level.FINE, "[{0}] Scheduling backoff for {1} ns", new Object[]{logId, delayNanos});
    }
    Preconditions.checkState(reconnectTask == null, "previous reconnectTask is not done");
    reconnectTask = scheduledExecutor.schedule(
        new LogExceptionRunnable(new EndOfCurrentBackoff()),
        delayNanos,
        TimeUnit.NANOSECONDS);
  }

  @GuardedBy("lock")
  private void gotoNonErrorState(ConnectivityState newState) {
    gotoState(ConnectivityStateInfo.forNonError(newState));
  }

  @GuardedBy("lock")
  private void gotoState(final ConnectivityStateInfo newState) {
    if (state.getState() != newState.getState()) {
      Preconditions.checkState(state.getState() != SHUTDOWN,
          "Cannot transition out of SHUTDOWN to " + newState);
      state = newState;
      channelExecutor.executeLater(new Runnable() {
          @Override
          public void run() {
            callback.onStateChange(InternalSubchannel.this, newState);
          }
        });
    }
  }

  /** Replaces the existing addresses, avoiding unnecessary reconnects. */
  public void updateAddresses(EquivalentAddressGroup newAddressGroup) {
    ManagedClientTransport savedTransport = null;
    try {
      synchronized (lock) {
        EquivalentAddressGroup oldAddressGroup = addressGroup;
        addressGroup = newAddressGroup;
        if (state.getState() == READY || state.getState() == CONNECTING) {
          SocketAddress address = oldAddressGroup.getAddresses().get(addressIndex);
          int newIndex = newAddressGroup.getAddresses().indexOf(address);
          if (newIndex != -1) {
            addressIndex = newIndex;
          } else {
            // Forced to drop the connection
            if (state.getState() == READY) {
              savedTransport = activeTransport;
              activeTransport = null;
              addressIndex = 0;
              gotoNonErrorState(IDLE);
            } else {
              savedTransport = pendingTransport;
              pendingTransport = null;
              addressIndex = 0;
              startNewTransport();
            }
          }
        }
      }
    } finally {
      channelExecutor.drain();
    }
    if (savedTransport != null) {
      savedTransport.shutdown(
          Status.UNAVAILABLE.withDescription(
              "InternalSubchannel closed transport due to address change"));
    }
  }

  public void shutdown(Status reason) {
    ManagedClientTransport savedActiveTransport;
    ConnectionClientTransport savedPendingTransport;
    try {
      synchronized (lock) {
        if (state.getState() == SHUTDOWN) {
          return;
        }
        shutdownReason = reason;
        gotoNonErrorState(SHUTDOWN);
        savedActiveTransport = activeTransport;
        savedPendingTransport = pendingTransport;
        activeTransport = null;
        pendingTransport = null;
        addressIndex = 0;
        if (transports.isEmpty()) {
          handleTermination();
          if (log.isLoggable(Level.FINE)) {
            log.log(Level.FINE, "[{0}] Terminated in shutdown()", logId);
          }
        }  // else: the callback will be run once all transports have been terminated
        cancelReconnectTask();
      }
    } finally {
      channelExecutor.drain();
    }
    if (savedActiveTransport != null) {
      savedActiveTransport.shutdown(reason);
    }
    if (savedPendingTransport != null) {
      savedPendingTransport.shutdown(reason);
    }
  }

  @GuardedBy("lock")
  private void handleTermination() {
    channelExecutor.executeLater(new Runnable() {
        @Override
        public void run() {
          callback.onTerminated(InternalSubchannel.this);
        }
      });
  }

  private void handleTransportInUseState(
      final ConnectionClientTransport transport, final boolean inUse) {
    channelExecutor.executeLater(new Runnable() {
        @Override
        public void run() {
          inUseStateAggregator.updateObjectInUse(transport, inUse);
        }
      }).drain();
  }

  void shutdownNow(Status reason) {
    shutdown(reason);
    Collection<ManagedClientTransport> transportsCopy;
    try {
      synchronized (lock) {
        transportsCopy = new ArrayList<ManagedClientTransport>(transports);
      }
    } finally {
      channelExecutor.drain();
    }
    for (ManagedClientTransport transport : transportsCopy) {
      transport.shutdownNow(reason);
    }
  }

  EquivalentAddressGroup getAddressGroup() {
    try {
      synchronized (lock) {
        return addressGroup;
      }
    } finally {
      channelExecutor.drain();
    }
  }

  @GuardedBy("lock")
  private void cancelReconnectTask() {
    if (reconnectTask != null) {
      reconnectTask.cancel(false);
      reconnectTask = null;
    }
  }

  @Override
  public LogId getLogId() {
    return logId;
  }

  @VisibleForTesting
  ConnectivityState getState() {
    try {
      synchronized (lock) {
        return state.getState();
      }
    } finally {
      channelExecutor.drain();
    }
  }

  /** Listener for real transports. */
  private class TransportListener implements ManagedClientTransport.Listener {
    final ConnectionClientTransport transport;
    final SocketAddress address;

    TransportListener(ConnectionClientTransport transport, SocketAddress address) {
      this.transport = transport;
      this.address = address;
    }

    @Override
    public void transportReady() {
      if (log.isLoggable(Level.FINE)) {
        log.log(Level.FINE, "[{0}] {1} for {2} is ready",
            new Object[] {logId, transport.getLogId(), address});
      }
      Status savedShutdownReason;
      try {
        synchronized (lock) {
          savedShutdownReason = shutdownReason;
          reconnectPolicy = null;
          if (savedShutdownReason != null) {
            // activeTransport should have already been set to null by shutdown(). We keep it null.
            Preconditions.checkState(activeTransport == null,
                "Unexpected non-null activeTransport");
          } else if (pendingTransport == transport) {
            gotoNonErrorState(READY);
            activeTransport = transport;
            pendingTransport = null;
          }
        }
      } finally {
        channelExecutor.drain();
      }
      if (savedShutdownReason != null) {
        transport.shutdown(savedShutdownReason);
      }
    }

    @Override
    public void transportInUse(boolean inUse) {
      handleTransportInUseState(transport, inUse);
    }

    @Override
    public void transportShutdown(Status s) {
      if (log.isLoggable(Level.FINE)) {
        log.log(Level.FINE, "[{0}] {1} for {2} is being shutdown with status {3}",
            new Object[] {logId, transport.getLogId(), address, s});
      }
      try {
        synchronized (lock) {
          if (state.getState() == SHUTDOWN) {
            return;
          }
          if (activeTransport == transport) {
            gotoNonErrorState(IDLE);
            activeTransport = null;
            addressIndex = 0;
          } else if (pendingTransport == transport) {
            Preconditions.checkState(state.getState() == CONNECTING,
                "Expected state is CONNECTING, actual state is %s", state.getState());
            addressIndex++;
            // Continue reconnect if there are still addresses to try.
            if (addressIndex >= addressGroup.getAddresses().size()) {
              pendingTransport = null;
              addressIndex = 0;
              // Initiate backoff
              // Transition to TRANSIENT_FAILURE
              scheduleBackoff(s);
            } else {
              startNewTransport();
            }
          }
        }
      } finally {
        channelExecutor.drain();
      }
    }

    @Override
    public void transportTerminated() {
      if (log.isLoggable(Level.FINE)) {
        log.log(Level.FINE, "[{0}] {1} for {2} is terminated",
            new Object[] {logId, transport.getLogId(), address});
      }
      handleTransportInUseState(transport, false);
      try {
        synchronized (lock) {
          transports.remove(transport);
          if (state.getState() == SHUTDOWN && transports.isEmpty()) {
            if (log.isLoggable(Level.FINE)) {
              log.log(Level.FINE, "[{0}] Terminated in transportTerminated()", logId);
            }
            handleTermination();
          }
        }
      } finally {
        channelExecutor.drain();
      }
      Preconditions.checkState(activeTransport != transport,
          "activeTransport still points to this transport. "
          + "Seems transportShutdown() was not called.");
    }
  }

  // All methods are called in channelExecutor, which is a serializing executor.
  abstract static class Callback {
    /**
     * Called when the subchannel is terminated, which means it's shut down and all transports
     * have been terminated.
     */
    @ForOverride
    void onTerminated(InternalSubchannel is) { }

    /**
     * Called when the subchannel's connectivity state has changed.
     */
    @ForOverride
    void onStateChange(InternalSubchannel is, ConnectivityStateInfo newState) { }

    /**
     * Called when the subchannel's in-use state has changed to true, which means at least one
     * transport is in use.
     */
    @ForOverride
    void onInUse(InternalSubchannel is) { }

    /**
     * Called when the subchannel's in-use state has changed to false, which means no transport is
     * in use.
     */
    @ForOverride
    void onNotInUse(InternalSubchannel is) { }
  }
}<|MERGE_RESOLUTION|>--- conflicted
+++ resolved
@@ -137,12 +137,11 @@
   @GuardedBy("lock")
   private ConnectivityStateInfo state = ConnectivityStateInfo.forNonError(IDLE);
 
-<<<<<<< HEAD
   private final ProxyDetector proxyDetector;
-=======
+
   @GuardedBy("lock")
   private Status shutdownReason;
->>>>>>> 21be70db
+
 
   InternalSubchannel(EquivalentAddressGroup addressGroup, String authority, String userAgent,
       BackoffPolicy.Provider backoffPolicyProvider,
