--- conflicted
+++ resolved
@@ -1,5 +1,5 @@
 /*
- * Copyright 2023 The gRPC Authors
+ * Copyright 2016 The gRPC Authors
  *
  * Licensed under the Apache License, Version 2.0 (the "License");
  * you may not use this file except in compliance with the License.
@@ -16,40 +16,52 @@
 
 package io.grpc.util;
 
+import static com.google.common.base.Preconditions.checkNotNull;
+import static io.grpc.ConnectivityState.CONNECTING;
+import static io.grpc.ConnectivityState.IDLE;
+import static io.grpc.ConnectivityState.READY;
+import static io.grpc.ConnectivityState.SHUTDOWN;
+import static io.grpc.ConnectivityState.TRANSIENT_FAILURE;
+
 import com.google.common.annotations.VisibleForTesting;
 import com.google.common.base.MoreObjects;
+import com.google.common.base.Objects;
 import com.google.common.base.Preconditions;
+import io.grpc.Attributes;
+import io.grpc.ConnectivityState;
+import io.grpc.ConnectivityStateInfo;
 import io.grpc.EquivalentAddressGroup;
 import io.grpc.Internal;
 import io.grpc.LoadBalancer;
 import io.grpc.NameResolver;
 import io.grpc.Status;
-import io.grpc.util.SubchannelListLoadBalancerCommons.RoundRobinPicker;
+import java.util.ArrayList;
 import java.util.Collection;
+import java.util.Collections;
+import java.util.HashMap;
 import java.util.HashSet;
 import java.util.List;
+import java.util.Map;
 import java.util.Random;
+import java.util.Set;
 import java.util.concurrent.atomic.AtomicIntegerFieldUpdater;
+import javax.annotation.Nonnull;
 
 /**
-<<<<<<< HEAD
- * A utility function that provides common processing for accepting a list of {@link
- * EquivalentAddressGroup}s from the {@link NameResolver}. It provides default implementation of
- * accepting {@link io.grpc.LoadBalancer.ResolvedAddresses} updates, process
- * aggregated load balancing state. A {@link LoadBalancer} that has sunchannel list will provide
- * creating subchannel task and load-balancing strategy over the subchannel list.
+ * A {@link LoadBalancer} that provides round-robin load-balancing over the {@link
+ * EquivalentAddressGroup}s from the {@link NameResolver}.
  */
 @Internal
 public class RoundRobinLoadBalancer extends LoadBalancer {
   @VisibleForTesting
   static final Attributes.Key<Ref<ConnectivityStateInfo>> STATE_INFO =
       Attributes.Key.create("state-info");
-  private final LoadBalancer.Helper helper;
-  protected final Map<EquivalentAddressGroup, Subchannel> subchannels =
+
+  private final Helper helper;
+  private final Map<EquivalentAddressGroup, Subchannel> subchannels =
       new HashMap<>();
+  private final Random random;
   private ConnectivityState currentState;
-
-  private final Random random;
   private RoundRobinPicker currentPicker = new EmptyPicker(EMPTY_OK);
 
   public RoundRobinLoadBalancer(Helper helper) {
@@ -57,9 +69,6 @@
     this.random = new Random();
   }
 
-  /**
-   * Common new addresses list update handling.
-   */
   @Override
   public boolean acceptResolvedAddresses(ResolvedAddresses resolvedAddresses) {
     if (resolvedAddresses.getAddresses().isEmpty()) {
@@ -97,7 +106,7 @@
               new Ref<>(ConnectivityStateInfo.forNonError(IDLE)));
 
       final Subchannel subchannel = checkNotNull(
-              helper.createSubchannel(CreateSubchannelArgs.newBuilder()
+          helper.createSubchannel(CreateSubchannelArgs.newBuilder()
               .setAddresses(originalAddressGroup)
               .setAttributes(subchannelAttrs.build())
               .build()),
@@ -127,44 +136,43 @@
     }
 
     return true;
-=======
- * A {@link SubchannelListLoadBalancerCommons} that provides round-robin load-balancing over the
- * {@link EquivalentAddressGroup}s from the {@link NameResolver}.
- */
-final class RoundRobinLoadBalancer extends LoadBalancer {
-
-  private final SubchannelListLoadBalancerCommons roundRobinCommons;
-  private final Random random;
-
-  RoundRobinLoadBalancer(Helper helper) {
-    this.roundRobinCommons = new SubchannelListLoadBalancerCommons(helper, () -> { },
-            this::createReadyPicker);
-    this.random = new Random();
-  }
-
-  private RoundRobinPicker createReadyPicker(List<Subchannel> activeSubchannelList) {
-    // initialize the Picker to a random start index to ensure that a high frequency of Picker
-    // churn does not skew subchannel selection.
-    return new ReadyPicker(activeSubchannelList, random.nextInt(activeSubchannelList.size()));
-  }
-
-  @Override
-  public boolean acceptResolvedAddresses(ResolvedAddresses resolvedAddresses) {
-    return roundRobinCommons.acceptResolvedAddresses(resolvedAddresses);
->>>>>>> f6a0028f
-  }
-
-  /**
-   * Common error handling from the name resolver.
-   */
+  }
+
   @Override
   public void handleNameResolutionError(Status error) {
-    roundRobinCommons.handleNameResolutionError(error);
+    if (currentState != READY)  {
+      updateBalancingState(TRANSIENT_FAILURE, new EmptyPicker(error));
+    }
+  }
+
+  private void processSubchannelState(Subchannel subchannel, ConnectivityStateInfo stateInfo) {
+    if (subchannels.get(stripAttrs(subchannel.getAddresses())) != subchannel) {
+      return;
+    }
+    if (stateInfo.getState() == TRANSIENT_FAILURE || stateInfo.getState() == IDLE) {
+      helper.refreshNameResolution();
+    }
+    if (stateInfo.getState() == IDLE) {
+      subchannel.requestConnection();
+    }
+    Ref<ConnectivityStateInfo> subchannelStateRef = getSubchannelStateInfoRef(subchannel);
+    if (subchannelStateRef.value.getState().equals(TRANSIENT_FAILURE)) {
+      if (stateInfo.getState().equals(CONNECTING) || stateInfo.getState().equals(IDLE)) {
+        return;
+      }
+    }
+    subchannelStateRef.value = stateInfo;
+    updateBalancingState();
+  }
+
+  private void shutdownSubchannel(Subchannel subchannel) {
+    subchannel.shutdown();
+    getSubchannelStateInfoRef(subchannel).value =
+        ConnectivityStateInfo.forNonError(SHUTDOWN);
   }
 
   @Override
   public void shutdown() {
-<<<<<<< HEAD
     for (Subchannel subchannel : getSubchannels()) {
       shutdownSubchannel(subchannel);
     }
@@ -179,7 +187,6 @@
   @SuppressWarnings("ReferenceEquality")
   private void updateBalancingState() {
     List<Subchannel> activeList = filterNonFailingSubchannels(getSubchannels());
-
     if (activeList.isEmpty()) {
       // No READY subchannels, determine aggregate state and error status
       boolean isConnecting = false;
@@ -203,7 +210,8 @@
     } else {
       // initialize the Picker to a random start index to ensure that a high frequency of Picker
       // churn does not skew subchannel selection.
-      updateBalancingState(READY, createReadyPicker(activeList, random.nextInt(activeList.size())));
+      int startIndex = random.nextInt(activeList.size());
+      updateBalancingState(READY, createReadyPicker(activeList, startIndex));
     }
   }
 
@@ -215,8 +223,8 @@
     }
   }
 
-  public RoundRobinPicker createReadyPicker(List<Subchannel> subchannels, int startIndex) {
-    return new ReadyPicker(subchannels, startIndex);
+  protected RoundRobinPicker createReadyPicker(List<Subchannel> activeList, int startIndex) {
+    return new ReadyPicker(activeList, startIndex);
   }
 
   /**
@@ -250,7 +258,8 @@
     return new EquivalentAddressGroup(eag.getAddresses());
   }
 
-  public Collection<Subchannel> getSubchannels() {
+  @VisibleForTesting
+  protected Collection<Subchannel> getSubchannels() {
     return subchannels.values();
   }
 
@@ -268,20 +277,16 @@
     Set<T> aCopy = new HashSet<>(a);
     aCopy.removeAll(b);
     return aCopy;
-=======
-    roundRobinCommons.shutdown();
-  }
-
-  @VisibleForTesting
-  Collection<Subchannel> getSubchannels() {
-    return roundRobinCommons.getSubchannels();
->>>>>>> f6a0028f
-  }
-
-  @VisibleForTesting
+  }
+
+  // Only subclasses are ReadyPicker or EmptyPicker
+  public abstract static class RoundRobinPicker extends SubchannelPicker {
+    public abstract boolean isEquivalentTo(RoundRobinPicker picker);
+  }
+
   public static class ReadyPicker extends RoundRobinPicker {
     private static final AtomicIntegerFieldUpdater<ReadyPicker> indexUpdater =
-            AtomicIntegerFieldUpdater.newUpdater(ReadyPicker.class, "index");
+        AtomicIntegerFieldUpdater.newUpdater(ReadyPicker.class, "index");
 
     private final List<Subchannel> list; // non-empty
     @SuppressWarnings("unused")
@@ -327,14 +332,8 @@
       ReadyPicker other = (ReadyPicker) picker;
       // the lists cannot contain duplicate subchannels
       return other == this
-              || (list.size() == other.list.size() && new HashSet<>(list).containsAll(other.list));
-    }
-  }
-<<<<<<< HEAD
-
-  // Only subclasses are ReadyPicker or EmptyPicker
-  public abstract static class RoundRobinPicker extends SubchannelPicker {
-    public abstract boolean isEquivalentTo(RoundRobinPicker picker);
+          || (list.size() == other.list.size() && new HashSet<>(list).containsAll(other.list));
+    }
   }
 
   @VisibleForTesting
@@ -374,6 +373,4 @@
       this.value = value;
     }
   }
-=======
->>>>>>> f6a0028f
 }