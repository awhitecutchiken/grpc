/*
 * Copyright 2016 The gRPC Authors
 *
 * Licensed under the Apache License, Version 2.0 (the "License");
 * you may not use this file except in compliance with the License.
 * You may obtain a copy of the License at
 *
 *     http://www.apache.org/licenses/LICENSE-2.0
 *
 * Unless required by applicable law or agreed to in writing, software
 * distributed under the License is distributed on an "AS IS" BASIS,
 * WITHOUT WARRANTIES OR CONDITIONS OF ANY KIND, either express or implied.
 * See the License for the specific language governing permissions and
 * limitations under the License.
 */

package io.grpc.util;

import static com.google.common.truth.Truth.assertThat;
import static io.grpc.ConnectivityState.CONNECTING;
import static io.grpc.ConnectivityState.IDLE;
import static io.grpc.ConnectivityState.READY;
import static io.grpc.ConnectivityState.TRANSIENT_FAILURE;
import static io.grpc.util.RoundRobinLoadBalancerFactory.RoundRobinLoadBalancer.STATE_INFO;
import static org.junit.Assert.assertEquals;
import static org.junit.Assert.assertNotNull;
import static org.junit.Assert.assertNotSame;
import static org.junit.Assert.assertNull;
import static org.junit.Assert.assertSame;
import static org.mockito.Matchers.any;
import static org.mockito.Matchers.eq;
import static org.mockito.Matchers.isA;
import static org.mockito.Mockito.atLeast;
import static org.mockito.Mockito.doAnswer;
import static org.mockito.Mockito.doReturn;
import static org.mockito.Mockito.inOrder;
import static org.mockito.Mockito.mock;
import static org.mockito.Mockito.never;
import static org.mockito.Mockito.times;
import static org.mockito.Mockito.verify;
import static org.mockito.Mockito.verifyNoMoreInteractions;
import static org.mockito.Mockito.when;

import com.google.common.collect.Lists;
import com.google.common.collect.Maps;
import io.grpc.Attributes;
import io.grpc.ConnectivityState;
import io.grpc.ConnectivityStateInfo;
import io.grpc.EquivalentAddressGroup;
import io.grpc.LoadBalancer;
import io.grpc.LoadBalancer.Helper;
import io.grpc.LoadBalancer.PickSubchannelArgs;
import io.grpc.LoadBalancer.Subchannel;
import io.grpc.LoadBalancer.SubchannelPicker;
import io.grpc.Metadata;
import io.grpc.Metadata.Key;
import io.grpc.Status;
import io.grpc.internal.GrpcAttributes;
import io.grpc.util.RoundRobinLoadBalancerFactory.EmptyPicker;
import io.grpc.util.RoundRobinLoadBalancerFactory.Picker;
import io.grpc.util.RoundRobinLoadBalancerFactory.Ref;
import io.grpc.util.RoundRobinLoadBalancerFactory.RoundRobinLoadBalancer;
import java.net.SocketAddress;
import java.util.Collections;
import java.util.HashMap;
import java.util.Iterator;
import java.util.List;
import java.util.Map;
import org.junit.After;
import org.junit.Before;
import org.junit.Test;
import org.junit.runner.RunWith;
import org.junit.runners.JUnit4;
import org.mockito.ArgumentCaptor;
import org.mockito.Captor;
import org.mockito.InOrder;
import org.mockito.Mock;
import org.mockito.MockitoAnnotations;
import org.mockito.invocation.InvocationOnMock;
import org.mockito.stubbing.Answer;

/** Unit test for {@link RoundRobinLoadBalancerFactory}. */
@RunWith(JUnit4.class)
public class RoundRobinLoadBalancerTest {
  private RoundRobinLoadBalancer loadBalancer;
  private List<EquivalentAddressGroup> servers = Lists.newArrayList();
  private Map<EquivalentAddressGroup, Subchannel> subchannels = Maps.newLinkedHashMap();
  private static final Attributes.Key<String> MAJOR_KEY = Attributes.Key.create("major-key");
  private Attributes affinity = Attributes.newBuilder().set(MAJOR_KEY, "I got the keys").build();

  @Captor
  private ArgumentCaptor<SubchannelPicker> pickerCaptor;
  @Captor
  private ArgumentCaptor<ConnectivityState> stateCaptor;
  @Captor
  private ArgumentCaptor<EquivalentAddressGroup> eagCaptor;
  @Mock
  private Helper mockHelper;

  @Mock // This LoadBalancer doesn't use any of the arg fields, as verified in tearDown().
  private PickSubchannelArgs mockArgs;

  @Before
  public void setUp() {
    MockitoAnnotations.initMocks(this);

    for (int i = 0; i < 3; i++) {
      SocketAddress addr = new FakeSocketAddress("server" + i);
      EquivalentAddressGroup eag = new EquivalentAddressGroup(addr);
      servers.add(eag);
      Subchannel sc = mock(Subchannel.class);
      when(sc.getAddresses()).thenReturn(eag);
      subchannels.put(eag, sc);
    }

    when(mockHelper.createSubchannel(any(EquivalentAddressGroup.class), any(Attributes.class)))
        .then(new Answer<Subchannel>() {
          @Override
          public Subchannel answer(InvocationOnMock invocation) throws Throwable {
            Object[] args = invocation.getArguments();
            Subchannel subchannel = subchannels.get(args[0]);
            when(subchannel.getAttributes()).thenReturn((Attributes) args[1]);
            return subchannel;
          }
        });

    loadBalancer = (RoundRobinLoadBalancer) RoundRobinLoadBalancerFactory.getInstance()
        .newLoadBalancer(mockHelper);
  }

  @After
  public void tearDown() throws Exception {
    verifyNoMoreInteractions(mockArgs);
  }

  @Test
  public void pickAfterResolved() throws Exception {
    final Subchannel readySubchannel = subchannels.values().iterator().next();
    loadBalancer.handleResolvedAddressGroups(servers, affinity);
    loadBalancer.handleSubchannelState(readySubchannel, ConnectivityStateInfo.forNonError(READY));

    verify(mockHelper, times(3)).createSubchannel(eagCaptor.capture(),
        any(Attributes.class));

    assertThat(eagCaptor.getAllValues()).containsAllIn(subchannels.keySet());
    for (Subchannel subchannel : subchannels.values()) {
      verify(subchannel).requestConnection();
      verify(subchannel, never()).shutdown();
    }

    verify(mockHelper, times(2))
        .updateBalancingState(stateCaptor.capture(), pickerCaptor.capture());

    assertEquals(CONNECTING, stateCaptor.getAllValues().get(0));
    assertEquals(READY, stateCaptor.getAllValues().get(1));
    assertThat(getList(pickerCaptor.getValue())).containsExactly(readySubchannel);

    verifyNoMoreInteractions(mockHelper);
  }

  @Test
  public void pickAfterResolvedUpdatedHosts() throws Exception {
    Subchannel removedSubchannel = mock(Subchannel.class);
    Subchannel oldSubchannel = mock(Subchannel.class);
    Subchannel newSubchannel = mock(Subchannel.class);

    for (Subchannel subchannel : Lists.newArrayList(removedSubchannel, oldSubchannel,
        newSubchannel)) {
      when(subchannel.getAttributes()).thenReturn(Attributes.newBuilder().set(STATE_INFO,
          new Ref<ConnectivityStateInfo>(
              ConnectivityStateInfo.forNonError(READY))).build());
    }

    FakeSocketAddress removedAddr = new FakeSocketAddress("removed");
    FakeSocketAddress oldAddr = new FakeSocketAddress("old");
    FakeSocketAddress newAddr = new FakeSocketAddress("new");

    final Map<EquivalentAddressGroup, Subchannel> subchannels2 = Maps.newHashMap();
    subchannels2.put(new EquivalentAddressGroup(removedAddr), removedSubchannel);
    subchannels2.put(new EquivalentAddressGroup(oldAddr), oldSubchannel);

    List<EquivalentAddressGroup> currentServers =
        Lists.newArrayList(
            new EquivalentAddressGroup(removedAddr),
            new EquivalentAddressGroup(oldAddr));

    doAnswer(new Answer<Subchannel>() {
      @Override
      public Subchannel answer(InvocationOnMock invocation) throws Throwable {
        Object[] args = invocation.getArguments();
        return subchannels2.get(args[0]);
      }
    }).when(mockHelper).createSubchannel(any(EquivalentAddressGroup.class), any(Attributes.class));

    loadBalancer.handleResolvedAddressGroups(currentServers, affinity);

    InOrder inOrder = inOrder(mockHelper);

    inOrder.verify(mockHelper).updateBalancingState(eq(READY), pickerCaptor.capture());
    SubchannelPicker picker = pickerCaptor.getValue();
    assertThat(getList(picker)).containsExactly(removedSubchannel, oldSubchannel);

    verify(removedSubchannel, times(1)).requestConnection();
    verify(oldSubchannel, times(1)).requestConnection();

    assertThat(loadBalancer.getSubchannels()).containsExactly(removedSubchannel,
        oldSubchannel);

    subchannels2.clear();
    subchannels2.put(new EquivalentAddressGroup(oldAddr), oldSubchannel);
    subchannels2.put(new EquivalentAddressGroup(newAddr), newSubchannel);

    List<EquivalentAddressGroup> latestServers =
        Lists.newArrayList(
            new EquivalentAddressGroup(oldAddr),
            new EquivalentAddressGroup(newAddr));

    loadBalancer.handleResolvedAddressGroups(latestServers, affinity);

    verify(newSubchannel, times(1)).requestConnection();
    verify(removedSubchannel, times(1)).shutdown();

    assertThat(loadBalancer.getSubchannels()).containsExactly(oldSubchannel,
        newSubchannel);

    verify(mockHelper, times(3)).createSubchannel(any(EquivalentAddressGroup.class),
        any(Attributes.class));
    inOrder.verify(mockHelper).updateBalancingState(eq(READY), pickerCaptor.capture());

    picker = pickerCaptor.getValue();
    assertThat(getList(picker)).containsExactly(oldSubchannel, newSubchannel);

    verifyNoMoreInteractions(mockHelper);
  }

  @Test
  public void pickAfterStateChange() throws Exception {
    InOrder inOrder = inOrder(mockHelper);
    loadBalancer.handleResolvedAddressGroups(servers, Attributes.EMPTY);
    Subchannel subchannel = loadBalancer.getSubchannels().iterator().next();
    Ref<ConnectivityStateInfo> subchannelStateInfo = subchannel.getAttributes().get(
        STATE_INFO);

    inOrder.verify(mockHelper).updateBalancingState(eq(CONNECTING), isA(EmptyPicker.class));
    assertThat(subchannelStateInfo.value).isEqualTo(ConnectivityStateInfo.forNonError(IDLE));

    loadBalancer.handleSubchannelState(subchannel,
        ConnectivityStateInfo.forNonError(READY));
    inOrder.verify(mockHelper).updateBalancingState(eq(READY), pickerCaptor.capture());
    assertThat(pickerCaptor.getValue()).isInstanceOf(Picker.class);
    assertThat(subchannelStateInfo.value).isEqualTo(
        ConnectivityStateInfo.forNonError(READY));

    Status error = Status.UNKNOWN.withDescription("¯\\_(ツ)_//¯");
    loadBalancer.handleSubchannelState(subchannel,
        ConnectivityStateInfo.forTransientFailure(error));
    assertThat(subchannelStateInfo.value).isEqualTo(
        ConnectivityStateInfo.forTransientFailure(error));
    inOrder.verify(mockHelper).updateBalancingState(eq(CONNECTING), pickerCaptor.capture());
    assertThat(pickerCaptor.getValue()).isInstanceOf(EmptyPicker.class);

    loadBalancer.handleSubchannelState(subchannel,
        ConnectivityStateInfo.forNonError(IDLE));
    inOrder.verify(mockHelper).updateBalancingState(eq(CONNECTING), pickerCaptor.capture());
    assertThat(pickerCaptor.getValue()).isInstanceOf(EmptyPicker.class);
    assertThat(subchannelStateInfo.value).isEqualTo(
        ConnectivityStateInfo.forNonError(IDLE));

    verify(subchannel, times(2)).requestConnection();
    verify(mockHelper, times(3)).createSubchannel(any(EquivalentAddressGroup.class),
        any(Attributes.class));
    verifyNoMoreInteractions(mockHelper);
  }

  private Subchannel nextSubchannel(Subchannel current, List<Subchannel> allSubChannels) {
    return allSubChannels.get((allSubChannels.indexOf(current) + 1) % allSubChannels.size());
  }

  @Test
  public void pickerRoundRobin() throws Exception {
    Subchannel subchannel = mock(Subchannel.class);
    Subchannel subchannel1 = mock(Subchannel.class);
    Subchannel subchannel2 = mock(Subchannel.class);

<<<<<<< HEAD
    Picker picker = new Picker(Collections.unmodifiableList(Lists.<Subchannel>newArrayList(
        subchannel, subchannel1, subchannel2)), null /* stickinessState */);
=======
    Picker picker = new Picker(Collections.unmodifiableList(Lists.newArrayList(
        subchannel, subchannel1, subchannel2)), null /* status */, 0 /* startIndex */,
        null /* stickinessState */);
>>>>>>> 6fa28229

    assertThat(picker.getList()).containsExactly(subchannel, subchannel1, subchannel2);

    assertEquals(subchannel, picker.pickSubchannel(mockArgs).getSubchannel());
    assertEquals(subchannel1, picker.pickSubchannel(mockArgs).getSubchannel());
    assertEquals(subchannel2, picker.pickSubchannel(mockArgs).getSubchannel());
    assertEquals(subchannel, picker.pickSubchannel(mockArgs).getSubchannel());
  }

  @Test
  public void pickerEmptyList() throws Exception {
<<<<<<< HEAD
    SubchannelPicker picker = new EmptyPicker(Status.UNKNOWN);
=======
    Picker picker =
        new Picker(Lists.<Subchannel>newArrayList(), Status.UNKNOWN, 0, null /* stickinessState */);
>>>>>>> 6fa28229

    assertEquals(null, picker.pickSubchannel(mockArgs).getSubchannel());
    assertEquals(Status.UNKNOWN,
        picker.pickSubchannel(mockArgs).getStatus());
  }

  @Test
  public void nameResolutionErrorWithNoChannels() throws Exception {
    Status error = Status.NOT_FOUND.withDescription("nameResolutionError");
    loadBalancer.handleNameResolutionError(error);
    verify(mockHelper).updateBalancingState(eq(TRANSIENT_FAILURE), pickerCaptor.capture());
    LoadBalancer.PickResult pickResult = pickerCaptor.getValue().pickSubchannel(mockArgs);
    assertNull(pickResult.getSubchannel());
    assertEquals(error, pickResult.getStatus());
    verifyNoMoreInteractions(mockHelper);
  }

  @Test
  public void nameResolutionErrorWithActiveChannels() throws Exception {
    final Subchannel readySubchannel = subchannels.values().iterator().next();
    loadBalancer.handleResolvedAddressGroups(servers, affinity);
    loadBalancer.handleSubchannelState(readySubchannel, ConnectivityStateInfo.forNonError(READY));
    loadBalancer.handleNameResolutionError(Status.NOT_FOUND.withDescription("nameResolutionError"));

    verify(mockHelper, times(3)).createSubchannel(any(EquivalentAddressGroup.class),
        any(Attributes.class));
    verify(mockHelper, times(3))
        .updateBalancingState(stateCaptor.capture(), pickerCaptor.capture());

    Iterator<ConnectivityState> stateIterator = stateCaptor.getAllValues().iterator();
    assertEquals(CONNECTING, stateIterator.next());
    assertEquals(READY, stateIterator.next());
    assertEquals(TRANSIENT_FAILURE, stateIterator.next());

    LoadBalancer.PickResult pickResult = pickerCaptor.getValue().pickSubchannel(mockArgs);
    assertEquals(readySubchannel, pickResult.getSubchannel());
    assertEquals(Status.OK.getCode(), pickResult.getStatus().getCode());

    LoadBalancer.PickResult pickResult2 = pickerCaptor.getValue().pickSubchannel(mockArgs);
    assertEquals(readySubchannel, pickResult2.getSubchannel());
    verifyNoMoreInteractions(mockHelper);
  }

  @Test
  public void subchannelStateIsolation() throws Exception {
    Iterator<Subchannel> subchannelIterator = subchannels.values().iterator();
    Subchannel sc1 = subchannelIterator.next();
    Subchannel sc2 = subchannelIterator.next();
    Subchannel sc3 = subchannelIterator.next();

    loadBalancer.handleResolvedAddressGroups(servers, Attributes.EMPTY);
    verify(sc1, times(1)).requestConnection();
    verify(sc2, times(1)).requestConnection();
    verify(sc3, times(1)).requestConnection();

    loadBalancer.handleSubchannelState(sc1, ConnectivityStateInfo.forNonError(READY));
    loadBalancer.handleSubchannelState(sc2, ConnectivityStateInfo.forNonError(READY));
    loadBalancer.handleSubchannelState(sc3, ConnectivityStateInfo.forNonError(READY));
    loadBalancer.handleSubchannelState(sc2, ConnectivityStateInfo.forNonError(IDLE));
    loadBalancer
        .handleSubchannelState(sc3, ConnectivityStateInfo.forTransientFailure(Status.UNAVAILABLE));

    verify(mockHelper, times(6))
        .updateBalancingState(stateCaptor.capture(), pickerCaptor.capture());
    Iterator<ConnectivityState> stateIterator = stateCaptor.getAllValues().iterator();
    Iterator<SubchannelPicker> pickers = pickerCaptor.getAllValues().iterator();
    // The picker is incrementally updated as subchannels become READY
    assertEquals(CONNECTING, stateIterator.next());
    assertThat(pickers.next()).isInstanceOf(EmptyPicker.class);
    assertEquals(READY, stateIterator.next());
    assertThat(getList(pickers.next())).containsExactly(sc1);
    assertEquals(READY, stateIterator.next());
    assertThat(getList(pickers.next())).containsExactly(sc1, sc2);
    assertEquals(READY, stateIterator.next());
    assertThat(getList(pickers.next())).containsExactly(sc1, sc2, sc3);
    // The IDLE subchannel is dropped from the picker, but a reconnection is requested
    assertEquals(READY, stateIterator.next());
    assertThat(getList(pickers.next())).containsExactly(sc1, sc3);
    verify(sc2, times(2)).requestConnection();
    // The failing subchannel is dropped from the picker, with no requested reconnect
    assertEquals(READY, stateIterator.next());
    assertThat(getList(pickers.next())).containsExactly(sc1);
    verify(sc3, times(1)).requestConnection();
    assertThat(stateIterator.hasNext()).isFalse();
    assertThat(pickers.hasNext()).isFalse();
  }

  @Test
  public void noStickinessEnabled_withStickyHeader() {
    loadBalancer.handleResolvedAddressGroups(servers, Attributes.EMPTY);
    for (Subchannel subchannel : subchannels.values()) {
      loadBalancer.handleSubchannelState(subchannel, ConnectivityStateInfo.forNonError(READY));
    }
    verify(mockHelper, times(4))
        .updateBalancingState(any(ConnectivityState.class), pickerCaptor.capture());
    SubchannelPicker picker = pickerCaptor.getValue();

    Key<String> stickinessKey = Key.of("my-sticky-key", Metadata.ASCII_STRING_MARSHALLER);
    Metadata headerWithStickinessValue = new Metadata();
    headerWithStickinessValue.put(stickinessKey, "my-sticky-value");
    doReturn(headerWithStickinessValue).when(mockArgs).getHeaders();

    List<Subchannel> allSubchannels = picker.getList();
    Subchannel sc1 = picker.pickSubchannel(mockArgs).getSubchannel();
    Subchannel sc2 = picker.pickSubchannel(mockArgs).getSubchannel();
    Subchannel sc3 = picker.pickSubchannel(mockArgs).getSubchannel();
    Subchannel sc4 = picker.pickSubchannel(mockArgs).getSubchannel();

    assertEquals(nextSubchannel(sc1, allSubchannels), sc2);
    assertEquals(nextSubchannel(sc2, allSubchannels), sc3);
    assertEquals(nextSubchannel(sc3, allSubchannels), sc1);
    assertEquals(sc4, sc1);

    assertNull(loadBalancer.getStickinessMapForTest());
  }

  @Test
  public void stickinessEnabled_withoutStickyHeader() {
    Map<String, Object> serviceConfig = new HashMap<String, Object>();
    serviceConfig.put("stickinessMetadataKey", "my-sticky-key");
    Attributes attributes = Attributes.newBuilder()
        .set(GrpcAttributes.NAME_RESOLVER_SERVICE_CONFIG, serviceConfig).build();
    loadBalancer.handleResolvedAddressGroups(servers, attributes);
    for (Subchannel subchannel : subchannels.values()) {
      loadBalancer.handleSubchannelState(subchannel, ConnectivityStateInfo.forNonError(READY));
    }
    verify(mockHelper, times(4))
        .updateBalancingState(stateCaptor.capture(), pickerCaptor.capture());
    SubchannelPicker picker = pickerCaptor.getValue();

    doReturn(new Metadata()).when(mockArgs).getHeaders();

    List<Subchannel> allSubchannels = picker.getList();

    Subchannel sc1 = picker.pickSubchannel(mockArgs).getSubchannel();
    Subchannel sc2 = picker.pickSubchannel(mockArgs).getSubchannel();
    Subchannel sc3 = picker.pickSubchannel(mockArgs).getSubchannel();
    Subchannel sc4 = picker.pickSubchannel(mockArgs).getSubchannel();

    assertEquals(nextSubchannel(sc1, allSubchannels), sc2);
    assertEquals(nextSubchannel(sc2, allSubchannels), sc3);
    assertEquals(nextSubchannel(sc3, allSubchannels), sc1);
    assertEquals(sc4, sc1);
    verify(mockArgs, times(4)).getHeaders();
    assertNotNull(loadBalancer.getStickinessMapForTest());
    assertThat(loadBalancer.getStickinessMapForTest()).isEmpty();
  }

  @Test
  public void stickinessEnabled_withStickyHeader() {
    Map<String, Object> serviceConfig = new HashMap<String, Object>();
    serviceConfig.put("stickinessMetadataKey", "my-sticky-key");
    Attributes attributes = Attributes.newBuilder()
        .set(GrpcAttributes.NAME_RESOLVER_SERVICE_CONFIG, serviceConfig).build();
    loadBalancer.handleResolvedAddressGroups(servers, attributes);
    for (Subchannel subchannel : subchannels.values()) {
      loadBalancer.handleSubchannelState(subchannel, ConnectivityStateInfo.forNonError(READY));
    }
    verify(mockHelper, times(4))
        .updateBalancingState(stateCaptor.capture(), pickerCaptor.capture());
    SubchannelPicker picker = pickerCaptor.getValue();

    Key<String> stickinessKey = Key.of("my-sticky-key", Metadata.ASCII_STRING_MARSHALLER);
    Metadata headerWithStickinessValue = new Metadata();
    headerWithStickinessValue.put(stickinessKey, "my-sticky-value");
    doReturn(headerWithStickinessValue).when(mockArgs).getHeaders();

    Subchannel sc1 = picker.pickSubchannel(mockArgs).getSubchannel();
    assertEquals(sc1, picker.pickSubchannel(mockArgs).getSubchannel());
    assertEquals(sc1, picker.pickSubchannel(mockArgs).getSubchannel());
    assertEquals(sc1, picker.pickSubchannel(mockArgs).getSubchannel());
    assertEquals(sc1, picker.pickSubchannel(mockArgs).getSubchannel());

    verify(mockArgs, atLeast(4)).getHeaders();
    assertNotNull(loadBalancer.getStickinessMapForTest());
    assertThat(loadBalancer.getStickinessMapForTest()).hasSize(1);
  }

  @Test
  public void stickinessEnabled_withDifferentStickyHeaders() {
    Map<String, Object> serviceConfig = new HashMap<String, Object>();
    serviceConfig.put("stickinessMetadataKey", "my-sticky-key");
    Attributes attributes = Attributes.newBuilder()
        .set(GrpcAttributes.NAME_RESOLVER_SERVICE_CONFIG, serviceConfig).build();
    loadBalancer.handleResolvedAddressGroups(servers, attributes);
    for (Subchannel subchannel : subchannels.values()) {
      loadBalancer.handleSubchannelState(subchannel, ConnectivityStateInfo.forNonError(READY));
    }
    verify(mockHelper, times(4))
        .updateBalancingState(stateCaptor.capture(), pickerCaptor.capture());
    SubchannelPicker picker = pickerCaptor.getValue();

    Key<String> stickinessKey = Key.of("my-sticky-key", Metadata.ASCII_STRING_MARSHALLER);
    Metadata headerWithStickinessValue1 = new Metadata();
    headerWithStickinessValue1.put(stickinessKey, "my-sticky-value");

    Metadata headerWithStickinessValue2 = new Metadata();
    headerWithStickinessValue2.put(stickinessKey, "my-sticky-value2");

    List<Subchannel> allSubchannels = picker.getList();

    doReturn(headerWithStickinessValue1).when(mockArgs).getHeaders();
    Subchannel sc1a = picker.pickSubchannel(mockArgs).getSubchannel();

    doReturn(headerWithStickinessValue2).when(mockArgs).getHeaders();
    Subchannel sc2a = picker.pickSubchannel(mockArgs).getSubchannel();

    doReturn(headerWithStickinessValue1).when(mockArgs).getHeaders();
    Subchannel sc1b = picker.pickSubchannel(mockArgs).getSubchannel();

    doReturn(headerWithStickinessValue2).when(mockArgs).getHeaders();
    Subchannel sc2b = picker.pickSubchannel(mockArgs).getSubchannel();

    assertEquals(sc1a, sc1b);
    assertEquals(sc2a, sc2b);
    assertEquals(nextSubchannel(sc1a, allSubchannels), sc2a);
    assertEquals(nextSubchannel(sc1b, allSubchannels), sc2b);

    verify(mockArgs, atLeast(4)).getHeaders();
    assertNotNull(loadBalancer.getStickinessMapForTest());
    assertThat(loadBalancer.getStickinessMapForTest()).hasSize(2);
  }

  @Test
  public void stickiness_goToTransientFailure_pick_backToReady() {
    Map<String, Object> serviceConfig = new HashMap<String, Object>();
    serviceConfig.put("stickinessMetadataKey", "my-sticky-key");
    Attributes attributes = Attributes.newBuilder()
        .set(GrpcAttributes.NAME_RESOLVER_SERVICE_CONFIG, serviceConfig).build();
    loadBalancer.handleResolvedAddressGroups(servers, attributes);
    for (Subchannel subchannel : subchannels.values()) {
      loadBalancer.handleSubchannelState(subchannel, ConnectivityStateInfo.forNonError(READY));
    }
    verify(mockHelper, times(4))
        .updateBalancingState(stateCaptor.capture(), pickerCaptor.capture());
    SubchannelPicker picker = pickerCaptor.getValue();

    Key<String> stickinessKey = Key.of("my-sticky-key", Metadata.ASCII_STRING_MARSHALLER);
    Metadata headerWithStickinessValue = new Metadata();
    headerWithStickinessValue.put(stickinessKey, "my-sticky-value");
    doReturn(headerWithStickinessValue).when(mockArgs).getHeaders();

    List<Subchannel> allSubchannels = picker.getList();

    // first pick
    Subchannel sc1 = picker.pickSubchannel(mockArgs).getSubchannel();

    // go to transient failure
    loadBalancer
        .handleSubchannelState(sc1, ConnectivityStateInfo.forTransientFailure(Status.UNAVAILABLE));

    verify(mockHelper, times(5))
        .updateBalancingState(stateCaptor.capture(), pickerCaptor.capture());
    picker = pickerCaptor.getValue();

    // second pick
    Subchannel sc2 = picker.pickSubchannel(mockArgs).getSubchannel();

    // go back to ready
    loadBalancer.handleSubchannelState(sc1, ConnectivityStateInfo.forNonError(READY));

    verify(mockHelper, times(6))
        .updateBalancingState(stateCaptor.capture(), pickerCaptor.capture());
    picker = pickerCaptor.getValue();

    // third pick
    Subchannel sc3 = picker.pickSubchannel(mockArgs).getSubchannel();
    assertEquals(sc2, sc3);
    verify(mockArgs, atLeast(3)).getHeaders();
    assertNotNull(loadBalancer.getStickinessMapForTest());
    assertThat(loadBalancer.getStickinessMapForTest()).hasSize(1);
  }

  @Test
  public void stickiness_goToTransientFailure_backToReady_pick() {
    Map<String, Object> serviceConfig = new HashMap<String, Object>();
    serviceConfig.put("stickinessMetadataKey", "my-sticky-key");
    Attributes attributes = Attributes.newBuilder()
        .set(GrpcAttributes.NAME_RESOLVER_SERVICE_CONFIG, serviceConfig).build();
    loadBalancer.handleResolvedAddressGroups(servers, attributes);
    for (Subchannel subchannel : subchannels.values()) {
      loadBalancer.handleSubchannelState(subchannel, ConnectivityStateInfo.forNonError(READY));
    }
    verify(mockHelper, times(4))
        .updateBalancingState(stateCaptor.capture(), pickerCaptor.capture());
    SubchannelPicker picker = pickerCaptor.getValue();

    Key<String> stickinessKey = Key.of("my-sticky-key", Metadata.ASCII_STRING_MARSHALLER);
    Metadata headerWithStickinessValue1 = new Metadata();
    headerWithStickinessValue1.put(stickinessKey, "my-sticky-value");
    doReturn(headerWithStickinessValue1).when(mockArgs).getHeaders();

    List<Subchannel> allSubchannels = picker.getList();

    // first pick
    Subchannel sc1 = picker.pickSubchannel(mockArgs).getSubchannel();

    // go to transient failure
    loadBalancer
        .handleSubchannelState(sc1, ConnectivityStateInfo.forTransientFailure(Status.UNAVAILABLE));

    Metadata headerWithStickinessValue2 = new Metadata();
    headerWithStickinessValue2.put(stickinessKey, "my-sticky-value2");
    doReturn(headerWithStickinessValue2).when(mockArgs).getHeaders();
    verify(mockHelper, times(5))
        .updateBalancingState(stateCaptor.capture(), pickerCaptor.capture());
    picker = pickerCaptor.getValue();

    // second pick with a different stickiness value
    Subchannel sc2 = picker.pickSubchannel(mockArgs).getSubchannel();

    // go back to ready
    loadBalancer.handleSubchannelState(sc1, ConnectivityStateInfo.forNonError(READY));

    doReturn(headerWithStickinessValue1).when(mockArgs).getHeaders();
    verify(mockHelper, times(6))
        .updateBalancingState(stateCaptor.capture(), pickerCaptor.capture());
    picker = pickerCaptor.getValue();

    // third pick with my-sticky-value1
    Subchannel sc3 = picker.pickSubchannel(mockArgs).getSubchannel();
    assertEquals(sc1, sc3);

    verify(mockArgs, atLeast(3)).getHeaders();
    assertNotNull(loadBalancer.getStickinessMapForTest());
    assertThat(loadBalancer.getStickinessMapForTest()).hasSize(2);
  }

  @Test
  public void stickiness_oneSubchannelShutdown() {
    Map<String, Object> serviceConfig = new HashMap<String, Object>();
    serviceConfig.put("stickinessMetadataKey", "my-sticky-key");
    Attributes attributes = Attributes.newBuilder()
        .set(GrpcAttributes.NAME_RESOLVER_SERVICE_CONFIG, serviceConfig).build();
    loadBalancer.handleResolvedAddressGroups(servers, attributes);
    for (Subchannel subchannel : subchannels.values()) {
      loadBalancer.handleSubchannelState(subchannel, ConnectivityStateInfo.forNonError(READY));
    }
    verify(mockHelper, times(4))
        .updateBalancingState(stateCaptor.capture(), pickerCaptor.capture());
    SubchannelPicker picker = pickerCaptor.getValue();

    Key<String> stickinessKey = Key.of("my-sticky-key", Metadata.ASCII_STRING_MARSHALLER);
    Metadata headerWithStickinessValue = new Metadata();
    headerWithStickinessValue.put(stickinessKey, "my-sticky-value");
    doReturn(headerWithStickinessValue).when(mockArgs).getHeaders();

    List<Subchannel> allSubchannels = Lists.newArrayList(picker.getList());

    Subchannel sc1 = picker.pickSubchannel(mockArgs).getSubchannel();

    loadBalancer
        .handleSubchannelState(sc1, ConnectivityStateInfo.forNonError(ConnectivityState.SHUTDOWN));

    assertNull(loadBalancer.getStickinessMapForTest().get("my-sticky-value").value);

    assertEquals(nextSubchannel(sc1, allSubchannels),
                 picker.pickSubchannel(mockArgs).getSubchannel());
    assertThat(loadBalancer.getStickinessMapForTest()).hasSize(1);
    verify(mockArgs, atLeast(2)).getHeaders();
  }

  @Test
  public void stickiness_resolveTwice_metadataKeyChanged() {
    Map<String, Object> serviceConfig1 = new HashMap<String, Object>();
    serviceConfig1.put("stickinessMetadataKey", "my-sticky-key1");
    Attributes attributes1 = Attributes.newBuilder()
        .set(GrpcAttributes.NAME_RESOLVER_SERVICE_CONFIG, serviceConfig1).build();
    loadBalancer.handleResolvedAddressGroups(servers, attributes1);
    Map<String, ?> stickinessMap1 = loadBalancer.getStickinessMapForTest();

    Map<String, Object> serviceConfig2 = new HashMap<String, Object>();
    serviceConfig2.put("stickinessMetadataKey", "my-sticky-key2");
    Attributes attributes2 = Attributes.newBuilder()
        .set(GrpcAttributes.NAME_RESOLVER_SERVICE_CONFIG, serviceConfig2).build();
    loadBalancer.handleResolvedAddressGroups(servers, attributes2);
    Map<String, ?> stickinessMap2 = loadBalancer.getStickinessMapForTest();

    assertNotSame(stickinessMap1, stickinessMap2);
  }

  @Test
  public void stickiness_resolveTwice_metadataKeyUnChanged() {
    Map<String, Object> serviceConfig1 = new HashMap<String, Object>();
    serviceConfig1.put("stickinessMetadataKey", "my-sticky-key1");
    Attributes attributes1 = Attributes.newBuilder()
        .set(GrpcAttributes.NAME_RESOLVER_SERVICE_CONFIG, serviceConfig1).build();
    loadBalancer.handleResolvedAddressGroups(servers, attributes1);
    Map<String, ?> stickinessMap1 = loadBalancer.getStickinessMapForTest();

    loadBalancer.handleResolvedAddressGroups(servers, attributes1);
    Map<String, ?> stickinessMap2 = loadBalancer.getStickinessMapForTest();

    assertSame(stickinessMap1, stickinessMap2);
  }
  
  private static List<Subchannel> getList(SubchannelPicker picker) {
    return picker instanceof Picker ? ((Picker) picker).getList() :
        Collections.<Subchannel>emptyList();
  }

  private static class FakeSocketAddress extends SocketAddress {
    final String name;

    FakeSocketAddress(String name) {
      this.name = name;
    }

    @Override
    public String toString() {
      return "FakeSocketAddress-" + name;
    }
  }
}<|MERGE_RESOLUTION|>--- conflicted
+++ resolved
@@ -282,14 +282,8 @@
     Subchannel subchannel1 = mock(Subchannel.class);
     Subchannel subchannel2 = mock(Subchannel.class);
 
-<<<<<<< HEAD
     Picker picker = new Picker(Collections.unmodifiableList(Lists.<Subchannel>newArrayList(
-        subchannel, subchannel1, subchannel2)), null /* stickinessState */);
-=======
-    Picker picker = new Picker(Collections.unmodifiableList(Lists.newArrayList(
-        subchannel, subchannel1, subchannel2)), null /* status */, 0 /* startIndex */,
-        null /* stickinessState */);
->>>>>>> 6fa28229
+        subchannel, subchannel1, subchannel2)), 0 /* startIndex */, null /* stickinessState */);
 
     assertThat(picker.getList()).containsExactly(subchannel, subchannel1, subchannel2);
 
@@ -301,12 +295,7 @@
 
   @Test
   public void pickerEmptyList() throws Exception {
-<<<<<<< HEAD
     SubchannelPicker picker = new EmptyPicker(Status.UNKNOWN);
-=======
-    Picker picker =
-        new Picker(Lists.<Subchannel>newArrayList(), Status.UNKNOWN, 0, null /* stickinessState */);
->>>>>>> 6fa28229
 
     assertEquals(null, picker.pickSubchannel(mockArgs).getSubchannel());
     assertEquals(Status.UNKNOWN,
@@ -409,7 +398,7 @@
     headerWithStickinessValue.put(stickinessKey, "my-sticky-value");
     doReturn(headerWithStickinessValue).when(mockArgs).getHeaders();
 
-    List<Subchannel> allSubchannels = picker.getList();
+    List<Subchannel> allSubchannels = getList(picker);
     Subchannel sc1 = picker.pickSubchannel(mockArgs).getSubchannel();
     Subchannel sc2 = picker.pickSubchannel(mockArgs).getSubchannel();
     Subchannel sc3 = picker.pickSubchannel(mockArgs).getSubchannel();
@@ -439,7 +428,7 @@
 
     doReturn(new Metadata()).when(mockArgs).getHeaders();
 
-    List<Subchannel> allSubchannels = picker.getList();
+    List<Subchannel> allSubchannels = getList(picker);
 
     Subchannel sc1 = picker.pickSubchannel(mockArgs).getSubchannel();
     Subchannel sc2 = picker.pickSubchannel(mockArgs).getSubchannel();
@@ -506,7 +495,7 @@
     Metadata headerWithStickinessValue2 = new Metadata();
     headerWithStickinessValue2.put(stickinessKey, "my-sticky-value2");
 
-    List<Subchannel> allSubchannels = picker.getList();
+    List<Subchannel> allSubchannels = getList(picker);
 
     doReturn(headerWithStickinessValue1).when(mockArgs).getHeaders();
     Subchannel sc1a = picker.pickSubchannel(mockArgs).getSubchannel();
@@ -549,8 +538,6 @@
     headerWithStickinessValue.put(stickinessKey, "my-sticky-value");
     doReturn(headerWithStickinessValue).when(mockArgs).getHeaders();
 
-    List<Subchannel> allSubchannels = picker.getList();
-
     // first pick
     Subchannel sc1 = picker.pickSubchannel(mockArgs).getSubchannel();
 
@@ -599,8 +586,6 @@
     headerWithStickinessValue1.put(stickinessKey, "my-sticky-value");
     doReturn(headerWithStickinessValue1).when(mockArgs).getHeaders();
 
-    List<Subchannel> allSubchannels = picker.getList();
-
     // first pick
     Subchannel sc1 = picker.pickSubchannel(mockArgs).getSubchannel();
 
@@ -654,7 +639,7 @@
     headerWithStickinessValue.put(stickinessKey, "my-sticky-value");
     doReturn(headerWithStickinessValue).when(mockArgs).getHeaders();
 
-    List<Subchannel> allSubchannels = Lists.newArrayList(picker.getList());
+    List<Subchannel> allSubchannels = Lists.newArrayList(getList(picker));
 
     Subchannel sc1 = picker.pickSubchannel(mockArgs).getSubchannel();
 
