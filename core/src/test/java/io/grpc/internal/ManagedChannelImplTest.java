--- conflicted
+++ resolved
@@ -564,14 +564,9 @@
 
     // Configure the picker so that first RPC goes to delayed transport, and second RPC goes to
     // real transport.
-<<<<<<< HEAD
     Subchannel subchannel =
         createSubchannelSafely(helper, addressGroup, Attributes.EMPTY, subchannelStateListener);
-    subchannel.requestConnection();
-=======
-    Subchannel subchannel = createSubchannelSafely(helper, addressGroup, Attributes.EMPTY);
     requestConnectionSafely(helper, subchannel);
->>>>>>> 2b7269b6
     verify(mockTransportFactory)
         .newClientTransport(
             any(SocketAddress.class), any(ClientTransportOptions.class), any(ChannelLogger.class));
@@ -709,21 +704,14 @@
             .setAttributes(Attributes.EMPTY)
             .build());
 
-<<<<<<< HEAD
     SubchannelStateListener stateListener1 = mock(SubchannelStateListener.class);
     SubchannelStateListener stateListener2 = mock(SubchannelStateListener.class);
     Subchannel subchannel1 =
         createSubchannelSafely(helper, addressGroup, Attributes.EMPTY, stateListener1);
     Subchannel subchannel2 =
         createSubchannelSafely(helper, addressGroup, Attributes.EMPTY, stateListener2);
-    subchannel1.requestConnection();
-    subchannel2.requestConnection();
-=======
-    Subchannel subchannel1 = createSubchannelSafely(helper, addressGroup, Attributes.EMPTY);
-    Subchannel subchannel2 = createSubchannelSafely(helper, addressGroup, Attributes.EMPTY);
     requestConnectionSafely(helper, subchannel1);
     requestConnectionSafely(helper, subchannel2);
->>>>>>> 2b7269b6
     verify(mockTransportFactory, times(2))
         .newClientTransport(
             any(SocketAddress.class), any(ClientTransportOptions.class), any(ChannelLogger.class));
@@ -1050,14 +1038,8 @@
         createSubchannelSafely(helper, addressGroup, Attributes.EMPTY, subchannelStateListener);
     when(mockPicker.pickSubchannel(any(PickSubchannelArgs.class)))
         .thenReturn(PickResult.withSubchannel(subchannel));
-<<<<<<< HEAD
-    subchannel.requestConnection();
+    requestConnectionSafely(helper, subchannel);
     inOrder.verify(subchannelStateListener).onSubchannelState(stateInfoCaptor.capture());
-=======
-    requestConnectionSafely(helper, subchannel);
-    inOrder.verify(mockLoadBalancer).handleSubchannelState(
-        same(subchannel), stateInfoCaptor.capture());
->>>>>>> 2b7269b6
     assertEquals(CONNECTING, stateInfoCaptor.getValue().getState());
 
     // The channel will starts with the first address (badAddress)
@@ -1259,15 +1241,10 @@
     // createSubchannel() always return a new Subchannel
     Attributes attrs1 = Attributes.newBuilder().set(SUBCHANNEL_ATTR_KEY, "attr1").build();
     Attributes attrs2 = Attributes.newBuilder().set(SUBCHANNEL_ATTR_KEY, "attr2").build();
-<<<<<<< HEAD
     SubchannelStateListener listener1 = mock(SubchannelStateListener.class);
     SubchannelStateListener listener2 = mock(SubchannelStateListener.class);
-    Subchannel sub1 = createSubchannelSafely(helper, addressGroup, attrs1, listener1);
-    Subchannel sub2 = createSubchannelSafely(helper, addressGroup, attrs2, listener2);
-=======
-    final Subchannel sub1 = createSubchannelSafely(helper, addressGroup, attrs1);
-    final Subchannel sub2 = createSubchannelSafely(helper, addressGroup, attrs2);
->>>>>>> 2b7269b6
+    final Subchannel sub1 = createSubchannelSafely(helper, addressGroup, attrs1, listener1);
+    final Subchannel sub2 = createSubchannelSafely(helper, addressGroup, attrs2, listener2);
     assertNotSame(sub1, sub2);
     assertNotSame(attrs1, attrs2);
     assertSame(attrs1, sub1.getAttributes());
@@ -1344,19 +1321,12 @@
   @Test
   public void subchannelsWhenChannelShutdownNow() {
     createChannel();
-<<<<<<< HEAD
     Subchannel sub1 =
         createSubchannelSafely(helper, addressGroup, Attributes.EMPTY, subchannelStateListener);
     Subchannel sub2 =
         createSubchannelSafely(helper, addressGroup, Attributes.EMPTY, subchannelStateListener);
-    sub1.requestConnection();
-    sub2.requestConnection();
-=======
-    Subchannel sub1 = createSubchannelSafely(helper, addressGroup, Attributes.EMPTY);
-    Subchannel sub2 = createSubchannelSafely(helper, addressGroup, Attributes.EMPTY);
     requestConnectionSafely(helper, sub1);
     requestConnectionSafely(helper, sub2);
->>>>>>> 2b7269b6
 
     assertThat(transports).hasSize(2);
     MockClientTransportInfo ti1 = transports.poll();
@@ -1752,14 +1722,9 @@
       OobChannel oobChannel = (OobChannel) helper.createOobChannel(addressGroup, "oobAuthority");
       oobChannel.getSubchannel().requestConnection();
     } else {
-<<<<<<< HEAD
       Subchannel subchannel =
           createSubchannelSafely(helper, addressGroup, Attributes.EMPTY, subchannelStateListener);
-      subchannel.requestConnection();
-=======
-      Subchannel subchannel = createSubchannelSafely(helper, addressGroup, Attributes.EMPTY);
       requestConnectionSafely(helper, subchannel);
->>>>>>> 2b7269b6
     }
 
     MockClientTransportInfo transportInfo = transports.poll();
@@ -1845,14 +1810,9 @@
 
     // Simulate name resolution results
     EquivalentAddressGroup addressGroup = new EquivalentAddressGroup(socketAddress);
-<<<<<<< HEAD
     Subchannel subchannel =
         createSubchannelSafely(helper, addressGroup, Attributes.EMPTY, subchannelStateListener);
-    subchannel.requestConnection();
-=======
-    Subchannel subchannel = createSubchannelSafely(helper, addressGroup, Attributes.EMPTY);
     requestConnectionSafely(helper, subchannel);
->>>>>>> 2b7269b6
     verify(mockTransportFactory)
         .newClientTransport(
             same(socketAddress), eq(clientTransportOptions), any(ChannelLogger.class));
@@ -1924,14 +1884,9 @@
     ClientStreamTracer.Factory factory1 = mock(ClientStreamTracer.Factory.class);
     ClientStreamTracer.Factory factory2 = mock(ClientStreamTracer.Factory.class);
     createChannel();
-<<<<<<< HEAD
     Subchannel subchannel =
         createSubchannelSafely(helper, addressGroup, Attributes.EMPTY, subchannelStateListener);
-    subchannel.requestConnection();
-=======
-    Subchannel subchannel = createSubchannelSafely(helper, addressGroup, Attributes.EMPTY);
     requestConnectionSafely(helper, subchannel);
->>>>>>> 2b7269b6
     MockClientTransportInfo transportInfo = transports.poll();
     transportInfo.listener.transportReady();
     ClientTransport mockTransport = transportInfo.transport;
@@ -1968,14 +1923,9 @@
     ClientCall<String, Integer> call = channel.newCall(method, callOptions);
     call.start(mockCallListener, new Metadata());
 
-<<<<<<< HEAD
     Subchannel subchannel =
         createSubchannelSafely(helper, addressGroup, Attributes.EMPTY, subchannelStateListener);
-    subchannel.requestConnection();
-=======
-    Subchannel subchannel = createSubchannelSafely(helper, addressGroup, Attributes.EMPTY);
     requestConnectionSafely(helper, subchannel);
->>>>>>> 2b7269b6
     MockClientTransportInfo transportInfo = transports.poll();
     transportInfo.listener.transportReady();
     ClientTransport mockTransport = transportInfo.transport;
@@ -2349,14 +2299,9 @@
     Helper helper2 = helperCaptor.getValue();
 
     // Establish a connection
-<<<<<<< HEAD
     Subchannel subchannel =
         createSubchannelSafely(helper2, addressGroup, Attributes.EMPTY, subchannelStateListener);
-    subchannel.requestConnection();
-=======
-    Subchannel subchannel = createSubchannelSafely(helper2, addressGroup, Attributes.EMPTY);
     requestConnectionSafely(helper, subchannel);
->>>>>>> 2b7269b6
     MockClientTransportInfo transportInfo = transports.poll();
     ConnectionClientTransport mockTransport = transportInfo.transport;
     ManagedClientTransport.Listener transportListener = transportInfo.listener;
@@ -2423,14 +2368,9 @@
     Helper helper2 = helperCaptor.getValue();
 
     // Establish a connection
-<<<<<<< HEAD
     Subchannel subchannel =
         createSubchannelSafely(helper2, addressGroup, Attributes.EMPTY, subchannelStateListener);
-    subchannel.requestConnection();
-=======
-    Subchannel subchannel = createSubchannelSafely(helper2, addressGroup, Attributes.EMPTY);
     requestConnectionSafely(helper, subchannel);
->>>>>>> 2b7269b6
     ClientStream mockStream = mock(ClientStream.class);
     MockClientTransportInfo transportInfo = transports.poll();
     ConnectionClientTransport mockTransport = transportInfo.transport;
@@ -2458,17 +2398,11 @@
     call.start(mockCallListener, new Metadata());
 
     // Make the transport available with subchannel2
-<<<<<<< HEAD
     Subchannel subchannel1 =
         createSubchannelSafely(helper, addressGroup, Attributes.EMPTY, subchannelStateListener);
     Subchannel subchannel2 =
         createSubchannelSafely(helper, addressGroup, Attributes.EMPTY, subchannelStateListener);
-    subchannel2.requestConnection();
-=======
-    Subchannel subchannel1 = createSubchannelSafely(helper, addressGroup, Attributes.EMPTY);
-    Subchannel subchannel2 = createSubchannelSafely(helper, addressGroup, Attributes.EMPTY);
     requestConnectionSafely(helper, subchannel2);
->>>>>>> 2b7269b6
 
     MockClientTransportInfo transportInfo = transports.poll();
     ConnectionClientTransport mockTransport = transportInfo.transport;
@@ -2923,14 +2857,9 @@
     ClientStream mockStream = mock(ClientStream.class);
     ClientStreamTracer.Factory factory = mock(ClientStreamTracer.Factory.class);
     AbstractSubchannel subchannel =
-<<<<<<< HEAD
         (AbstractSubchannel) createSubchannelSafely(
             helper, addressGroup, Attributes.EMPTY, subchannelStateListener);
-    subchannel.requestConnection();
-=======
-        (AbstractSubchannel) createSubchannelSafely(helper, addressGroup, Attributes.EMPTY);
     requestConnectionSafely(helper, subchannel);
->>>>>>> 2b7269b6
     MockClientTransportInfo transportInfo = transports.poll();
     transportInfo.listener.transportReady();
     ClientTransport mockTransport = transportInfo.transport;
@@ -3266,12 +3195,8 @@
             .build());
 
     // simulating request connection and then transport ready after resolved address
-<<<<<<< HEAD
     Subchannel subchannel =
         createSubchannelSafely(helper, addressGroup, Attributes.EMPTY, subchannelStateListener);
-=======
-    Subchannel subchannel = createSubchannelSafely(helper, addressGroup, Attributes.EMPTY);
->>>>>>> 2b7269b6
     when(mockPicker.pickSubchannel(any(PickSubchannelArgs.class)))
         .thenReturn(PickResult.withSubchannel(subchannel));
     requestConnectionSafely(helper, subchannel);
