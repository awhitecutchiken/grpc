--- conflicted
+++ resolved
@@ -169,20 +169,8 @@
 
   private void createChannel(
       NameResolver.Factory nameResolverFactory, List<ClientInterceptor> interceptors) {
-<<<<<<< HEAD
-    channel = new ManagedChannelImpl(target, new FakeBackoffPolicyProvider(),
-        nameResolverFactory, NAME_RESOLVER_PARAMS, mockLoadBalancerFactory,
-        mockTransportFactory, DecompressorRegistry.getDefaultInstance(),
-        CompressorRegistry.getDefaultInstance(), timerServicePool, executorPool, oobExecutorPool,
-        timer.getStopwatchSupplier(),  ManagedChannelImpl.IDLE_TIMEOUT_MILLIS_DISABLE, userAgent,
-        interceptors, ProxyDetector.NOOP_INSTANCE);
-    // Force-exit the initial idle-mode
-    channel.exitIdleMode();
-    assertEquals(0, timer.numPendingTasks());
-=======
     createChannel(nameResolverFactory, interceptors, true /* requestConnection */);
   }
->>>>>>> 8585cd5e
 
   private void createChannel(
       NameResolver.Factory nameResolverFactory, List<ClientInterceptor> interceptors,
@@ -213,7 +201,7 @@
     builder.idleTimeoutMillis = ManagedChannelImpl.IDLE_TIMEOUT_MILLIS_DISABLE;
     channel = new ManagedChannelImpl(
         builder, mockTransportFactory, new FakeBackoffPolicyProvider(),
-        oobExecutorPool, timer.getStopwatchSupplier(), interceptors);
+        oobExecutorPool, timer.getStopwatchSupplier(), interceptors, ProxyDetector.NOOP_INSTANCE);
 
     if (requestConnection) {
       // Force-exit the initial idle-mode
@@ -335,7 +323,7 @@
     // First RPC, will be pending
     ClientCall<String, Integer> call = channel.newCall(method, CallOptions.DEFAULT);
     verify(mockTransportFactory).newClientTransport(
-        any(SocketAddress.class), any(String.class), any(String.class));
+        any(SocketAddress.class), any(String.class), any(String.class), any(ProxyParameters.class));
     call.start(mockCallListener, headers);
 
     verify(mockTransport, never())
@@ -419,7 +407,7 @@
     verifyNoMoreInteractions(oobExecutorPool);
 
     verify(mockTransportFactory).newClientTransport(
-        any(SocketAddress.class), any(String.class), any(String.class));
+        any(SocketAddress.class), any(String.class), any(String.class), any(ProxyParameters.class));
     verify(mockTransportFactory).close();
     verify(mockTransport, atLeast(0)).getLogId();
     verifyNoMoreInteractions(mockTransport);
