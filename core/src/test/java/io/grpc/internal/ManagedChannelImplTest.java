/*
 * Copyright 2015 The gRPC Authors
 *
 * Licensed under the Apache License, Version 2.0 (the "License");
 * you may not use this file except in compliance with the License.
 * You may obtain a copy of the License at
 *
 *     http://www.apache.org/licenses/LICENSE-2.0
 *
 * Unless required by applicable law or agreed to in writing, software
 * distributed under the License is distributed on an "AS IS" BASIS,
 * WITHOUT WARRANTIES OR CONDITIONS OF ANY KIND, either express or implied.
 * See the License for the specific language governing permissions and
 * limitations under the License.
 */

package io.grpc.internal;

import static com.google.common.base.Preconditions.checkState;
import static com.google.common.truth.Truth.assertThat;
import static com.google.common.truth.Truth.assertWithMessage;
import static io.grpc.ClientStreamTracer.NAME_RESOLUTION_DELAYED;
import static io.grpc.ConnectivityState.CONNECTING;
import static io.grpc.ConnectivityState.IDLE;
import static io.grpc.ConnectivityState.READY;
import static io.grpc.ConnectivityState.SHUTDOWN;
import static io.grpc.ConnectivityState.TRANSIENT_FAILURE;
import static io.grpc.EquivalentAddressGroup.ATTR_AUTHORITY_OVERRIDE;
import static io.grpc.PickSubchannelArgsMatcher.eqPickSubchannelArgs;
import static io.grpc.internal.ClientStreamListener.RpcProgress.PROCESSED;
import static junit.framework.TestCase.assertNotSame;
import static org.junit.Assert.assertEquals;
import static org.junit.Assert.assertFalse;
import static org.junit.Assert.assertNotEquals;
import static org.junit.Assert.assertNotNull;
import static org.junit.Assert.assertNull;
import static org.junit.Assert.assertSame;
import static org.junit.Assert.assertTrue;
import static org.junit.Assert.fail;
import static org.mockito.AdditionalAnswers.delegatesTo;
import static org.mockito.ArgumentMatchers.any;
import static org.mockito.ArgumentMatchers.eq;
import static org.mockito.ArgumentMatchers.isA;
import static org.mockito.ArgumentMatchers.same;
import static org.mockito.Mockito.atLeast;
import static org.mockito.Mockito.doAnswer;
import static org.mockito.Mockito.doThrow;
import static org.mockito.Mockito.inOrder;
import static org.mockito.Mockito.mock;
import static org.mockito.Mockito.never;
import static org.mockito.Mockito.times;
import static org.mockito.Mockito.verify;
import static org.mockito.Mockito.verifyNoInteractions;
import static org.mockito.Mockito.verifyNoMoreInteractions;
import static org.mockito.Mockito.when;

import com.google.common.base.Throwables;
import com.google.common.collect.ImmutableList;
import com.google.common.collect.ImmutableMap;
import com.google.common.util.concurrent.ListenableFuture;
import com.google.common.util.concurrent.MoreExecutors;
import com.google.common.util.concurrent.SettableFuture;
import io.grpc.Attributes;
import io.grpc.BinaryLog;
import io.grpc.CallCredentials;
import io.grpc.CallCredentials.RequestInfo;
import io.grpc.CallOptions;
import io.grpc.Channel;
import io.grpc.ChannelCredentials;
import io.grpc.ChannelLogger;
import io.grpc.ClientCall;
import io.grpc.ClientInterceptor;
import io.grpc.ClientInterceptors;
import io.grpc.ClientStreamTracer;
import io.grpc.ClientStreamTracer.StreamInfo;
import io.grpc.ClientTransportFilter;
import io.grpc.CompositeChannelCredentials;
import io.grpc.ConnectivityState;
import io.grpc.ConnectivityStateInfo;
import io.grpc.Context;
import io.grpc.EquivalentAddressGroup;
import io.grpc.InsecureChannelCredentials;
import io.grpc.IntegerMarshaller;
import io.grpc.InternalChannelz;
import io.grpc.InternalChannelz.ChannelStats;
import io.grpc.InternalChannelz.ChannelTrace;
import io.grpc.InternalConfigSelector;
import io.grpc.InternalInstrumented;
import io.grpc.LoadBalancer;
import io.grpc.LoadBalancer.CreateSubchannelArgs;
import io.grpc.LoadBalancer.Helper;
import io.grpc.LoadBalancer.PickResult;
import io.grpc.LoadBalancer.PickSubchannelArgs;
import io.grpc.LoadBalancer.ResolvedAddresses;
import io.grpc.LoadBalancer.Subchannel;
import io.grpc.LoadBalancer.SubchannelPicker;
import io.grpc.LoadBalancer.SubchannelStateListener;
import io.grpc.LoadBalancerProvider;
import io.grpc.LoadBalancerRegistry;
import io.grpc.LongCounterMetricInstrument;
import io.grpc.ManagedChannel;
import io.grpc.Metadata;
import io.grpc.MethodDescriptor;
import io.grpc.MethodDescriptor.MethodType;
import io.grpc.MetricInstrumentRegistry;
import io.grpc.MetricSink;
import io.grpc.NameResolver;
import io.grpc.NameResolver.ConfigOrError;
import io.grpc.NameResolver.ResolutionResult;
import io.grpc.NameResolverProvider;
import io.grpc.NameResolverRegistry;
import io.grpc.ProxiedSocketAddress;
import io.grpc.ProxyDetector;
import io.grpc.SecurityLevel;
import io.grpc.ServerMethodDefinition;
import io.grpc.Status;
import io.grpc.Status.Code;
import io.grpc.StatusOr;
import io.grpc.StringMarshaller;
import io.grpc.SynchronizationContext;
import io.grpc.internal.ClientTransportFactory.ClientTransportOptions;
import io.grpc.internal.ClientTransportFactory.SwapChannelCredentialsResult;
import io.grpc.internal.InternalSubchannel.TransportLogger;
import io.grpc.internal.ManagedChannelImplBuilder.ClientTransportFactoryBuilder;
import io.grpc.internal.ManagedChannelImplBuilder.FixedPortProvider;
import io.grpc.internal.ManagedChannelImplBuilder.UnsupportedClientTransportFactoryBuilder;
import io.grpc.internal.ServiceConfigUtil.PolicySelection;
import io.grpc.internal.TestUtils.MockClientTransportInfo;
import io.grpc.stub.ClientCalls;
import io.grpc.testing.TestMethodDescriptors;
import io.grpc.util.ForwardingSubchannel;
import java.io.IOException;
import java.net.InetSocketAddress;
import java.net.SocketAddress;
import java.net.URI;
import java.util.ArrayList;
import java.util.Arrays;
import java.util.Collections;
import java.util.HashMap;
import java.util.LinkedList;
import java.util.List;
import java.util.Map;
import java.util.Random;
import java.util.concurrent.BlockingQueue;
import java.util.concurrent.ExecutionException;
import java.util.concurrent.Executor;
import java.util.concurrent.ScheduledExecutorService;
import java.util.concurrent.TimeUnit;
import java.util.concurrent.atomic.AtomicBoolean;
import java.util.concurrent.atomic.AtomicInteger;
import java.util.concurrent.atomic.AtomicLong;
import java.util.concurrent.atomic.AtomicReference;
import javax.annotation.Nullable;
import org.junit.After;
import org.junit.Assert;
import org.junit.Before;
import org.junit.Rule;
import org.junit.Test;
import org.junit.runner.RunWith;
import org.junit.runners.JUnit4;
import org.mockito.ArgumentCaptor;
import org.mockito.ArgumentMatchers;
import org.mockito.Captor;
import org.mockito.InOrder;
import org.mockito.Mock;
import org.mockito.invocation.InvocationOnMock;
import org.mockito.junit.MockitoJUnit;
import org.mockito.junit.MockitoRule;
import org.mockito.stubbing.Answer;

/** Unit tests for {@link ManagedChannelImpl}. */
@RunWith(JUnit4.class)
// TODO(creamsoup) remove backward compatible check when fully migrated
@SuppressWarnings({"deprecation"})
public class ManagedChannelImplTest {
  private static final int DEFAULT_PORT = 447;

  private static final MethodDescriptor<String, Integer> method =
      MethodDescriptor.<String, Integer>newBuilder()
          .setType(MethodType.UNKNOWN)
          .setFullMethodName("service/method")
          .setRequestMarshaller(new StringMarshaller())
          .setResponseMarshaller(new IntegerMarshaller())
          .build();
  private static final Attributes.Key<String> SUBCHANNEL_ATTR_KEY =
      Attributes.Key.create("subchannel-attr-key");
  private static final long RECONNECT_BACKOFF_INTERVAL_NANOS = 10;
  private static final String SERVICE_NAME = "fake.example.com";
  private static final String AUTHORITY = SERVICE_NAME;
  private static final String USER_AGENT = "userAgent";
  private static final ClientTransportOptions clientTransportOptions =
      new ClientTransportOptions()
          .setAuthority(AUTHORITY)
          .setUserAgent(USER_AGENT);
  private static final String TARGET = "fake://" + SERVICE_NAME;
  private static final String MOCK_POLICY_NAME = "mock_lb";
  private static final NameResolver.Args NAMERESOLVER_ARGS = NameResolver.Args.newBuilder()
      .setDefaultPort(447)
      .setProxyDetector(mock(ProxyDetector.class))
      .setSynchronizationContext(
          new SynchronizationContext(mock(Thread.UncaughtExceptionHandler.class)))
      .setServiceConfigParser(mock(NameResolver.ServiceConfigParser.class))
      .setScheduledExecutorService(new FakeClock().getScheduledExecutorService())
      .build();

  private URI expectedUri;
  private final SocketAddress socketAddress =
      new SocketAddress() {
        @Override
        public String toString() {
          return "test-addr";
        }
      };
  private final SocketAddress socketAddress2 =
      new SocketAddress() {
        @Override
        public String toString() {
          return "test-addr";
        }
      };
  private final EquivalentAddressGroup addressGroup = new EquivalentAddressGroup(socketAddress);
  private final EquivalentAddressGroup addressGroup2 =
      new EquivalentAddressGroup(Arrays.asList(socketAddress, socketAddress2));
  private final FakeClock timer = new FakeClock();
  private final FakeClock executor = new FakeClock();
  private final FakeClock balancerRpcExecutor = new FakeClock();

  private final InternalChannelz channelz = new InternalChannelz();

  private final MetricInstrumentRegistry metricInstrumentRegistry =
      MetricInstrumentRegistry.getDefaultRegistry();

  @Rule public final MockitoRule mocks = MockitoJUnit.rule();

  private ManagedChannelImpl channel;
  private Helper helper;
  @Captor
  private ArgumentCaptor<Status> statusCaptor;
  @Captor
  private ArgumentCaptor<CallOptions> callOptionsCaptor;
  @Captor
  private ArgumentCaptor<ClientStreamTracer[]> tracersCaptor;
  @Mock
  private LoadBalancer mockLoadBalancer;
  @Mock
  private SubchannelStateListener subchannelStateListener;
  private final LoadBalancerProvider mockLoadBalancerProvider =
      mock(LoadBalancerProvider.class, delegatesTo(new LoadBalancerProvider() {
          @Override
          public LoadBalancer newLoadBalancer(Helper helper) {
            return mockLoadBalancer;
          }

          @Override
          public boolean isAvailable() {
            return true;
          }

          @Override
          public int getPriority() {
            return 999;
          }

          @Override
          public String getPolicyName() {
            return MOCK_POLICY_NAME;
          }
        }));

  @Captor
  private ArgumentCaptor<ConnectivityStateInfo> stateInfoCaptor;
  @Mock
  private SubchannelPicker mockPicker;
  @Mock
  private ClientTransportFactory mockTransportFactory;
  @Mock
  private ClientCall.Listener<Integer> mockCallListener;
  @Mock
  private ClientCall.Listener<Integer> mockCallListener2;
  @Mock
  private ClientCall.Listener<Integer> mockCallListener3;
  @Mock
  private ClientCall.Listener<Integer> mockCallListener4;
  @Mock
  private ClientCall.Listener<Integer> mockCallListener5;
  @Mock
  private ObjectPool<Executor> executorPool;
  @Mock
  private ObjectPool<Executor> balancerRpcExecutorPool;
  @Mock
  private CallCredentials creds;
  @Mock
  private Executor offloadExecutor;
  private ManagedChannelImplBuilder channelBuilder;
  private boolean requestConnection = true;
  private BlockingQueue<MockClientTransportInfo> transports;
  private boolean panicExpected;
  @Captor
  private ArgumentCaptor<ResolvedAddresses> resolvedAddressCaptor;

  private ArgumentCaptor<ClientStreamListener> streamListenerCaptor =
      ArgumentCaptor.forClass(ClientStreamListener.class);

  private void createChannel(ClientInterceptor... interceptors) {
    createChannel(false, interceptors);
  }

  private void createChannel(boolean nameResolutionExpectedToFail,
      ClientInterceptor... interceptors) {
    checkState(channel == null);

    when(mockTransportFactory.getSupportedSocketAddressTypes()).thenReturn(Collections.singleton(
        InetSocketAddress.class));
    NameResolverProvider nameResolverProvider =
        channelBuilder.nameResolverRegistry.getProviderForScheme(expectedUri.getScheme());
    channel = new ManagedChannelImpl(
        channelBuilder, mockTransportFactory, expectedUri, nameResolverProvider,
        new FakeBackoffPolicyProvider(),
        balancerRpcExecutorPool, timer.getStopwatchSupplier(), Arrays.asList(interceptors),
        timer.getTimeProvider());

    if (requestConnection) {
      int numExpectedTasks = nameResolutionExpectedToFail ? 1 : 0;

      // Force-exit the initial idle-mode
      channel.syncContext.execute(new Runnable() {
          @Override
          public void run() {
            channel.exitIdleMode();
          }
        });
      if (channelBuilder.idleTimeoutMillis != ManagedChannelImpl.IDLE_TIMEOUT_MILLIS_DISABLE) {
        numExpectedTasks += 1;
      }

      assertEquals(numExpectedTasks, timer.numPendingTasks());

      ArgumentCaptor<Helper> helperCaptor = ArgumentCaptor.forClass(Helper.class);
      verify(mockLoadBalancerProvider).newLoadBalancer(helperCaptor.capture());
      helper = helperCaptor.getValue();
    }
  }

  @Before
  public void setUp() throws Exception {
    when(mockLoadBalancer.acceptResolvedAddresses(isA(ResolvedAddresses.class))).thenReturn(
        Status.OK);
    LoadBalancerRegistry.getDefaultRegistry().register(mockLoadBalancerProvider);
    expectedUri = new URI(TARGET);
    transports = TestUtils.captureTransports(mockTransportFactory);
    when(mockTransportFactory.getScheduledExecutorService())
        .thenReturn(timer.getScheduledExecutorService());
    when(executorPool.getObject()).thenReturn(executor.getScheduledExecutorService());
    when(balancerRpcExecutorPool.getObject())
        .thenReturn(balancerRpcExecutor.getScheduledExecutorService());

    channelBuilder = new ManagedChannelImplBuilder(TARGET,
        new UnsupportedClientTransportFactoryBuilder(), new FixedPortProvider(DEFAULT_PORT));
    channelBuilder.disableRetry();
    configureBuilder(channelBuilder);
  }

  private void configureBuilder(ManagedChannelImplBuilder channelBuilder) {
    channelBuilder
        .nameResolverFactory(new FakeNameResolverFactory.Builder(expectedUri).build())
        .defaultLoadBalancingPolicy(MOCK_POLICY_NAME)
        .userAgent(USER_AGENT)
        .idleTimeout(ManagedChannelImplBuilder.IDLE_MODE_MAX_TIMEOUT_DAYS, TimeUnit.DAYS)
        .offloadExecutor(offloadExecutor);
    channelBuilder.executorPool = executorPool;
    channelBuilder.binlog = null;
    channelBuilder.channelz = channelz;
  }

  @After
  public void allPendingTasksAreRun() throws Exception {
    // The "never" verifications in the tests only hold up if all due tasks are done.
    // As for timer, although there may be scheduled tasks in a future time, since we don't test
    // any time-related behavior in this test suite, we only care the tasks that are due. This
    // would ignore any time-sensitive tasks, e.g., back-off and the idle timer.
    assertTrue(timer.getDueTasks() + " should be empty", timer.getDueTasks().isEmpty());
    assertEquals(executor.getPendingTasks() + " should be empty", 0, executor.numPendingTasks());
    if (channel != null) {
      if (!panicExpected) {
        assertFalse(channel.isInPanicMode());
      }
      channel.shutdownNow();
      channel = null;
    }
  }

  @After
  public void cleanUp() {
    LoadBalancerRegistry.getDefaultRegistry().deregister(mockLoadBalancerProvider);
  }

  @Test
  public void createSubchannel_outsideSynchronizationContextShouldThrow() {
    createChannel();
    try {
      helper.createSubchannel(CreateSubchannelArgs.newBuilder()
          .setAddresses(addressGroup)
          .build());
      fail("Should throw");
    } catch (IllegalStateException e) {
      assertThat(e).hasMessageThat().isEqualTo("Not called from the SynchronizationContext");
    }
  }

  @Test
  public void createSubchannel_resolverOverrideAuthority() {
    EquivalentAddressGroup addressGroup = new EquivalentAddressGroup(
        socketAddress,
        Attributes.newBuilder()
            .set(ATTR_AUTHORITY_OVERRIDE, "resolver.override.authority")
            .build());
    channelBuilder.nameResolverFactory(
        new FakeNameResolverFactory.Builder(expectedUri)
            .setServers(Collections.singletonList(addressGroup))
            .build());
    createChannel();

    Subchannel subchannel =
        createSubchannelSafely(helper, addressGroup, Attributes.EMPTY, subchannelStateListener);
    requestConnectionSafely(helper, subchannel);
    ArgumentCaptor<ClientTransportOptions> transportOptionCaptor =
        ArgumentCaptor.forClass(ClientTransportOptions.class);
    verify(mockTransportFactory)
        .newClientTransport(
            any(SocketAddress.class), transportOptionCaptor.capture(), any(ChannelLogger.class));
    assertThat(transportOptionCaptor.getValue().getAuthority())
        .isEqualTo("resolver.override.authority");
  }

  @Test
  public void createSubchannel_channelBuilderOverrideAuthority() {
    channelBuilder.overrideAuthority("channel-builder.override.authority");
    EquivalentAddressGroup addressGroup = new EquivalentAddressGroup(
        socketAddress,
        Attributes.newBuilder()
            .set(ATTR_AUTHORITY_OVERRIDE, "resolver.override.authority")
            .build());
    channelBuilder.nameResolverFactory(
        new FakeNameResolverFactory.Builder(expectedUri)
            .setServers(Collections.singletonList(addressGroup))
            .build());
    createChannel();

    final Subchannel subchannel =
        createSubchannelSafely(helper, addressGroup, Attributes.EMPTY, subchannelStateListener);
    requestConnectionSafely(helper, subchannel);
    ArgumentCaptor<ClientTransportOptions> transportOptionCaptor =
        ArgumentCaptor.forClass(ClientTransportOptions.class);
    verify(mockTransportFactory)
        .newClientTransport(
            any(SocketAddress.class), transportOptionCaptor.capture(), any(ChannelLogger.class));
    assertThat(transportOptionCaptor.getValue().getAuthority())
        .isEqualTo("channel-builder.override.authority");
    final List<EquivalentAddressGroup> subchannelEags = new ArrayList<>();
    helper.getSynchronizationContext().execute(
        new Runnable() {
          @Override
          public void run() {
            subchannelEags.addAll(subchannel.getAllAddresses());
          }
        });
    assertThat(subchannelEags).isEqualTo(ImmutableList.of(addressGroup));
  }

  @Test
  public void idleModeDisabled() {
    channelBuilder.nameResolverFactory(
        new FakeNameResolverFactory.Builder(expectedUri)
            .setServers(Collections.singletonList(new EquivalentAddressGroup(socketAddress)))
            .build());
    createChannel();

    // In this test suite, the channel is always created with idle mode disabled.
    // No task is scheduled to enter idle mode
    assertEquals(0, timer.numPendingTasks());
    assertEquals(0, executor.numPendingTasks());
  }

  @Test
  public void immediateDeadlineExceeded() {
    createChannel();
    ClientCall<String, Integer> call =
        channel.newCall(method, CallOptions.DEFAULT.withDeadlineAfter(0, TimeUnit.NANOSECONDS));
    call.start(mockCallListener, new Metadata());
    assertEquals(1, executor.runDueTasks());

    verify(mockCallListener).onClose(statusCaptor.capture(), any(Metadata.class));
    Status status = statusCaptor.getValue();
    assertSame(Status.DEADLINE_EXCEEDED.getCode(), status.getCode());
  }

  @Test
  public void startCallBeforeNameResolution() throws Exception {
    FakeNameResolverFactory nameResolverFactory =
        new FakeNameResolverFactory.Builder(expectedUri)
            .setServers(ImmutableList.of(addressGroup)).build();
    channelBuilder.nameResolverFactory(nameResolverFactory);
    when(mockTransportFactory.getSupportedSocketAddressTypes()).thenReturn(Collections.singleton(
        InetSocketAddress.class));
    channel = new ManagedChannelImpl(
        channelBuilder, mockTransportFactory, expectedUri, nameResolverFactory,
        new FakeBackoffPolicyProvider(),
        balancerRpcExecutorPool, timer.getStopwatchSupplier(),
        Collections.<ClientInterceptor>emptyList(), timer.getTimeProvider());
    Map<String, Object> rawServiceConfig =
        parseConfig("{\"methodConfig\":[{"
            + "\"name\":[{\"service\":\"service\"}],"
            + "\"waitForReady\":true}]}");
    ManagedChannelServiceConfig managedChannelServiceConfig =
        createManagedChannelServiceConfig(rawServiceConfig, null);
    nameResolverFactory.nextConfigOrError.set(
        ConfigOrError.fromConfig(managedChannelServiceConfig));
    Metadata headers = new Metadata();
    ClientStream mockStream = mock(ClientStream.class);
    ClientCall<String, Integer> call = channel.newCall(method, CallOptions.DEFAULT);
    call.start(mockCallListener, headers);

    ArgumentCaptor<Helper> helperCaptor = ArgumentCaptor.forClass(Helper.class);
    verify(mockLoadBalancerProvider).newLoadBalancer(helperCaptor.capture());
    helper = helperCaptor.getValue();
    // Make the transport available
    Subchannel subchannel =
        createSubchannelSafely(helper, addressGroup, Attributes.EMPTY, subchannelStateListener);
    verify(mockTransportFactory, never())
        .newClientTransport(
            any(SocketAddress.class), any(ClientTransportOptions.class), any(ChannelLogger.class));
    requestConnectionSafely(helper, subchannel);
    verify(mockTransportFactory)
        .newClientTransport(
            any(SocketAddress.class), any(ClientTransportOptions.class), any(ChannelLogger.class));
    MockClientTransportInfo transportInfo = transports.poll();
    ConnectionClientTransport mockTransport = transportInfo.transport;
    ManagedClientTransport.Listener transportListener = transportInfo.listener;
    when(mockTransport.newStream(
            same(method), same(headers), any(CallOptions.class),
            ArgumentMatchers.<ClientStreamTracer[]>any()))
        .thenReturn(mockStream);
    transportListener.transportReady();
    when(mockPicker.pickSubchannel(any(PickSubchannelArgs.class)))
        .thenReturn(PickResult.withSubchannel(subchannel));
    updateBalancingStateSafely(helper, READY, mockPicker);
    executor.runDueTasks();

    ArgumentCaptor<CallOptions> callOptionsCaptor = ArgumentCaptor.forClass(CallOptions.class);
    verify(mockTransport).newStream(
        same(method), same(headers), callOptionsCaptor.capture(),
        ArgumentMatchers.<ClientStreamTracer[]>any());
    assertThat(callOptionsCaptor.getValue().isWaitForReady()).isTrue();
    verify(mockStream).start(streamListenerCaptor.capture());

    // Clean up as much as possible to allow the channel to terminate.
    shutdownSafely(helper, subchannel);
    timer.forwardNanos(
        TimeUnit.SECONDS.toNanos(ManagedChannelImpl.SUBCHANNEL_SHUTDOWN_DELAY_SECONDS));
  }

  @Test
  public void newCallWithConfigSelector() {
    FakeNameResolverFactory nameResolverFactory =
        new FakeNameResolverFactory.Builder(expectedUri)
            .setServers(ImmutableList.of(addressGroup)).build();
    channelBuilder.nameResolverFactory(nameResolverFactory);
    when(mockTransportFactory.getSupportedSocketAddressTypes()).thenReturn(Collections.singleton(
        InetSocketAddress.class));
    channel = new ManagedChannelImpl(
        channelBuilder, mockTransportFactory, expectedUri, nameResolverFactory,
        new FakeBackoffPolicyProvider(),
        balancerRpcExecutorPool, timer.getStopwatchSupplier(),
        Collections.<ClientInterceptor>emptyList(), timer.getTimeProvider());
    nameResolverFactory.nextConfigOrError.set(
        ConfigOrError.fromConfig(ManagedChannelServiceConfig.empty()));
    final Metadata.Key<String> metadataKey =
        Metadata.Key.of("test", Metadata.ASCII_STRING_MARSHALLER);
    final CallOptions.Key<String> callOptionsKey = CallOptions.Key.create("test");
    InternalConfigSelector configSelector = new InternalConfigSelector() {
      @Override
      public Result selectConfig(final PickSubchannelArgs args) {
        return Result.newBuilder()
            .setConfig(ManagedChannelServiceConfig.empty())
            .setInterceptor(
                // An interceptor that mutates CallOptions based on headers value.
                new ClientInterceptor() {
                  String value = args.getHeaders().get(metadataKey);
                  @Override
                  public <ReqT, RespT> ClientCall<ReqT, RespT> interceptCall(
                      MethodDescriptor<ReqT, RespT> method, CallOptions callOptions, Channel next) {
                    callOptions = callOptions.withOption(callOptionsKey, value);
                    return next.newCall(method, callOptions);
                  }
                })
            .build();
      }
    };
    nameResolverFactory.nextAttributes.set(
        Attributes.newBuilder().set(InternalConfigSelector.KEY, configSelector).build());
    channel.getState(true);
    Metadata headers = new Metadata();
    headers.put(metadataKey, "fooValue");
    ClientStream mockStream = mock(ClientStream.class);
    ClientCall<String, Integer> call = channel.newCall(method, CallOptions.DEFAULT);
    call.start(mockCallListener, headers);

    ArgumentCaptor<Helper> helperCaptor = ArgumentCaptor.forClass(Helper.class);
    verify(mockLoadBalancerProvider).newLoadBalancer(helperCaptor.capture());
    helper = helperCaptor.getValue();
    // Make the transport available
    Subchannel subchannel =
        createSubchannelSafely(helper, addressGroup, Attributes.EMPTY, subchannelStateListener);
    requestConnectionSafely(helper, subchannel);
    verify(mockTransportFactory)
        .newClientTransport(
            any(SocketAddress.class), any(ClientTransportOptions.class), any(ChannelLogger.class));
    MockClientTransportInfo transportInfo = transports.poll();
    ConnectionClientTransport mockTransport = transportInfo.transport;
    ManagedClientTransport.Listener transportListener = transportInfo.listener;
    when(mockTransport.newStream(
            same(method), same(headers), any(CallOptions.class),
            ArgumentMatchers.<ClientStreamTracer[]>any()))
        .thenReturn(mockStream);
    transportListener.transportReady();
    when(mockPicker.pickSubchannel(any(PickSubchannelArgs.class)))
        .thenReturn(PickResult.withSubchannel(subchannel));
    updateBalancingStateSafely(helper, READY, mockPicker);
    executor.runDueTasks();

    ArgumentCaptor<CallOptions> callOptionsCaptor = ArgumentCaptor.forClass(CallOptions.class);
    verify(mockTransport).newStream(
        same(method), same(headers), callOptionsCaptor.capture(),
        ArgumentMatchers.<ClientStreamTracer[]>any());
    assertThat(callOptionsCaptor.getValue().getOption(callOptionsKey)).isEqualTo("fooValue");
    verify(mockStream).start(streamListenerCaptor.capture());

    // Clean up as much as possible to allow the channel to terminate.
    shutdownSafely(helper, subchannel);
    timer.forwardNanos(
        TimeUnit.SECONDS.toNanos(ManagedChannelImpl.SUBCHANNEL_SHUTDOWN_DELAY_SECONDS));
  }

  @Test
  public void pickSubchannelAddOptionalLabel_callsTracer() {
    channelBuilder.directExecutor();
    createChannel();

    updateBalancingStateSafely(helper, TRANSIENT_FAILURE, new SubchannelPicker() {
      @Override
      public PickResult pickSubchannel(PickSubchannelArgs args) {
        args.getPickDetailsConsumer().addOptionalLabel("routed", "perfectly");
        return PickResult.withError(Status.UNAVAILABLE.withDescription("expected"));
      }
    });
    ClientStreamTracer tracer = mock(ClientStreamTracer.class);
    ClientStreamTracer.Factory tracerFactory = new ClientStreamTracer.Factory() {
      @Override
      public ClientStreamTracer newClientStreamTracer(StreamInfo info, Metadata headers) {
        return tracer;
      }
    };
    ClientCall<String, Integer> call = channel.newCall(
        method, CallOptions.DEFAULT.withStreamTracerFactory(tracerFactory));
    call.start(mockCallListener, new Metadata());

    verify(tracer).addOptionalLabel("routed", "perfectly");
  }

  @Test
  public void metricRecorder_recordsToMetricSink() {
    MetricSink mockSink = mock(MetricSink.class);
    channelBuilder.addMetricSink(mockSink);
    createChannel();

    LongCounterMetricInstrument counter = metricInstrumentRegistry.registerLongCounter(
        "recorder_duration", "Time taken by metric recorder", "s",
        ImmutableList.of("grpc.method"), Collections.emptyList(), false);
    List<String> requiredLabelValues = ImmutableList.of("testMethod");
    List<String> optionalLabelValues = Collections.emptyList();

    helper.getMetricRecorder()
        .addLongCounter(counter, 32, requiredLabelValues, optionalLabelValues);
    verify(mockSink).addLongCounter(eq(counter), eq(32L), eq(requiredLabelValues),
        eq(optionalLabelValues));
  }

  @Test
  public void shutdownWithNoTransportsEverCreated() {
    channelBuilder.nameResolverFactory(
        new FakeNameResolverFactory.Builder(expectedUri)
            .setServers(Collections.singletonList(new EquivalentAddressGroup(socketAddress)))
            .build());
    createChannel();
    verify(executorPool).getObject();
    verify(executorPool, never()).returnObject(any());
    channel.shutdown();
    assertTrue(channel.isShutdown());
    assertTrue(channel.isTerminated());
    verify(executorPool).returnObject(executor.getScheduledExecutorService());
  }

  @Test
  public void shutdownNow_pendingCallShouldFail() {
    channelBuilder.nameResolverFactory(
        new FakeNameResolverFactory.Builder(expectedUri)
            .setResolvedAtStart(false)
            .setServers(Collections.singletonList(new EquivalentAddressGroup(socketAddress)))
            .build());
    createChannel();
    ClientCall<String, Integer> call = channel.newCall(method, CallOptions.DEFAULT);
    call.start(mockCallListener, new Metadata());
    channel.shutdown();
    executor.runDueTasks();
    verify(mockCallListener, never()).onClose(any(Status.class), any(Metadata.class));
    channel.shutdownNow();
    executor.runDueTasks();
    verify(mockCallListener).onClose(statusCaptor.capture(), any(Metadata.class));
    assertThat(statusCaptor.getValue().getCode()).isEqualTo(Code.CANCELLED);
  }

  @Test
  public void shutdownWithNoNameResolution_newCallShouldFail() {
    channelBuilder.nameResolverFactory(
        new FakeNameResolverFactory.Builder(expectedUri)
            .setResolvedAtStart(false)
            .setServers(Collections.singletonList(new EquivalentAddressGroup(socketAddress)))
            .build());
    createChannel();
    channel.shutdown();
    ClientCall<String, Integer> call = channel.newCall(method, CallOptions.DEFAULT);
    call.start(mockCallListener, new Metadata());
    executor.runDueTasks();
    verify(mockCallListener).onClose(statusCaptor.capture(), any(Metadata.class));
    assertThat(statusCaptor.getValue().getCode()).isEqualTo(Code.UNAVAILABLE);
  }

  @Test
  public void channelzMembership() throws Exception {
    createChannel();
    assertNotNull(channelz.getRootChannel(channel.getLogId().getId()));
    assertFalse(channelz.containsSubchannel(channel.getLogId()));
    channel.shutdownNow();
    channel.awaitTermination(5, TimeUnit.SECONDS);
    assertNull(channelz.getRootChannel(channel.getLogId().getId()));
    assertFalse(channelz.containsSubchannel(channel.getLogId()));
  }

  @Test
  public void channelzMembership_subchannel() throws Exception {
    createChannel();
    assertNotNull(channelz.getRootChannel(channel.getLogId().getId()));

    AbstractSubchannel subchannel =
        (AbstractSubchannel) createSubchannelSafely(
            helper, addressGroup, Attributes.EMPTY, subchannelStateListener);
    // subchannels are not root channels
    assertNull(
        channelz.getRootChannel(subchannel.getInstrumentedInternalSubchannel().getLogId().getId()));
    assertTrue(
        channelz.containsSubchannel(subchannel.getInstrumentedInternalSubchannel().getLogId()));
    assertThat(getStats(channel).subchannels)
        .containsExactly(subchannel.getInstrumentedInternalSubchannel());

    requestConnectionSafely(helper, subchannel);
    MockClientTransportInfo transportInfo = transports.poll();
    assertNotNull(transportInfo);
    assertTrue(channelz.containsClientSocket(transportInfo.transport.getLogId()));
    transportInfo.listener.transportReady();

    // terminate transport
    transportInfo.listener.transportShutdown(Status.CANCELLED);
    transportInfo.listener.transportTerminated();
    assertFalse(channelz.containsClientSocket(transportInfo.transport.getLogId()));

    // terminate subchannel
    assertTrue(
        channelz.containsSubchannel(subchannel.getInstrumentedInternalSubchannel().getLogId()));
    shutdownSafely(helper, subchannel);
    timer.forwardTime(ManagedChannelImpl.SUBCHANNEL_SHUTDOWN_DELAY_SECONDS, TimeUnit.SECONDS);
    timer.runDueTasks();
    assertFalse(
        channelz.containsSubchannel(subchannel.getInstrumentedInternalSubchannel().getLogId()));
    assertThat(getStats(channel).subchannels).isEmpty();

    // channel still appears
    assertNotNull(channelz.getRootChannel(channel.getLogId().getId()));
  }

  @Test
  public void channelzMembership_oob() throws Exception {
    createChannel();
    OobChannel oob = (OobChannel) helper.createOobChannel(
        Collections.singletonList(addressGroup), AUTHORITY);
    // oob channels are not root channels
    assertNull(channelz.getRootChannel(oob.getLogId().getId()));
    assertTrue(channelz.containsSubchannel(oob.getLogId()));
    assertThat(getStats(channel).subchannels).containsExactly(oob);
    assertTrue(channelz.containsSubchannel(oob.getLogId()));

    AbstractSubchannel subchannel = (AbstractSubchannel) oob.getSubchannel();
    assertTrue(
        channelz.containsSubchannel(subchannel.getInstrumentedInternalSubchannel().getLogId()));
    assertThat(getStats(oob).subchannels)
        .containsExactly(subchannel.getInstrumentedInternalSubchannel());
    assertTrue(
        channelz.containsSubchannel(subchannel.getInstrumentedInternalSubchannel().getLogId()));

    oob.getSubchannel().requestConnection();
    MockClientTransportInfo transportInfo = transports.poll();
    assertNotNull(transportInfo);
    assertTrue(channelz.containsClientSocket(transportInfo.transport.getLogId()));

    // terminate transport
    transportInfo.listener.transportShutdown(Status.INTERNAL);
    transportInfo.listener.transportTerminated();
    assertFalse(channelz.containsClientSocket(transportInfo.transport.getLogId()));

    // terminate oobchannel
    oob.shutdown();
    assertFalse(channelz.containsSubchannel(oob.getLogId()));
    assertThat(getStats(channel).subchannels).isEmpty();
    assertFalse(
        channelz.containsSubchannel(subchannel.getInstrumentedInternalSubchannel().getLogId()));

    // channel still appears
    assertNotNull(channelz.getRootChannel(channel.getLogId().getId()));
  }

  @Test
  public void callsAndShutdown() {
    subtestCallsAndShutdown(false, false);
  }

  @Test
  public void callsAndShutdownNow() {
    subtestCallsAndShutdown(true, false);
  }

  /** Make sure shutdownNow() after shutdown() has an effect. */
  @Test
  public void callsAndShutdownAndShutdownNow() {
    subtestCallsAndShutdown(false, true);
  }

  private void subtestCallsAndShutdown(boolean shutdownNow, boolean shutdownNowAfterShutdown) {
    FakeNameResolverFactory nameResolverFactory =
        new FakeNameResolverFactory.Builder(expectedUri).build();
    channelBuilder.nameResolverFactory(nameResolverFactory);
    createChannel();
    verify(executorPool).getObject();
    ClientStream mockStream = mock(ClientStream.class);
    ClientStream mockStream2 = mock(ClientStream.class);
    Metadata headers = new Metadata();
    Metadata headers2 = new Metadata();

    // Configure the picker so that first RPC goes to delayed transport, and second RPC goes to
    // real transport.
    Subchannel subchannel =
        createSubchannelSafely(helper, addressGroup, Attributes.EMPTY, subchannelStateListener);
    requestConnectionSafely(helper, subchannel);
    verify(mockTransportFactory)
        .newClientTransport(
            any(SocketAddress.class), any(ClientTransportOptions.class), any(ChannelLogger.class));
    MockClientTransportInfo transportInfo = transports.poll();
    ConnectionClientTransport mockTransport = transportInfo.transport;
    verify(mockTransport).start(any(ManagedClientTransport.Listener.class));
    ManagedClientTransport.Listener transportListener = transportInfo.listener;
    when(mockTransport.newStream(
            same(method), same(headers), same(CallOptions.DEFAULT),
            ArgumentMatchers.<ClientStreamTracer[]>any()))
        .thenReturn(mockStream);
    when(mockTransport.newStream(
            same(method), same(headers2), same(CallOptions.DEFAULT),
            ArgumentMatchers.<ClientStreamTracer[]>any()))
        .thenReturn(mockStream2);
    transportListener.transportReady();
    when(mockPicker.pickSubchannel(
        eqPickSubchannelArgs(method, headers, CallOptions.DEFAULT))).thenReturn(
        PickResult.withNoResult());
    when(mockPicker.pickSubchannel(
        eqPickSubchannelArgs(method, headers2, CallOptions.DEFAULT))).thenReturn(
        PickResult.withSubchannel(subchannel));
    updateBalancingStateSafely(helper, READY, mockPicker);

    // First RPC, will be pending
    ClientCall<String, Integer> call = channel.newCall(method, CallOptions.DEFAULT);
    verify(mockTransportFactory)
        .newClientTransport(
            any(SocketAddress.class), any(ClientTransportOptions.class), any(ChannelLogger.class));
    call.start(mockCallListener, headers);

    verify(mockTransport, never()).newStream(
        same(method), same(headers), same(CallOptions.DEFAULT),
        ArgumentMatchers.<ClientStreamTracer[]>any());

    // Second RPC, will be assigned to the real transport
    ClientCall<String, Integer> call2 = channel.newCall(method, CallOptions.DEFAULT);
    call2.start(mockCallListener2, headers2);
    verify(mockTransport).newStream(
        same(method), same(headers2), same(CallOptions.DEFAULT),
        ArgumentMatchers.<ClientStreamTracer[]>any());
    verify(mockTransport).newStream(
        same(method), same(headers2), same(CallOptions.DEFAULT),
        ArgumentMatchers.<ClientStreamTracer[]>any());
    verify(mockStream2).start(any(ClientStreamListener.class));

    // Shutdown
    if (shutdownNow) {
      channel.shutdownNow();
    } else {
      channel.shutdown();
      if (shutdownNowAfterShutdown) {
        channel.shutdownNow();
        shutdownNow = true;
      }
    }
    assertTrue(channel.isShutdown());
    assertFalse(channel.isTerminated());
    assertThat(nameResolverFactory.resolvers).hasSize(1);
    verify(mockLoadBalancerProvider).newLoadBalancer(any(Helper.class));

    // Further calls should fail without going to the transport
    ClientCall<String, Integer> call3 = channel.newCall(method, CallOptions.DEFAULT);
    call3.start(mockCallListener3, headers2);
    timer.runDueTasks();
    executor.runDueTasks();

    verify(mockCallListener3).onClose(statusCaptor.capture(), any(Metadata.class));
    assertSame(Status.Code.UNAVAILABLE, statusCaptor.getValue().getCode());

    if (shutdownNow) {
      // LoadBalancer and NameResolver are shut down as soon as delayed transport is terminated.
      verify(mockLoadBalancer).shutdown();
      assertTrue(nameResolverFactory.resolvers.get(0).shutdown);
      // call should have been aborted by delayed transport
      executor.runDueTasks();
      verify(mockCallListener).onClose(same(ManagedChannelImpl.SHUTDOWN_NOW_STATUS),
          any(Metadata.class));
    } else {
      // LoadBalancer and NameResolver are still running.
      verify(mockLoadBalancer, never()).shutdown();
      assertFalse(nameResolverFactory.resolvers.get(0).shutdown);
      // call and call2 are still alive, and can still be assigned to a real transport
      SubchannelPicker picker2 = mock(SubchannelPicker.class);
      when(picker2.pickSubchannel(eqPickSubchannelArgs(method, headers, CallOptions.DEFAULT)))
          .thenReturn(PickResult.withSubchannel(subchannel));
      updateBalancingStateSafely(helper, READY, picker2);
      executor.runDueTasks();
      verify(mockTransport).newStream(
          same(method), same(headers), same(CallOptions.DEFAULT),
          ArgumentMatchers.<ClientStreamTracer[]>any());
      verify(mockStream).start(any(ClientStreamListener.class));
    }

    // After call is moved out of delayed transport, LoadBalancer, NameResolver and the transports
    // will be shutdown.
    verify(mockLoadBalancer).shutdown();
    assertTrue(nameResolverFactory.resolvers.get(0).shutdown);

    if (shutdownNow) {
      // Channel shutdownNow() all subchannels after shutting down LoadBalancer
      verify(mockTransport).shutdownNow(ManagedChannelImpl.SHUTDOWN_NOW_STATUS);
    } else {
      verify(mockTransport, never()).shutdownNow(any(Status.class));
    }
    // LoadBalancer should shutdown the subchannel
    shutdownSafely(helper, subchannel);
    if (shutdownNow) {
      verify(mockTransport).shutdown(same(ManagedChannelImpl.SHUTDOWN_NOW_STATUS));
    } else {
      verify(mockTransport).shutdown(same(ManagedChannelImpl.SHUTDOWN_STATUS));
    }

    // Killing the remaining real transport will terminate the channel
    transportListener.transportShutdown(Status.UNAVAILABLE);
    assertFalse(channel.isTerminated());
    verify(executorPool, never()).returnObject(any());
    transportListener.transportTerminated();
    assertTrue(channel.isTerminated());
    verify(executorPool).returnObject(executor.getScheduledExecutorService());
    verifyNoMoreInteractions(balancerRpcExecutorPool);

    verify(mockTransportFactory)
        .newClientTransport(
            any(SocketAddress.class), any(ClientTransportOptions.class), any(ChannelLogger.class));
    verify(mockTransportFactory).close();
    verify(mockTransport, atLeast(0)).getLogId();
    verifyNoMoreInteractions(mockTransport);
  }

  @Test
  public void noMoreCallbackAfterLoadBalancerShutdown() {
    FakeNameResolverFactory nameResolverFactory =
        new FakeNameResolverFactory.Builder(expectedUri)
            .setServers(Collections.singletonList(new EquivalentAddressGroup(socketAddress)))
            .build();
    channelBuilder.nameResolverFactory(nameResolverFactory);
    Status resolutionError = Status.UNAVAILABLE.withDescription("Resolution failed");
    createChannel();

    FakeNameResolverFactory.FakeNameResolver resolver = nameResolverFactory.resolvers.get(0);
    verify(mockLoadBalancerProvider).newLoadBalancer(any(Helper.class));
    verify(mockLoadBalancer).acceptResolvedAddresses(resolvedAddressCaptor.capture());
    assertThat(resolvedAddressCaptor.getValue().getAddresses()).containsExactly(addressGroup);

    SubchannelStateListener stateListener1 = mock(SubchannelStateListener.class);
    SubchannelStateListener stateListener2 = mock(SubchannelStateListener.class);
    Subchannel subchannel1 =
        createSubchannelSafely(helper, addressGroup, Attributes.EMPTY, stateListener1);
    Subchannel subchannel2 =
        createSubchannelSafely(helper, addressGroup, Attributes.EMPTY, stateListener2);
    requestConnectionSafely(helper, subchannel1);
    requestConnectionSafely(helper, subchannel2);
    verify(mockTransportFactory, times(2))
        .newClientTransport(
            any(SocketAddress.class), any(ClientTransportOptions.class), any(ChannelLogger.class));
    MockClientTransportInfo transportInfo1 = transports.poll();
    MockClientTransportInfo transportInfo2 = transports.poll();

    // LoadBalancer receives all sorts of callbacks
    transportInfo1.listener.transportReady();

    verify(stateListener1, times(2)).onSubchannelState(stateInfoCaptor.capture());
    assertSame(CONNECTING, stateInfoCaptor.getAllValues().get(0).getState());
    assertSame(READY, stateInfoCaptor.getAllValues().get(1).getState());

    verify(stateListener2).onSubchannelState(stateInfoCaptor.capture());
    assertSame(CONNECTING, stateInfoCaptor.getValue().getState());

    resolver.listener.onError(resolutionError);
    verify(mockLoadBalancer).handleNameResolutionError(resolutionError);

    verifyNoMoreInteractions(mockLoadBalancer);

    channel.shutdown();
    verify(mockLoadBalancer).shutdown();
    verifyNoMoreInteractions(stateListener1, stateListener2);

    // LoadBalancer will normally shutdown all subchannels
    shutdownSafely(helper, subchannel1);
    shutdownSafely(helper, subchannel2);

    // Since subchannels are shutdown, SubchannelStateListeners will only get SHUTDOWN regardless of
    // the transport states.
    transportInfo1.listener.transportShutdown(Status.UNAVAILABLE);
    transportInfo2.listener.transportReady();
    verify(stateListener1).onSubchannelState(ConnectivityStateInfo.forNonError(SHUTDOWN));
    verify(stateListener2).onSubchannelState(ConnectivityStateInfo.forNonError(SHUTDOWN));
    verifyNoMoreInteractions(stateListener1, stateListener2);

    // No more callback should be delivered to LoadBalancer after it's shut down
    resolver.listener.onError(resolutionError);
    resolver.resolved();
    verifyNoMoreInteractions(mockLoadBalancer);
  }

  @Test
<<<<<<< HEAD
  public void noMoreCallbackAfterLoadBalancerShutdown_usesNameResolverListener2OnResult2() {
=======
  public void noMoreCallbackAfterLoadBalancerShutdown_configError() throws InterruptedException {
>>>>>>> 9ba2f9de
    FakeNameResolverFactory nameResolverFactory =
        new FakeNameResolverFactory.Builder(expectedUri)
            .setServers(Collections.singletonList(new EquivalentAddressGroup(socketAddress)))
            .build();
    channelBuilder.nameResolverFactory(nameResolverFactory);
    Status resolutionError = Status.UNAVAILABLE.withDescription("Resolution failed");
    createChannel();

    FakeNameResolverFactory.FakeNameResolver resolver = nameResolverFactory.resolvers.get(0);
    verify(mockLoadBalancerProvider).newLoadBalancer(any(Helper.class));
    verify(mockLoadBalancer).acceptResolvedAddresses(resolvedAddressCaptor.capture());
    assertThat(resolvedAddressCaptor.getValue().getAddresses()).containsExactly(addressGroup);

    SubchannelStateListener stateListener1 = mock(SubchannelStateListener.class);
    SubchannelStateListener stateListener2 = mock(SubchannelStateListener.class);
    Subchannel subchannel1 =
        createSubchannelSafely(helper, addressGroup, Attributes.EMPTY, stateListener1);
    Subchannel subchannel2 =
        createSubchannelSafely(helper, addressGroup, Attributes.EMPTY, stateListener2);
    requestConnectionSafely(helper, subchannel1);
    requestConnectionSafely(helper, subchannel2);
    verify(mockTransportFactory, times(2))
        .newClientTransport(
            any(SocketAddress.class), any(ClientTransportOptions.class), any(ChannelLogger.class));
    MockClientTransportInfo transportInfo1 = transports.poll();
    MockClientTransportInfo transportInfo2 = transports.poll();

    // LoadBalancer receives all sorts of callbacks
    transportInfo1.listener.transportReady();

    verify(stateListener1, times(2)).onSubchannelState(stateInfoCaptor.capture());
    assertSame(CONNECTING, stateInfoCaptor.getAllValues().get(0).getState());
    assertSame(READY, stateInfoCaptor.getAllValues().get(1).getState());

    verify(stateListener2).onSubchannelState(stateInfoCaptor.capture());
    assertSame(CONNECTING, stateInfoCaptor.getValue().getState());

<<<<<<< HEAD
    channel.syncContext.execute(() ->
        resolver.listener.onResult2(
            ResolutionResult.newBuilder()
                .setAddressesOrError(StatusOr.fromStatus(resolutionError)).build()));
=======
    resolver.listener.onError(resolutionError);
>>>>>>> 9ba2f9de
    verify(mockLoadBalancer).handleNameResolutionError(resolutionError);

    verifyNoMoreInteractions(mockLoadBalancer);

    channel.shutdown();
    verify(mockLoadBalancer).shutdown();
    verifyNoMoreInteractions(stateListener1, stateListener2);

    // LoadBalancer will normally shutdown all subchannels
    shutdownSafely(helper, subchannel1);
    shutdownSafely(helper, subchannel2);

    // Since subchannels are shutdown, SubchannelStateListeners will only get SHUTDOWN regardless of
    // the transport states.
    transportInfo1.listener.transportShutdown(Status.UNAVAILABLE);
    transportInfo2.listener.transportReady();
    verify(stateListener1).onSubchannelState(ConnectivityStateInfo.forNonError(SHUTDOWN));
    verify(stateListener2).onSubchannelState(ConnectivityStateInfo.forNonError(SHUTDOWN));
    verifyNoMoreInteractions(stateListener1, stateListener2);

    // No more callback should be delivered to LoadBalancer after it's shut down
<<<<<<< HEAD
    channel.syncContext.execute(() ->
        resolver.listener.onResult2(
            ResolutionResult.newBuilder()
                .setAddressesOrError(StatusOr.fromStatus(resolutionError)).build()));
=======
    resolver.listener.onResult(
        ResolutionResult.newBuilder()
            .setAddresses(new ArrayList<>())
            .setServiceConfig(
                ConfigOrError.fromError(Status.UNAVAILABLE.withDescription("Resolution failed")))
            .build());
    Thread.sleep(1100);
    assertThat(timer.getPendingTasks()).isEmpty();
>>>>>>> 9ba2f9de
    resolver.resolved();
    verifyNoMoreInteractions(mockLoadBalancer);
  }

  @Test
  public void interceptor() throws Exception {
    final AtomicLong atomic = new AtomicLong();
    ClientInterceptor interceptor = new ClientInterceptor() {
      @Override
      public <RequestT, ResponseT> ClientCall<RequestT, ResponseT> interceptCall(
          MethodDescriptor<RequestT, ResponseT> method, CallOptions callOptions,
          Channel next) {
        atomic.set(1);
        return next.newCall(method, callOptions);
      }
    };
    createChannel(interceptor);
    assertNotNull(channel.newCall(method, CallOptions.DEFAULT));
    assertEquals(1, atomic.get());
  }

  @Test
  public void callOptionsExecutor() {
    Metadata headers = new Metadata();
    ClientStream mockStream = mock(ClientStream.class);
    FakeClock callExecutor = new FakeClock();
    createChannel();

    // Start a call with a call executor
    CallOptions options =
        CallOptions.DEFAULT.withExecutor(callExecutor.getScheduledExecutorService());
    ClientCall<String, Integer> call = channel.newCall(method, options);
    call.start(mockCallListener, headers);

    // Make the transport available
    Subchannel subchannel =
        createSubchannelSafely(helper, addressGroup, Attributes.EMPTY, subchannelStateListener);
    verify(mockTransportFactory, never())
        .newClientTransport(
            any(SocketAddress.class), any(ClientTransportOptions.class), any(ChannelLogger.class));
    requestConnectionSafely(helper, subchannel);
    verify(mockTransportFactory)
        .newClientTransport(
            any(SocketAddress.class), any(ClientTransportOptions.class), any(ChannelLogger.class));
    MockClientTransportInfo transportInfo = transports.poll();
    ConnectionClientTransport mockTransport = transportInfo.transport;
    ManagedClientTransport.Listener transportListener = transportInfo.listener;
    when(mockTransport.newStream(
            same(method), same(headers), any(CallOptions.class),
            ArgumentMatchers.<ClientStreamTracer[]>any()))
        .thenReturn(mockStream);
    transportListener.transportReady();
    when(mockPicker.pickSubchannel(any(PickSubchannelArgs.class)))
        .thenReturn(PickResult.withSubchannel(subchannel));
    assertEquals(0, callExecutor.numPendingTasks());
    updateBalancingStateSafely(helper, READY, mockPicker);

    // Real streams are started in the call executor if they were previously buffered.
    assertEquals(1, callExecutor.runDueTasks());
    verify(mockTransport).newStream(
        same(method), same(headers), same(options), ArgumentMatchers.<ClientStreamTracer[]>any());
    verify(mockStream).start(streamListenerCaptor.capture());

    // Call listener callbacks are also run in the call executor
    ClientStreamListener streamListener = streamListenerCaptor.getValue();
    Metadata trailers = new Metadata();
    assertEquals(0, callExecutor.numPendingTasks());
    streamListener.closed(Status.CANCELLED, PROCESSED, trailers);
    verify(mockCallListener, never()).onClose(same(Status.CANCELLED), same(trailers));
    assertEquals(1, callExecutor.runDueTasks());
    verify(mockCallListener).onClose(same(Status.CANCELLED), same(trailers));


    transportListener.transportShutdown(Status.UNAVAILABLE);
    transportListener.transportTerminated();

    // Clean up as much as possible to allow the channel to terminate.
    shutdownSafely(helper, subchannel);
    timer.forwardNanos(
        TimeUnit.SECONDS.toNanos(ManagedChannelImpl.SUBCHANNEL_SHUTDOWN_DELAY_SECONDS));
  }

  @Test
  public void loadBalancerThrowsInHandleResolvedAddresses() {
    RuntimeException ex = new RuntimeException("simulated");
    // Delay the success of name resolution until allResolved() is called
    FakeNameResolverFactory nameResolverFactory =
        new FakeNameResolverFactory.Builder(expectedUri)
            .setResolvedAtStart(false)
            .setServers(Collections.singletonList(new EquivalentAddressGroup(socketAddress)))
            .build();
    channelBuilder.nameResolverFactory(nameResolverFactory);
    createChannel();

    verify(mockLoadBalancerProvider).newLoadBalancer(any(Helper.class));
    doThrow(ex).when(mockLoadBalancer).acceptResolvedAddresses(any(ResolvedAddresses.class));

    // NameResolver returns addresses.
    nameResolverFactory.allResolved();

    // Exception thrown from balancer is caught by ChannelExecutor, making channel enter panic mode.
    verifyPanicMode(ex);
  }

  @Test
  public void delayedNameResolution() throws Exception {
    ClientStream mockStream = mock(ClientStream.class);
    final ClientStreamTracer tracer = new ClientStreamTracer() {};
    ClientStreamTracer.Factory factory = new ClientStreamTracer.Factory() {
      @Override
      public ClientStreamTracer newClientStreamTracer(StreamInfo info, Metadata headers) {
        return tracer;
      }
    };
    FakeNameResolverFactory nsFactory = new FakeNameResolverFactory.Builder(expectedUri)
        .setResolvedAtStart(false).build();
    channelBuilder.nameResolverFactory(nsFactory);
    createChannel();

    CallOptions callOptions = CallOptions.DEFAULT.withStreamTracerFactory(factory);
    ClientCall<String, Integer> call = channel.newCall(method, callOptions);
    call.start(mockCallListener, new Metadata());

    Thread.sleep(500);
    nsFactory.allResolved();
    Subchannel subchannel =
        createSubchannelSafely(helper, addressGroup, Attributes.EMPTY, subchannelStateListener);
    requestConnectionSafely(helper, subchannel);
    MockClientTransportInfo transportInfo = transports.poll();
    transportInfo.listener.transportReady();
    ClientTransport mockTransport = transportInfo.transport;
    when(mockTransport.newStream(
        any(MethodDescriptor.class), any(Metadata.class), any(CallOptions.class),
        ArgumentMatchers.<ClientStreamTracer[]>any()))
        .thenReturn(mockStream);
    when(mockPicker.pickSubchannel(any(PickSubchannelArgs.class))).thenReturn(
        PickResult.withSubchannel(subchannel));

    updateBalancingStateSafely(helper, READY, mockPicker);
    assertEquals(2, executor.runDueTasks());

    verify(mockPicker).pickSubchannel(any(PickSubchannelArgs.class));
    verify(mockTransport).newStream(
        same(method), any(Metadata.class), callOptionsCaptor.capture(),
        tracersCaptor.capture());
    assertThat(Arrays.asList(tracersCaptor.getValue()).contains(tracer)).isTrue();
    Long realDelay = callOptionsCaptor.getValue().getOption(NAME_RESOLUTION_DELAYED);
    assertThat(realDelay).isNotNull();
    assertThat(realDelay).isAtLeast(
        TimeUnit.MILLISECONDS.toNanos(400));//sleep not precise
  }

  @Test
  public void nameResolvedAfterChannelShutdown() {
    // Delay the success of name resolution until allResolved() is called.
    FakeNameResolverFactory nameResolverFactory =
        new FakeNameResolverFactory.Builder(expectedUri).setResolvedAtStart(false).build();
    channelBuilder.nameResolverFactory(nameResolverFactory);
    createChannel();

    channel.shutdown();

    assertTrue(channel.isShutdown());
    assertTrue(channel.isTerminated());
    verify(mockLoadBalancer).shutdown();
    // Name resolved after the channel is shut down, which is possible if the name resolution takes
    // time and is not cancellable. The resolved address will be dropped.
    nameResolverFactory.allResolved();
    verifyNoMoreInteractions(mockLoadBalancer);
  }

  /**
   * Verify that if the first resolved address points to a server that cannot be connected, the call
   * will end up with the second address which works.
   */
  @Test
  public void firstResolvedServerFailedToConnect() throws Exception {
    final SocketAddress goodAddress = new SocketAddress() {
        @Override public String toString() {
          return "goodAddress";
        }
      };
    final SocketAddress badAddress = new SocketAddress() {
        @Override public String toString() {
          return "badAddress";
        }
      };
    InOrder inOrder = inOrder(mockLoadBalancer, subchannelStateListener);

    List<SocketAddress> resolvedAddrs = Arrays.asList(badAddress, goodAddress);
    FakeNameResolverFactory nameResolverFactory =
        new FakeNameResolverFactory.Builder(expectedUri)
            .setServers(Collections.singletonList(new EquivalentAddressGroup(resolvedAddrs)))
            .build();
    channelBuilder.nameResolverFactory(nameResolverFactory);
    createChannel();

    // Start the call
    ClientCall<String, Integer> call = channel.newCall(method, CallOptions.DEFAULT);
    Metadata headers = new Metadata();
    call.start(mockCallListener, headers);
    executor.runDueTasks();

    // Simulate name resolution results
    EquivalentAddressGroup addressGroup = new EquivalentAddressGroup(resolvedAddrs);
    inOrder.verify(mockLoadBalancer).acceptResolvedAddresses(resolvedAddressCaptor.capture());
    assertThat(resolvedAddressCaptor.getValue().getAddresses()).containsExactly(addressGroup);
    Subchannel subchannel =
        createSubchannelSafely(helper, addressGroup, Attributes.EMPTY, subchannelStateListener);
    when(mockPicker.pickSubchannel(any(PickSubchannelArgs.class)))
        .thenReturn(PickResult.withSubchannel(subchannel));
    requestConnectionSafely(helper, subchannel);
    inOrder.verify(subchannelStateListener).onSubchannelState(stateInfoCaptor.capture());
    assertEquals(CONNECTING, stateInfoCaptor.getValue().getState());

    // The channel will starts with the first address (badAddress)
    verify(mockTransportFactory)
        .newClientTransport(
            same(badAddress), any(ClientTransportOptions.class), any(ChannelLogger.class));
    verify(mockTransportFactory, times(0))
        .newClientTransport(
            same(goodAddress), any(ClientTransportOptions.class), any(ChannelLogger.class));

    MockClientTransportInfo badTransportInfo = transports.poll();
    // Which failed to connect
    badTransportInfo.listener.transportShutdown(Status.UNAVAILABLE);
    inOrder.verifyNoMoreInteractions();

    // The channel then try the second address (goodAddress)
    verify(mockTransportFactory)
        .newClientTransport(
            same(goodAddress), any(ClientTransportOptions.class), any(ChannelLogger.class));
    MockClientTransportInfo goodTransportInfo = transports.poll();
    when(goodTransportInfo.transport.newStream(
            any(MethodDescriptor.class), any(Metadata.class), any(CallOptions.class),
            ArgumentMatchers.<ClientStreamTracer[]>any()))
        .thenReturn(mock(ClientStream.class));

    goodTransportInfo.listener.transportReady();
    inOrder.verify(subchannelStateListener).onSubchannelState(stateInfoCaptor.capture());
    assertEquals(READY, stateInfoCaptor.getValue().getState());

    // A typical LoadBalancer will call this once the subchannel becomes READY
    updateBalancingStateSafely(helper, READY, mockPicker);
    // Delayed transport uses the app executor to create real streams.
    executor.runDueTasks();

    verify(goodTransportInfo.transport).newStream(
        same(method), same(headers), same(CallOptions.DEFAULT),
        ArgumentMatchers.<ClientStreamTracer[]>any());
    // The bad transport was never used.
    verify(badTransportInfo.transport, times(0)).newStream(
        any(MethodDescriptor.class), any(Metadata.class), any(CallOptions.class),
        ArgumentMatchers.<ClientStreamTracer[]>any());
  }

  @Test
  public void failFastRpcFailFromErrorFromBalancer() {
    subtestFailRpcFromBalancer(false, false, true);
  }

  @Test
  public void failFastRpcFailFromDropFromBalancer() {
    subtestFailRpcFromBalancer(false, true, true);
  }

  @Test
  public void waitForReadyRpcImmuneFromErrorFromBalancer() {
    subtestFailRpcFromBalancer(true, false, false);
  }

  @Test
  public void waitForReadyRpcFailFromDropFromBalancer() {
    subtestFailRpcFromBalancer(true, true, true);
  }

  private void subtestFailRpcFromBalancer(boolean waitForReady, boolean drop, boolean shouldFail) {
    createChannel();

    // This call will be buffered by the channel, thus involve delayed transport
    CallOptions callOptions = CallOptions.DEFAULT;
    if (waitForReady) {
      callOptions = callOptions.withWaitForReady();
    } else {
      callOptions = callOptions.withoutWaitForReady();
    }
    ClientCall<String, Integer> call1 = channel.newCall(method, callOptions);
    call1.start(mockCallListener, new Metadata());

    SubchannelPicker picker = mock(SubchannelPicker.class);
    Status status = Status.UNAVAILABLE.withDescription("for test");

    when(picker.pickSubchannel(any(PickSubchannelArgs.class)))
        .thenReturn(drop ? PickResult.withDrop(status) : PickResult.withError(status));
    updateBalancingStateSafely(helper, READY, picker);

    executor.runDueTasks();
    if (shouldFail) {
      verify(mockCallListener).onClose(same(status), any(Metadata.class));
    } else {
      verifyNoInteractions(mockCallListener);
    }

    // This call doesn't involve delayed transport
    ClientCall<String, Integer> call2 = channel.newCall(method, callOptions);
    call2.start(mockCallListener2, new Metadata());

    executor.runDueTasks();
    if (shouldFail) {
      verify(mockCallListener2).onClose(same(status), any(Metadata.class));
    } else {
      verifyNoInteractions(mockCallListener2);
    }
  }

  /**
   * Verify that if all resolved addresses failed to connect, a fail-fast call will fail, while a
   * wait-for-ready call will still be buffered.
   */
  @Test
  public void allServersFailedToConnect() throws Exception {
    final SocketAddress addr1 = new SocketAddress() {
        @Override public String toString() {
          return "addr1";
        }
      };
    final SocketAddress addr2 = new SocketAddress() {
        @Override public String toString() {
          return "addr2";
        }
      };
    InOrder inOrder = inOrder(mockLoadBalancer, subchannelStateListener);

    List<SocketAddress> resolvedAddrs = Arrays.asList(addr1, addr2);

    FakeNameResolverFactory nameResolverFactory =
        new FakeNameResolverFactory.Builder(expectedUri)
            .setServers(Collections.singletonList(new EquivalentAddressGroup(resolvedAddrs)))
            .build();
    channelBuilder.nameResolverFactory(nameResolverFactory);
    createChannel();

    // Start a wait-for-ready call
    ClientCall<String, Integer> call =
        channel.newCall(method, CallOptions.DEFAULT.withWaitForReady());
    Metadata headers = new Metadata();
    call.start(mockCallListener, headers);
    // ... and a fail-fast call
    ClientCall<String, Integer> call2 =
        channel.newCall(method, CallOptions.DEFAULT.withoutWaitForReady());
    call2.start(mockCallListener2, headers);
    executor.runDueTasks();

    // Simulate name resolution results
    EquivalentAddressGroup addressGroup = new EquivalentAddressGroup(resolvedAddrs);
    inOrder.verify(mockLoadBalancer).acceptResolvedAddresses(resolvedAddressCaptor.capture());
    assertThat(resolvedAddressCaptor.getValue().getAddresses()).containsExactly(addressGroup);

    Subchannel subchannel =
        createSubchannelSafely(helper, addressGroup, Attributes.EMPTY, subchannelStateListener);
    when(mockPicker.pickSubchannel(any(PickSubchannelArgs.class)))
        .thenReturn(PickResult.withSubchannel(subchannel));
    requestConnectionSafely(helper, subchannel);

    inOrder.verify(subchannelStateListener).onSubchannelState(stateInfoCaptor.capture());
    assertEquals(CONNECTING, stateInfoCaptor.getValue().getState());

    // Connecting to server1, which will fail
    verify(mockTransportFactory)
        .newClientTransport(
            same(addr1), any(ClientTransportOptions.class), any(ChannelLogger.class));
    verify(mockTransportFactory, times(0))
        .newClientTransport(
            same(addr2), any(ClientTransportOptions.class), any(ChannelLogger.class));
    MockClientTransportInfo transportInfo1 = transports.poll();
    transportInfo1.listener.transportShutdown(Status.UNAVAILABLE);

    // Connecting to server2, which will fail too
    verify(mockTransportFactory)
        .newClientTransport(
            same(addr2), any(ClientTransportOptions.class), any(ChannelLogger.class));
    MockClientTransportInfo transportInfo2 = transports.poll();
    Status server2Error = Status.UNAVAILABLE.withDescription("Server2 failed to connect");
    transportInfo2.listener.transportShutdown(server2Error);

    // ... which makes the subchannel enter TRANSIENT_FAILURE. The last error Status is propagated
    // to LoadBalancer.
    inOrder.verify(subchannelStateListener).onSubchannelState(stateInfoCaptor.capture());
    assertEquals(TRANSIENT_FAILURE, stateInfoCaptor.getValue().getState());
    assertSame(server2Error, stateInfoCaptor.getValue().getStatus());

    // A typical LoadBalancer would create a picker with error
    SubchannelPicker picker2 = mock(SubchannelPicker.class);
    when(picker2.pickSubchannel(any(PickSubchannelArgs.class)))
        .thenReturn(PickResult.withError(server2Error));
    updateBalancingStateSafely(helper, TRANSIENT_FAILURE, picker2);
    executor.runDueTasks();

    // ... which fails the fail-fast call
    verify(mockCallListener2).onClose(same(server2Error), any(Metadata.class));
    // ... while the wait-for-ready call stays
    verifyNoMoreInteractions(mockCallListener);
    // No real stream was ever created
    verify(transportInfo1.transport, times(0)).newStream(
        any(MethodDescriptor.class), any(Metadata.class), any(CallOptions.class),
        ArgumentMatchers.<ClientStreamTracer[]>any());
    verify(transportInfo2.transport, times(0)).newStream(
        any(MethodDescriptor.class), any(Metadata.class), any(CallOptions.class),
        ArgumentMatchers.<ClientStreamTracer[]>any());
  }

  @Test
  public void subchannels() {
    createChannel();

    // createSubchannel() always return a new Subchannel
    Attributes attrs1 = Attributes.newBuilder().set(SUBCHANNEL_ATTR_KEY, "attr1").build();
    Attributes attrs2 = Attributes.newBuilder().set(SUBCHANNEL_ATTR_KEY, "attr2").build();
    SubchannelStateListener listener1 = mock(SubchannelStateListener.class);
    SubchannelStateListener listener2 = mock(SubchannelStateListener.class);
    final Subchannel sub1 = createSubchannelSafely(helper, addressGroup, attrs1, listener1);
    final Subchannel sub2 = createSubchannelSafely(helper, addressGroup, attrs2, listener2);
    assertNotSame(sub1, sub2);
    assertNotSame(attrs1, attrs2);
    assertSame(attrs1, sub1.getAttributes());
    assertSame(attrs2, sub2.getAttributes());

    final AtomicBoolean snippetPassed = new AtomicBoolean(false);
    helper.getSynchronizationContext().execute(new Runnable() {
        @Override
        public void run() {
          // getAddresses() must be called from sync context
          assertSame(addressGroup, sub1.getAddresses());
          assertSame(addressGroup, sub2.getAddresses());
          snippetPassed.set(true);
        }
      });
    assertThat(snippetPassed.get()).isTrue();

    // requestConnection()
    verify(mockTransportFactory, never())
        .newClientTransport(
            any(SocketAddress.class),
            any(ClientTransportOptions.class),
            any(TransportLogger.class));
    requestConnectionSafely(helper, sub1);
    verify(mockTransportFactory)
        .newClientTransport(
            eq(socketAddress),
            eq(clientTransportOptions),
            isA(TransportLogger.class));
    MockClientTransportInfo transportInfo1 = transports.poll();
    assertNotNull(transportInfo1);

    requestConnectionSafely(helper, sub2);
    verify(mockTransportFactory, times(2))
        .newClientTransport(
            eq(socketAddress),
            eq(clientTransportOptions),
            isA(TransportLogger.class));
    MockClientTransportInfo transportInfo2 = transports.poll();
    assertNotNull(transportInfo2);

    requestConnectionSafely(helper, sub1);
    requestConnectionSafely(helper, sub2);
    // The subchannel doesn't matter since this isn't called
    verify(mockTransportFactory, times(2))
        .newClientTransport(
            eq(socketAddress), eq(clientTransportOptions), isA(TransportLogger.class));

    // updateAddresses()
    updateAddressesSafely(helper, sub1, Collections.singletonList(addressGroup2));
    assertThat(((InternalSubchannel) sub1.getInternalSubchannel()).getAddressGroups())
        .isEqualTo(Collections.singletonList(addressGroup2));

    // shutdown() has a delay
    shutdownSafely(helper, sub1);
    timer.forwardTime(ManagedChannelImpl.SUBCHANNEL_SHUTDOWN_DELAY_SECONDS - 1, TimeUnit.SECONDS);
    shutdownSafely(helper, sub1);
    verify(transportInfo1.transport, never()).shutdown(any(Status.class));
    timer.forwardTime(1, TimeUnit.SECONDS);
    verify(transportInfo1.transport).shutdown(same(ManagedChannelImpl.SUBCHANNEL_SHUTDOWN_STATUS));

    // ... but not after Channel is terminating
    verify(mockLoadBalancer, never()).shutdown();
    channel.shutdown();
    verify(mockLoadBalancer).shutdown();
    verify(transportInfo2.transport, never()).shutdown(any(Status.class));

    shutdownSafely(helper, sub2);
    verify(transportInfo2.transport).shutdown(same(ManagedChannelImpl.SHUTDOWN_STATUS));

    // Cleanup
    transportInfo1.listener.transportShutdown(Status.UNAVAILABLE);
    transportInfo1.listener.transportTerminated();
    transportInfo2.listener.transportShutdown(Status.UNAVAILABLE);
    transportInfo2.listener.transportTerminated();
    timer.forwardTime(ManagedChannelImpl.SUBCHANNEL_SHUTDOWN_DELAY_SECONDS, TimeUnit.SECONDS);
  }

  @Test
  public void subchannelStringableBeforeStart() {
    createChannel();
    Subchannel subchannel = createUnstartedSubchannel(helper, addressGroup, Attributes.EMPTY);
    assertThat(subchannel.toString()).isNotNull();
  }

  @Test
  public void subchannelLoggerCreatedBeforeSubchannelStarted() {
    createChannel();
    Subchannel subchannel = createUnstartedSubchannel(helper, addressGroup, Attributes.EMPTY);
    assertThat(subchannel.getChannelLogger()).isNotNull();
  }

  @Test
  public void subchannelsWhenChannelShutdownNow() {
    createChannel();
    Subchannel sub1 =
        createSubchannelSafely(helper, addressGroup, Attributes.EMPTY, subchannelStateListener);
    Subchannel sub2 =
        createSubchannelSafely(helper, addressGroup, Attributes.EMPTY, subchannelStateListener);
    requestConnectionSafely(helper, sub1);
    requestConnectionSafely(helper, sub2);

    assertThat(transports).hasSize(2);
    MockClientTransportInfo ti1 = transports.poll();
    MockClientTransportInfo ti2 = transports.poll();

    ti1.listener.transportReady();
    ti2.listener.transportReady();

    channel.shutdownNow();
    verify(ti1.transport).shutdownNow(any(Status.class));
    verify(ti2.transport).shutdownNow(any(Status.class));

    ti1.listener.transportShutdown(Status.UNAVAILABLE.withDescription("shutdown now"));
    ti2.listener.transportShutdown(Status.UNAVAILABLE.withDescription("shutdown now"));
    ti1.listener.transportTerminated();

    assertFalse(channel.isTerminated());
    ti2.listener.transportTerminated();
    assertTrue(channel.isTerminated());
  }

  @Test
  public void subchannelsNoConnectionShutdown() {
    createChannel();
    Subchannel sub1 =
        createSubchannelSafely(helper, addressGroup, Attributes.EMPTY, subchannelStateListener);
    Subchannel sub2 =
        createSubchannelSafely(helper, addressGroup, Attributes.EMPTY, subchannelStateListener);

    channel.shutdown();
    verify(mockLoadBalancer).shutdown();
    shutdownSafely(helper, sub1);
    assertFalse(channel.isTerminated());
    shutdownSafely(helper, sub2);
    assertTrue(channel.isTerminated());
    verify(mockTransportFactory, never())
        .newClientTransport(
            any(SocketAddress.class), any(ClientTransportOptions.class), any(ChannelLogger.class));
  }

  @Test
  public void subchannelsNoConnectionShutdownNow() {
    createChannel();
    createSubchannelSafely(helper, addressGroup, Attributes.EMPTY, subchannelStateListener);
    createSubchannelSafely(helper, addressGroup, Attributes.EMPTY, subchannelStateListener);
    channel.shutdownNow();

    verify(mockLoadBalancer).shutdown();
    // Channel's shutdownNow() will call shutdownNow() on all subchannels and oobchannels.
    // Therefore, channel is terminated without relying on LoadBalancer to shutdown subchannels.
    assertTrue(channel.isTerminated());
    verify(mockTransportFactory, never())
        .newClientTransport(
            any(SocketAddress.class), any(ClientTransportOptions.class), any(ChannelLogger.class));
  }

  @Test
  public void oobchannels() {
    createChannel();

    ManagedChannel oob1 = helper.createOobChannel(
        Collections.singletonList(addressGroup), "oob1authority");
    ManagedChannel oob2 = helper.createOobChannel(
        Collections.singletonList(addressGroup), "oob2authority");
    verify(balancerRpcExecutorPool, times(2)).getObject();

    assertEquals("oob1authority", oob1.authority());
    assertEquals("oob2authority", oob2.authority());

    // OOB channels create connections lazily.  A new call will initiate the connection.
    Metadata headers = new Metadata();
    ClientCall<String, Integer> call = oob1.newCall(method, CallOptions.DEFAULT);
    call.start(mockCallListener, headers);
    verify(mockTransportFactory)
        .newClientTransport(
            eq(socketAddress),
            eq(new ClientTransportOptions().setAuthority("oob1authority").setUserAgent(USER_AGENT)),
            isA(ChannelLogger.class));
    MockClientTransportInfo transportInfo = transports.poll();
    assertNotNull(transportInfo);

    assertEquals(0, balancerRpcExecutor.numPendingTasks());
    transportInfo.listener.transportReady();
    assertEquals(1, balancerRpcExecutor.runDueTasks());
    verify(transportInfo.transport).newStream(
        same(method), same(headers), same(CallOptions.DEFAULT),
        ArgumentMatchers.<ClientStreamTracer[]>any());

    // The transport goes away
    transportInfo.listener.transportShutdown(Status.UNAVAILABLE);
    transportInfo.listener.transportTerminated();

    // A new call will trigger a new transport
    ClientCall<String, Integer> call2 = oob1.newCall(method, CallOptions.DEFAULT);
    call2.start(mockCallListener2, headers);
    ClientCall<String, Integer> call3 =
        oob1.newCall(method, CallOptions.DEFAULT.withWaitForReady());
    call3.start(mockCallListener3, headers);
    verify(mockTransportFactory, times(2)).newClientTransport(
        eq(socketAddress),
        eq(new ClientTransportOptions().setAuthority("oob1authority").setUserAgent(USER_AGENT)),
        isA(ChannelLogger.class));
    transportInfo = transports.poll();
    assertNotNull(transportInfo);

    // This transport fails
    Status transportError = Status.UNAVAILABLE.withDescription("Connection refused");
    assertEquals(0, balancerRpcExecutor.numPendingTasks());
    transportInfo.listener.transportShutdown(transportError);
    assertTrue(balancerRpcExecutor.runDueTasks() > 0);

    // Fail-fast RPC will fail, while wait-for-ready RPC will still be pending
    verify(mockCallListener2).onClose(same(transportError), any(Metadata.class));
    verify(mockCallListener3, never()).onClose(any(Status.class), any(Metadata.class));

    // Shutdown
    assertFalse(oob1.isShutdown());
    assertFalse(oob2.isShutdown());
    oob1.shutdown();
    oob2.shutdownNow();
    assertTrue(oob1.isShutdown());
    assertTrue(oob2.isShutdown());
    assertTrue(oob2.isTerminated());
    verify(balancerRpcExecutorPool).returnObject(balancerRpcExecutor.getScheduledExecutorService());

    // New RPCs will be rejected.
    assertEquals(0, balancerRpcExecutor.numPendingTasks());
    ClientCall<String, Integer> call4 = oob1.newCall(method, CallOptions.DEFAULT);
    ClientCall<String, Integer> call5 = oob2.newCall(method, CallOptions.DEFAULT);
    call4.start(mockCallListener4, headers);
    call5.start(mockCallListener5, headers);
    assertTrue(balancerRpcExecutor.runDueTasks() > 0);
    verify(mockCallListener4).onClose(statusCaptor.capture(), any(Metadata.class));
    Status status4 = statusCaptor.getValue();
    assertEquals(Status.Code.UNAVAILABLE, status4.getCode());
    verify(mockCallListener5).onClose(statusCaptor.capture(), any(Metadata.class));
    Status status5 = statusCaptor.getValue();
    assertEquals(Status.Code.UNAVAILABLE, status5.getCode());

    // The pending RPC will still be pending
    verify(mockCallListener3, never()).onClose(any(Status.class), any(Metadata.class));

    // This will shutdownNow() the delayed transport, terminating the pending RPC
    assertEquals(0, balancerRpcExecutor.numPendingTasks());
    oob1.shutdownNow();
    assertTrue(balancerRpcExecutor.runDueTasks() > 0);
    verify(mockCallListener3).onClose(any(Status.class), any(Metadata.class));

    // Shut down the channel, and it will not terminated because OOB channel has not.
    channel.shutdown();
    assertFalse(channel.isTerminated());
    // Delayed transport has already terminated.  Terminating the transport terminates the
    // subchannel, which in turn terimates the OOB channel, which terminates the channel.
    assertFalse(oob1.isTerminated());
    verify(balancerRpcExecutorPool).returnObject(balancerRpcExecutor.getScheduledExecutorService());
    transportInfo.listener.transportTerminated();
    assertTrue(oob1.isTerminated());
    assertTrue(channel.isTerminated());
    verify(balancerRpcExecutorPool, times(2))
        .returnObject(balancerRpcExecutor.getScheduledExecutorService());
  }

  @Test
  public void oobChannelHasNoChannelCallCredentials() {
    Metadata.Key<String> metadataKey =
        Metadata.Key.of("token", Metadata.ASCII_STRING_MARSHALLER);
    String channelCredValue = "channel-provided call cred";
    channelBuilder = new ManagedChannelImplBuilder(
        TARGET, InsecureChannelCredentials.create(),
        new FakeCallCredentials(metadataKey, channelCredValue),
        new UnsupportedClientTransportFactoryBuilder(), new FixedPortProvider(DEFAULT_PORT));
    channelBuilder.disableRetry();
    configureBuilder(channelBuilder);
    createChannel();

    // Verify that the normal channel has call creds, to validate configuration
    Subchannel subchannel =
        createSubchannelSafely(helper, addressGroup, Attributes.EMPTY, subchannelStateListener);
    requestConnectionSafely(helper, subchannel);
    MockClientTransportInfo transportInfo = transports.poll();
    assertNotNull(transportInfo);
    transportInfo.listener.transportReady();
    when(mockPicker.pickSubchannel(any(PickSubchannelArgs.class))).thenReturn(
        PickResult.withSubchannel(subchannel));
    updateBalancingStateSafely(helper, READY, mockPicker);

    String callCredValue = "per-RPC call cred";
    CallOptions callOptions = CallOptions.DEFAULT
        .withCallCredentials(new FakeCallCredentials(metadataKey, callCredValue));
    Metadata headers = new Metadata();
    ClientCall<String, Integer> call = channel.newCall(method, callOptions);
    call.start(mockCallListener, headers);

    verify(transportInfo.transport).newStream(
        same(method), same(headers), same(callOptions),
        ArgumentMatchers.<ClientStreamTracer[]>any());
    assertThat(headers.getAll(metadataKey))
        .containsExactly(channelCredValue, callCredValue).inOrder();

    // Verify that the oob channel does not
    ManagedChannel oob = helper.createOobChannel(
        Collections.singletonList(addressGroup), "oobauthority");

    headers = new Metadata();
    call = oob.newCall(method, callOptions);
    call.start(mockCallListener2, headers);

    transportInfo = transports.poll();
    assertNotNull(transportInfo);
    transportInfo.listener.transportReady();
    balancerRpcExecutor.runDueTasks();

    verify(transportInfo.transport).newStream(
        same(method), same(headers), same(callOptions),
        ArgumentMatchers.<ClientStreamTracer[]>any());
    assertThat(headers.getAll(metadataKey)).containsExactly(callCredValue);
    oob.shutdownNow();

    // Verify that resolving oob channel does not
    oob = helper.createResolvingOobChannelBuilder("oobauthority")
        .nameResolverFactory(
            new FakeNameResolverFactory.Builder(URI.create("fake:///oobauthority")).build())
        .defaultLoadBalancingPolicy(MOCK_POLICY_NAME)
        .idleTimeout(ManagedChannelImplBuilder.IDLE_MODE_MAX_TIMEOUT_DAYS, TimeUnit.DAYS)
        .disableRetry() // irrelevant to what we test, disable retry to make verification easy
        .build();
    oob.getState(true);
    ArgumentCaptor<Helper> helperCaptor = ArgumentCaptor.forClass(Helper.class);
    verify(mockLoadBalancerProvider, times(2)).newLoadBalancer(helperCaptor.capture());
    Helper oobHelper = helperCaptor.getValue();

    subchannel =
        createSubchannelSafely(oobHelper, addressGroup, Attributes.EMPTY, subchannelStateListener);
    requestConnectionSafely(oobHelper, subchannel);
    transportInfo = transports.poll();
    assertNotNull(transportInfo);
    transportInfo.listener.transportReady();
    SubchannelPicker mockPicker2 = mock(SubchannelPicker.class);
    when(mockPicker2.pickSubchannel(any(PickSubchannelArgs.class))).thenReturn(
        PickResult.withSubchannel(subchannel));
    updateBalancingStateSafely(oobHelper, READY, mockPicker2);

    headers = new Metadata();
    call = oob.newCall(method, callOptions);
    call.start(mockCallListener2, headers);

    // CallOptions may contain StreamTracerFactory for census that is added by default.
    verify(transportInfo.transport).newStream(
        same(method), same(headers), any(CallOptions.class),
        ArgumentMatchers.<ClientStreamTracer[]>any());
    assertThat(headers.getAll(metadataKey)).containsExactly(callCredValue);
    oob.shutdownNow();
  }

  @Test
  public void oobChannelWithOobChannelCredsHasChannelCallCredentials() {
    Metadata.Key<String> metadataKey =
        Metadata.Key.of("token", Metadata.ASCII_STRING_MARSHALLER);
    String channelCredValue = "channel-provided call cred";
    when(mockTransportFactory.swapChannelCredentials(any(CompositeChannelCredentials.class)))
        .thenAnswer(new Answer<SwapChannelCredentialsResult>() {
          @Override
          public SwapChannelCredentialsResult answer(InvocationOnMock invocation) {
            CompositeChannelCredentials c =
                invocation.getArgument(0, CompositeChannelCredentials.class);
            return new SwapChannelCredentialsResult(mockTransportFactory, c.getCallCredentials());
          }
        });
    channelBuilder = new ManagedChannelImplBuilder(
        TARGET, InsecureChannelCredentials.create(),
        new FakeCallCredentials(metadataKey, channelCredValue),
        new UnsupportedClientTransportFactoryBuilder(), new FixedPortProvider(DEFAULT_PORT));
    channelBuilder.disableRetry();
    configureBuilder(channelBuilder);
    createChannel();

    // Verify that the normal channel has call creds, to validate configuration
    Subchannel subchannel =
        createSubchannelSafely(helper, addressGroup, Attributes.EMPTY, subchannelStateListener);
    requestConnectionSafely(helper, subchannel);
    MockClientTransportInfo transportInfo = transports.poll();
    transportInfo.listener.transportReady();
    when(mockPicker.pickSubchannel(any(PickSubchannelArgs.class))).thenReturn(
        PickResult.withSubchannel(subchannel));
    updateBalancingStateSafely(helper, READY, mockPicker);

    String callCredValue = "per-RPC call cred";
    CallOptions callOptions = CallOptions.DEFAULT
        .withCallCredentials(new FakeCallCredentials(metadataKey, callCredValue));
    Metadata headers = new Metadata();
    ClientCall<String, Integer> call = channel.newCall(method, callOptions);
    call.start(mockCallListener, headers);

    verify(transportInfo.transport).newStream(
        same(method), same(headers), same(callOptions),
        ArgumentMatchers.<ClientStreamTracer[]>any());
    assertThat(headers.getAll(metadataKey))
        .containsExactly(channelCredValue, callCredValue).inOrder();

    // Verify that resolving oob channel with oob channel creds provides call creds
    String oobChannelCredValue = "oob-channel-provided call cred";
    ChannelCredentials oobChannelCreds = CompositeChannelCredentials.create(
        InsecureChannelCredentials.create(),
        new FakeCallCredentials(metadataKey, oobChannelCredValue));
    ManagedChannel oob = helper.createResolvingOobChannelBuilder(
            "fake://oobauthority/", oobChannelCreds)
        .nameResolverFactory(
            new FakeNameResolverFactory.Builder(URI.create("fake://oobauthority/")).build())
        .defaultLoadBalancingPolicy(MOCK_POLICY_NAME)
        .idleTimeout(ManagedChannelImplBuilder.IDLE_MODE_MAX_TIMEOUT_DAYS, TimeUnit.DAYS)
        .disableRetry() // irrelevant to what we test, disable retry to make verification easy
        .build();
    oob.getState(true);
    ArgumentCaptor<Helper> helperCaptor = ArgumentCaptor.forClass(Helper.class);
    verify(mockLoadBalancerProvider, times(2)).newLoadBalancer(helperCaptor.capture());
    Helper oobHelper = helperCaptor.getValue();

    subchannel =
        createSubchannelSafely(oobHelper, addressGroup, Attributes.EMPTY, subchannelStateListener);
    requestConnectionSafely(oobHelper, subchannel);
    transportInfo = transports.poll();
    transportInfo.listener.transportReady();
    SubchannelPicker mockPicker2 = mock(SubchannelPicker.class);
    when(mockPicker2.pickSubchannel(any(PickSubchannelArgs.class))).thenReturn(
        PickResult.withSubchannel(subchannel));
    updateBalancingStateSafely(oobHelper, READY, mockPicker2);

    headers = new Metadata();
    call = oob.newCall(method, callOptions);
    call.start(mockCallListener2, headers);

    // CallOptions may contain StreamTracerFactory for census that is added by default.
    verify(transportInfo.transport).newStream(
        same(method), same(headers), any(CallOptions.class),
        ArgumentMatchers.<ClientStreamTracer[]>any());
    assertThat(headers.getAll(metadataKey))
        .containsExactly(oobChannelCredValue, callCredValue).inOrder();
    oob.shutdownNow();
  }

  @Test
  public void oobChannelsWhenChannelShutdownNow() {
    createChannel();
    ManagedChannel oob1 = helper.createOobChannel(
        Collections.singletonList(addressGroup), "oob1Authority");
    ManagedChannel oob2 = helper.createOobChannel(
        Collections.singletonList(addressGroup), "oob2Authority");

    oob1.newCall(method, CallOptions.DEFAULT).start(mockCallListener, new Metadata());
    oob2.newCall(method, CallOptions.DEFAULT).start(mockCallListener2, new Metadata());

    assertThat(transports).hasSize(2);
    MockClientTransportInfo ti1 = transports.poll();
    MockClientTransportInfo ti2 = transports.poll();

    ti1.listener.transportReady();
    ti2.listener.transportReady();

    channel.shutdownNow();
    verify(ti1.transport).shutdownNow(any(Status.class));
    verify(ti2.transport).shutdownNow(any(Status.class));

    ti1.listener.transportShutdown(Status.UNAVAILABLE.withDescription("shutdown now"));
    ti2.listener.transportShutdown(Status.UNAVAILABLE.withDescription("shutdown now"));
    ti1.listener.transportTerminated();

    assertFalse(channel.isTerminated());
    ti2.listener.transportTerminated();
    assertTrue(channel.isTerminated());
  }

  @Test
  public void oobChannelsNoConnectionShutdown() {
    createChannel();
    ManagedChannel oob1 = helper.createOobChannel(
        Collections.singletonList(addressGroup), "oob1Authority");
    ManagedChannel oob2 = helper.createOobChannel(
        Collections.singletonList(addressGroup), "oob2Authority");
    channel.shutdown();

    verify(mockLoadBalancer).shutdown();
    oob1.shutdown();
    assertTrue(oob1.isTerminated());
    assertFalse(channel.isTerminated());
    oob2.shutdown();
    assertTrue(oob2.isTerminated());
    assertTrue(channel.isTerminated());
    verify(mockTransportFactory, never())
        .newClientTransport(
            any(SocketAddress.class), any(ClientTransportOptions.class), any(ChannelLogger.class));
  }

  @Test
  public void oobChannelsNoConnectionShutdownNow() {
    createChannel();
    helper.createOobChannel(Collections.singletonList(addressGroup), "oob1Authority");
    helper.createOobChannel(Collections.singletonList(addressGroup), "oob2Authority");
    channel.shutdownNow();

    verify(mockLoadBalancer).shutdown();
    assertTrue(channel.isTerminated());
    // Channel's shutdownNow() will call shutdownNow() on all subchannels and oobchannels.
    // Therefore, channel is terminated without relying on LoadBalancer to shutdown oobchannels.
    verify(mockTransportFactory, never())
        .newClientTransport(
            any(SocketAddress.class), any(ClientTransportOptions.class), any(ChannelLogger.class));
  }

  @Test
  public void subchannelChannel_normalUsage() {
    createChannel();
    Subchannel subchannel =
        createSubchannelSafely(helper, addressGroup, Attributes.EMPTY, subchannelStateListener);
    verify(balancerRpcExecutorPool, never()).getObject();

    Channel sChannel = subchannel.asChannel();
    verify(balancerRpcExecutorPool).getObject();

    Metadata headers = new Metadata();
    CallOptions callOptions = CallOptions.DEFAULT.withDeadlineAfter(5, TimeUnit.SECONDS);

    // Subchannel must be READY when creating the RPC.
    requestConnectionSafely(helper, subchannel);
    verify(mockTransportFactory)
        .newClientTransport(
            any(SocketAddress.class), any(ClientTransportOptions.class), any(ChannelLogger.class));
    MockClientTransportInfo transportInfo = transports.poll();
    ConnectionClientTransport mockTransport = transportInfo.transport;
    ManagedClientTransport.Listener transportListener = transportInfo.listener;
    transportListener.transportReady();

    ClientCall<String, Integer> call = sChannel.newCall(method, callOptions);
    call.start(mockCallListener, headers);
    verify(mockTransport).newStream(
        same(method), same(headers), callOptionsCaptor.capture(),
        ArgumentMatchers.<ClientStreamTracer[]>any());

    CallOptions capturedCallOption = callOptionsCaptor.getValue();
    assertThat(capturedCallOption.getDeadline()).isSameInstanceAs(callOptions.getDeadline());
    assertThat(capturedCallOption.getOption(GrpcUtil.CALL_OPTIONS_RPC_OWNED_BY_BALANCER)).isTrue();
  }

  @Test
  public void subchannelChannel_failWhenNotReady() {
    createChannel();
    Subchannel subchannel =
        createSubchannelSafely(helper, addressGroup, Attributes.EMPTY, subchannelStateListener);
    Channel sChannel = subchannel.asChannel();
    Metadata headers = new Metadata();

    requestConnectionSafely(helper, subchannel);
    verify(mockTransportFactory)
        .newClientTransport(
            any(SocketAddress.class), any(ClientTransportOptions.class), any(ChannelLogger.class));
    MockClientTransportInfo transportInfo = transports.poll();
    ConnectionClientTransport mockTransport = transportInfo.transport;

    assertEquals(0, balancerRpcExecutor.numPendingTasks());

    // Subchannel is still CONNECTING, but not READY yet
    ClientCall<String, Integer> call = sChannel.newCall(method, CallOptions.DEFAULT);
    call.start(mockCallListener, headers);
    verify(mockTransport, never()).newStream(
        any(MethodDescriptor.class), any(Metadata.class), any(CallOptions.class),
        ArgumentMatchers.<ClientStreamTracer[]>any());

    verifyNoInteractions(mockCallListener);
    assertEquals(1, balancerRpcExecutor.runDueTasks());
    verify(mockCallListener).onClose(
        same(SubchannelChannel.NOT_READY_ERROR), any(Metadata.class));
  }

  @Test
  public void subchannelChannel_failWaitForReady() {
    createChannel();
    Subchannel subchannel =
        createSubchannelSafely(helper, addressGroup, Attributes.EMPTY, subchannelStateListener);
    Channel sChannel = subchannel.asChannel();
    Metadata headers = new Metadata();

    // Subchannel must be READY when creating the RPC.
    requestConnectionSafely(helper, subchannel);
    verify(mockTransportFactory)
        .newClientTransport(
            any(SocketAddress.class), any(ClientTransportOptions.class), any(ChannelLogger.class));
    MockClientTransportInfo transportInfo = transports.poll();
    ConnectionClientTransport mockTransport = transportInfo.transport;
    ManagedClientTransport.Listener transportListener = transportInfo.listener;
    transportListener.transportReady();
    assertEquals(0, balancerRpcExecutor.numPendingTasks());

    // Wait-for-ready RPC is not allowed
    ClientCall<String, Integer> call =
        sChannel.newCall(method, CallOptions.DEFAULT.withWaitForReady());
    call.start(mockCallListener, headers);
    verify(mockTransport, never()).newStream(
        any(MethodDescriptor.class), any(Metadata.class), any(CallOptions.class),
        ArgumentMatchers.<ClientStreamTracer[]>any());

    verifyNoInteractions(mockCallListener);
    assertEquals(1, balancerRpcExecutor.runDueTasks());
    verify(mockCallListener).onClose(
        same(SubchannelChannel.WAIT_FOR_READY_ERROR), any(Metadata.class));
  }

  @Test
  public void lbHelper_getScheduledExecutorService() {
    createChannel();

    ScheduledExecutorService ses = helper.getScheduledExecutorService();
    Runnable task = mock(Runnable.class);
    helper.getSynchronizationContext().schedule(task, 110, TimeUnit.NANOSECONDS, ses);
    timer.forwardNanos(109);
    verify(task, never()).run();
    timer.forwardNanos(1);
    verify(task).run();

    try {
      ses.shutdown();
      fail("Should throw");
    } catch (UnsupportedOperationException e) {
      // expected
    }

    try {
      ses.shutdownNow();
      fail("Should throw");
    } catch (UnsupportedOperationException e) {
      // expected
    }
  }

  @Test
  public void lbHelper_getNameResolverArgs() {
    createChannel();

    NameResolver.Args args = helper.getNameResolverArgs();
    assertThat(args.getDefaultPort()).isEqualTo(DEFAULT_PORT);
    assertThat(args.getProxyDetector()).isSameInstanceAs(GrpcUtil.DEFAULT_PROXY_DETECTOR);
    assertThat(args.getSynchronizationContext())
        .isSameInstanceAs(helper.getSynchronizationContext());
    assertThat(args.getServiceConfigParser()).isNotNull();
  }

  @Test
  public void lbHelper_getNonDefaultNameResolverRegistry() {
    createChannel();

    assertThat(helper.getNameResolverRegistry())
        .isNotSameInstanceAs(NameResolverRegistry.getDefaultRegistry());
  }

  @Test
  public void refreshNameResolution_whenOobChannelConnectionFailed_notIdle() {
    subtestNameResolutionRefreshWhenConnectionFailed(false);
  }

  @Test
  public void notRefreshNameResolution_whenOobChannelConnectionFailed_idle() {
    subtestNameResolutionRefreshWhenConnectionFailed(true);
  }

  private void subtestNameResolutionRefreshWhenConnectionFailed(boolean isIdle) {
    FakeNameResolverFactory nameResolverFactory =
        new FakeNameResolverFactory.Builder(expectedUri)
            .setServers(Collections.singletonList(new EquivalentAddressGroup(socketAddress)))
            .build();
    channelBuilder.nameResolverFactory(nameResolverFactory);
    createChannel();
    OobChannel oobChannel = (OobChannel) helper.createOobChannel(
        Collections.singletonList(addressGroup), "oobAuthority");
    oobChannel.getSubchannel().requestConnection();

    MockClientTransportInfo transportInfo = transports.poll();
    assertNotNull(transportInfo);

    FakeNameResolverFactory.FakeNameResolver resolver = nameResolverFactory.resolvers.remove(0);

    if (isIdle) {
      channel.enterIdle();
      // Entering idle mode will result in a new resolver
      resolver = nameResolverFactory.resolvers.remove(0);
    }

    assertEquals(0, nameResolverFactory.resolvers.size());

    int expectedRefreshCount = 0;

    // Transport closed when connecting
    assertEquals(expectedRefreshCount, resolver.refreshCalled);
    transportInfo.listener.transportShutdown(Status.UNAVAILABLE);
    // When channel enters idle, new resolver is created but not started.
    if (!isIdle) {
      expectedRefreshCount++;
    }
    assertEquals(expectedRefreshCount, resolver.refreshCalled);

    timer.forwardNanos(RECONNECT_BACKOFF_INTERVAL_NANOS);
    transportInfo = transports.poll();
    assertNotNull(transportInfo);

    transportInfo.listener.transportReady();

    // Transport closed when ready
    assertEquals(expectedRefreshCount, resolver.refreshCalled);
    transportInfo.listener.transportShutdown(Status.UNAVAILABLE);
    // When channel enters idle, new resolver is created but not started.
    if (!isIdle) {
      expectedRefreshCount++;
    }
    assertEquals(expectedRefreshCount, resolver.refreshCalled);
  }

  /**
   * Test that information such as the Call's context, MethodDescriptor, authority, executor are
   * propagated to newStream() and applyRequestMetadata().
   */
  @Test
  public void informationPropagatedToNewStreamAndCallCredentials() {
    createChannel();
    CallOptions callOptions = CallOptions.DEFAULT.withCallCredentials(creds);
    final Context.Key<String> testKey = Context.key("testing");
    Context ctx = Context.current().withValue(testKey, "testValue");
    final LinkedList<Context> credsApplyContexts = new LinkedList<>();
    final LinkedList<Context> newStreamContexts = new LinkedList<>();
    doAnswer(new Answer<Void>() {
        @Override
        public Void answer(InvocationOnMock in) throws Throwable {
          credsApplyContexts.add(Context.current());
          return null;
        }
      }).when(creds).applyRequestMetadata(
          any(RequestInfo.class), any(Executor.class), any(CallCredentials.MetadataApplier.class));

    // First call will be on delayed transport.  Only newCall() is run within the expected context,
    // so that we can verify that the context is explicitly attached before calling newStream() and
    // applyRequestMetadata(), which happens after we detach the context from the thread.
    Context origCtx = ctx.attach();
    assertEquals("testValue", testKey.get());
    ClientCall<String, Integer> call = channel.newCall(method, callOptions);
    ctx.detach(origCtx);
    assertNull(testKey.get());
    call.start(mockCallListener, new Metadata());

    // Simulate name resolution results
    EquivalentAddressGroup addressGroup = new EquivalentAddressGroup(socketAddress);
    Subchannel subchannel =
        createSubchannelSafely(helper, addressGroup, Attributes.EMPTY, subchannelStateListener);
    requestConnectionSafely(helper, subchannel);
    verify(mockTransportFactory)
        .newClientTransport(
            same(socketAddress), eq(clientTransportOptions), any(ChannelLogger.class));
    MockClientTransportInfo transportInfo = transports.poll();
    final ConnectionClientTransport transport = transportInfo.transport;
    when(transport.getAttributes()).thenReturn(Attributes.EMPTY);
    doAnswer(new Answer<ClientStream>() {
        @Override
        public ClientStream answer(InvocationOnMock in) throws Throwable {
          newStreamContexts.add(Context.current());
          return mock(ClientStream.class);
        }
      }).when(transport).newStream(
          any(MethodDescriptor.class), any(Metadata.class), any(CallOptions.class),
          ArgumentMatchers.<ClientStreamTracer[]>any());

    verify(creds, never()).applyRequestMetadata(
        any(RequestInfo.class), any(Executor.class), any(CallCredentials.MetadataApplier.class));

    // applyRequestMetadata() is called after the transport becomes ready.
    transportInfo.listener.transportReady();
    when(mockPicker.pickSubchannel(any(PickSubchannelArgs.class)))
        .thenReturn(PickResult.withSubchannel(subchannel));
    updateBalancingStateSafely(helper, READY, mockPicker);
    executor.runDueTasks();
    ArgumentCaptor<RequestInfo> infoCaptor = ArgumentCaptor.forClass(RequestInfo.class);
    ArgumentCaptor<Executor> executorArgumentCaptor = ArgumentCaptor.forClass(Executor.class);
    ArgumentCaptor<CallCredentials.MetadataApplier> applierCaptor =
        ArgumentCaptor.forClass(CallCredentials.MetadataApplier.class);
    verify(creds).applyRequestMetadata(infoCaptor.capture(),
        executorArgumentCaptor.capture(), applierCaptor.capture());
    assertSame(offloadExecutor,
            ((ManagedChannelImpl.ExecutorHolder) executorArgumentCaptor.getValue()).getExecutor());
    assertEquals("testValue", testKey.get(credsApplyContexts.poll()));
    assertEquals(AUTHORITY, infoCaptor.getValue().getAuthority());
    assertEquals(SecurityLevel.NONE, infoCaptor.getValue().getSecurityLevel());
    verify(transport, never()).newStream(
        any(MethodDescriptor.class), any(Metadata.class), any(CallOptions.class),
        ArgumentMatchers.<ClientStreamTracer[]>any());

    // newStream() is called after apply() is called
    applierCaptor.getValue().apply(new Metadata());
    verify(transport).newStream(
        same(method), any(Metadata.class), same(callOptions),
        ArgumentMatchers.<ClientStreamTracer[]>any());
    assertEquals("testValue", testKey.get(newStreamContexts.poll()));
    // The context should not live beyond the scope of newStream() and applyRequestMetadata()
    assertNull(testKey.get());


    // Second call will not be on delayed transport
    origCtx = ctx.attach();
    call = channel.newCall(method, callOptions);
    ctx.detach(origCtx);
    call.start(mockCallListener, new Metadata());

    verify(creds, times(2)).applyRequestMetadata(infoCaptor.capture(),
            executorArgumentCaptor.capture(), applierCaptor.capture());
    assertSame(offloadExecutor,
            ((ManagedChannelImpl.ExecutorHolder) executorArgumentCaptor.getValue()).getExecutor());
    assertEquals("testValue", testKey.get(credsApplyContexts.poll()));
    assertEquals(AUTHORITY, infoCaptor.getValue().getAuthority());
    assertEquals(SecurityLevel.NONE, infoCaptor.getValue().getSecurityLevel());
    // This is from the first call
    verify(transport).newStream(
        any(MethodDescriptor.class), any(Metadata.class), any(CallOptions.class),
        ArgumentMatchers.<ClientStreamTracer[]>any());

    // Still, newStream() is called after apply() is called
    applierCaptor.getValue().apply(new Metadata());
    verify(transport, times(2)).newStream(
        same(method), any(Metadata.class), same(callOptions),
        ArgumentMatchers.<ClientStreamTracer[]>any());
    assertEquals("testValue", testKey.get(newStreamContexts.poll()));

    assertNull(testKey.get());
  }

  @Test
  public void pickerReturnsStreamTracer_noDelay() {
    ClientStream mockStream = mock(ClientStream.class);
    final ClientStreamTracer tracer1 = new ClientStreamTracer() {};
    final ClientStreamTracer tracer2 = new ClientStreamTracer() {};
    ClientStreamTracer.Factory factory1 = new ClientStreamTracer.Factory() {
      @Override
      public ClientStreamTracer newClientStreamTracer(StreamInfo info, Metadata headers) {
        return tracer1;
      }
    };
    ClientStreamTracer.Factory factory2 = new ClientStreamTracer.Factory() {
      @Override
      public ClientStreamTracer newClientStreamTracer(StreamInfo info, Metadata headers) {
        return tracer2;
      }
    };
    createChannel();
    Subchannel subchannel =
        createSubchannelSafely(helper, addressGroup, Attributes.EMPTY, subchannelStateListener);
    requestConnectionSafely(helper, subchannel);
    MockClientTransportInfo transportInfo = transports.poll();
    transportInfo.listener.transportReady();
    ClientTransport mockTransport = transportInfo.transport;
    when(mockTransport.newStream(
            any(MethodDescriptor.class), any(Metadata.class), any(CallOptions.class),
            ArgumentMatchers.<ClientStreamTracer[]>any()))
        .thenReturn(mockStream);

    when(mockPicker.pickSubchannel(any(PickSubchannelArgs.class))).thenReturn(
        PickResult.withSubchannel(subchannel, factory2));
    updateBalancingStateSafely(helper, READY, mockPicker);

    CallOptions callOptions = CallOptions.DEFAULT.withStreamTracerFactory(factory1);
    ClientCall<String, Integer> call = channel.newCall(method, callOptions);
    call.start(mockCallListener, new Metadata());

    verify(mockPicker).pickSubchannel(any(PickSubchannelArgs.class));
    verify(mockTransport).newStream(
        same(method), any(Metadata.class), callOptionsCaptor.capture(),
        tracersCaptor.capture());
    assertThat(tracersCaptor.getValue()).isEqualTo(new ClientStreamTracer[] {tracer1, tracer2});
  }

  @Test
  public void pickerReturnsStreamTracer_delayed() {
    ClientStream mockStream = mock(ClientStream.class);
    final ClientStreamTracer tracer1 = new ClientStreamTracer() {};
    final ClientStreamTracer tracer2 = new ClientStreamTracer() {};
    ClientStreamTracer.Factory factory1 = new ClientStreamTracer.Factory() {
      @Override
      public ClientStreamTracer newClientStreamTracer(StreamInfo info, Metadata headers) {
        return tracer1;
      }
    };
    ClientStreamTracer.Factory factory2 = new ClientStreamTracer.Factory() {
      @Override
      public ClientStreamTracer newClientStreamTracer(StreamInfo info, Metadata headers) {
        return tracer2;
      }
    };
    createChannel();

    CallOptions callOptions = CallOptions.DEFAULT.withStreamTracerFactory(factory1);
    ClientCall<String, Integer> call = channel.newCall(method, callOptions);
    call.start(mockCallListener, new Metadata());

    Subchannel subchannel =
        createSubchannelSafely(helper, addressGroup, Attributes.EMPTY, subchannelStateListener);
    requestConnectionSafely(helper, subchannel);
    MockClientTransportInfo transportInfo = transports.poll();
    transportInfo.listener.transportReady();
    ClientTransport mockTransport = transportInfo.transport;
    when(mockTransport.newStream(
            any(MethodDescriptor.class), any(Metadata.class), any(CallOptions.class),
            ArgumentMatchers.<ClientStreamTracer[]>any()))
        .thenReturn(mockStream);
    when(mockPicker.pickSubchannel(any(PickSubchannelArgs.class))).thenReturn(
        PickResult.withSubchannel(subchannel, factory2));

    updateBalancingStateSafely(helper, READY, mockPicker);
    assertEquals(1, executor.runDueTasks());

    verify(mockPicker).pickSubchannel(any(PickSubchannelArgs.class));
    verify(mockTransport).newStream(
        same(method), any(Metadata.class), callOptionsCaptor.capture(),
        tracersCaptor.capture());
    assertThat(tracersCaptor.getValue()).isEqualTo(new ClientStreamTracer[] {tracer1, tracer2});
  }

  @Test
  public void getState_loadBalancerSupportsChannelState() {
    channelBuilder.nameResolverFactory(
        new FakeNameResolverFactory.Builder(expectedUri).setResolvedAtStart(false).build());
    createChannel();
    assertEquals(CONNECTING, channel.getState(false));

    updateBalancingStateSafely(helper, TRANSIENT_FAILURE, mockPicker);
    assertEquals(TRANSIENT_FAILURE, channel.getState(false));
  }

  @Test
  public void getState_withRequestConnect() {
    channelBuilder.nameResolverFactory(
        new FakeNameResolverFactory.Builder(expectedUri).setResolvedAtStart(false).build());
    requestConnection = false;
    createChannel();

    assertEquals(IDLE, channel.getState(false));
    verify(mockLoadBalancerProvider, never()).newLoadBalancer(any(Helper.class));

    // call getState() with requestConnection = true
    assertEquals(IDLE, channel.getState(true));
    ArgumentCaptor<Helper> helperCaptor = ArgumentCaptor.forClass(Helper.class);
    verify(mockLoadBalancerProvider).newLoadBalancer(helperCaptor.capture());
    helper = helperCaptor.getValue();

    updateBalancingStateSafely(helper, CONNECTING, mockPicker);
    assertEquals(CONNECTING, channel.getState(false));
    assertEquals(CONNECTING, channel.getState(true));
    verify(mockLoadBalancerProvider).newLoadBalancer(any(Helper.class));
  }

  @SuppressWarnings("deprecation")
  @Test
  public void getState_withRequestConnect_IdleWithLbRunning() {
    channelBuilder.nameResolverFactory(
        new FakeNameResolverFactory.Builder(expectedUri).setResolvedAtStart(false).build());
    createChannel();
    verify(mockLoadBalancerProvider).newLoadBalancer(any(Helper.class));

    updateBalancingStateSafely(helper, IDLE, mockPicker);

    assertEquals(IDLE, channel.getState(true));
    verify(mockLoadBalancerProvider).newLoadBalancer(any(Helper.class));
    verify(mockPicker).requestConnection();
    verify(mockLoadBalancer).requestConnection();
  }

  @Test
  public void notifyWhenStateChanged() {
    final AtomicBoolean stateChanged = new AtomicBoolean();
    Runnable onStateChanged = new Runnable() {
      @Override
      public void run() {
        stateChanged.set(true);
      }
    };

    channelBuilder.nameResolverFactory(
        new FakeNameResolverFactory.Builder(expectedUri).setResolvedAtStart(false).build());
    createChannel();
    assertEquals(CONNECTING, channel.getState(false));

    channel.notifyWhenStateChanged(CONNECTING, onStateChanged);
    executor.runDueTasks();
    assertFalse(stateChanged.get());

    // state change from CONNECTING to IDLE
    updateBalancingStateSafely(helper, IDLE, mockPicker);
    // onStateChanged callback should run
    executor.runDueTasks();
    assertTrue(stateChanged.get());

    // clear and test form IDLE
    stateChanged.set(false);
    channel.notifyWhenStateChanged(CONNECTING, onStateChanged);
    // onStateChanged callback should run immediately
    executor.runDueTasks();
    assertTrue(stateChanged.get());
  }

  @Test
  public void channelStateWhenChannelShutdown() {
    final AtomicBoolean stateChanged = new AtomicBoolean();
    Runnable onStateChanged = new Runnable() {
      @Override
      public void run() {
        stateChanged.set(true);
      }
    };

    channelBuilder.nameResolverFactory(
        new FakeNameResolverFactory.Builder(expectedUri).setResolvedAtStart(false).build());
    createChannel();
    assertEquals(CONNECTING, channel.getState(false));
    channel.notifyWhenStateChanged(CONNECTING, onStateChanged);
    executor.runDueTasks();
    assertFalse(stateChanged.get());

    channel.shutdown();
    assertEquals(SHUTDOWN, channel.getState(false));
    executor.runDueTasks();
    assertTrue(stateChanged.get());

    stateChanged.set(false);
    channel.notifyWhenStateChanged(SHUTDOWN, onStateChanged);
    updateBalancingStateSafely(helper, CONNECTING, mockPicker);

    assertEquals(SHUTDOWN, channel.getState(false));
    executor.runDueTasks();
    assertFalse(stateChanged.get());
  }

  @Test
  public void stateIsIdleOnIdleTimeout() {
    long idleTimeoutMillis = 2000L;
    channelBuilder.idleTimeout(idleTimeoutMillis, TimeUnit.MILLISECONDS);
    createChannel();
    assertEquals(CONNECTING, channel.getState(false));

    timer.forwardNanos(TimeUnit.MILLISECONDS.toNanos(idleTimeoutMillis));
    assertEquals(IDLE, channel.getState(false));
  }

  @Test
  public void panic_whenIdle() {
    subtestPanic(IDLE);
  }

  @Test
  public void panic_whenConnecting() {
    subtestPanic(CONNECTING);
  }

  @Test
  public void panic_whenTransientFailure() {
    subtestPanic(TRANSIENT_FAILURE);
  }

  @Test
  public void panic_whenReady() {
    subtestPanic(READY);
  }

  private void subtestPanic(ConnectivityState initialState) {
    assertNotEquals("We don't test panic mode if it's already SHUTDOWN", SHUTDOWN, initialState);
    long idleTimeoutMillis = 2000L;
    FakeNameResolverFactory nameResolverFactory =
        new FakeNameResolverFactory.Builder(expectedUri).build();
    channelBuilder.nameResolverFactory(nameResolverFactory);
    channelBuilder.idleTimeout(idleTimeoutMillis, TimeUnit.MILLISECONDS);
    createChannel();

    verify(mockLoadBalancerProvider).newLoadBalancer(any(Helper.class));
    assertThat(nameResolverFactory.resolvers).hasSize(1);
    FakeNameResolverFactory.FakeNameResolver resolver = nameResolverFactory.resolvers.remove(0);

    final Throwable panicReason = new Exception("Simulated uncaught exception");
    if (initialState == IDLE) {
      timer.forwardNanos(TimeUnit.MILLISECONDS.toNanos(idleTimeoutMillis));
    } else {
      updateBalancingStateSafely(helper, initialState, mockPicker);
    }
    assertEquals(initialState, channel.getState(false));

    if (initialState == IDLE) {
      // IDLE mode will shutdown resolver and balancer
      verify(mockLoadBalancer).shutdown();
      assertTrue(resolver.shutdown);
      // A new resolver is created
      assertThat(nameResolverFactory.resolvers).hasSize(1);
      resolver = nameResolverFactory.resolvers.remove(0);
      assertFalse(resolver.shutdown);
    } else {
      verify(mockLoadBalancer, never()).shutdown();
      assertFalse(resolver.shutdown);
    }

    // Make channel panic!
    channel.syncContext.execute(
        new Runnable() {
          @Override
          public void run() {
            channel.panic(panicReason);
          }
        });

    // Calls buffered in delayedTransport will fail

    // Resolver and balancer are shutdown
    verify(mockLoadBalancer).shutdown();
    assertTrue(resolver.shutdown);

    // Channel will stay in TRANSIENT_FAILURE. getState(true) will not revive it.
    assertEquals(TRANSIENT_FAILURE, channel.getState(true));
    assertEquals(TRANSIENT_FAILURE, channel.getState(true));
    verifyPanicMode(panicReason);

    // Besides the resolver created initially, no new resolver or balancer are created.
    verify(mockLoadBalancerProvider).newLoadBalancer(any(Helper.class));
    assertThat(nameResolverFactory.resolvers).isEmpty();

    // A misbehaving balancer that calls updateBalancingState() after it's shut down will not be
    // able to revive it.
    updateBalancingStateSafely(helper, READY, mockPicker);
    verifyPanicMode(panicReason);

    // Cannot be revived by exitIdleMode()
    channel.syncContext.execute(new Runnable() {
        @Override
        public void run() {
          channel.exitIdleMode();
        }
      });
    verifyPanicMode(panicReason);

    // Can still shutdown normally
    channel.shutdown();
    assertTrue(channel.isShutdown());
    assertTrue(channel.isTerminated());
    assertEquals(SHUTDOWN, channel.getState(false));

    // We didn't stub mockPicker, because it should have never been called in this test.
    verifyNoInteractions(mockPicker);
  }

  @Test
  public void panic_bufferedCallsWillFail() {
    createChannel();

    when(mockPicker.pickSubchannel(any(PickSubchannelArgs.class)))
        .thenReturn(PickResult.withNoResult());
    updateBalancingStateSafely(helper, CONNECTING, mockPicker);

    // Start RPCs that will be buffered in delayedTransport
    ClientCall<String, Integer> call =
        channel.newCall(method, CallOptions.DEFAULT.withoutWaitForReady());
    call.start(mockCallListener, new Metadata());

    ClientCall<String, Integer> call2 =
        channel.newCall(method, CallOptions.DEFAULT.withWaitForReady());
    call2.start(mockCallListener2, new Metadata());

    executor.runDueTasks();
    verifyNoInteractions(mockCallListener, mockCallListener2);

    // Enter panic
    final Throwable panicReason = new Exception("Simulated uncaught exception");
    channel.syncContext.execute(
        new Runnable() {
          @Override
          public void run() {
            channel.panic(panicReason);
          }
        });

    // Buffered RPCs fail immediately
    executor.runDueTasks();
    verifyCallListenerClosed(mockCallListener, Status.Code.INTERNAL, panicReason);
    verifyCallListenerClosed(mockCallListener2, Status.Code.INTERNAL, panicReason);
    panicExpected = true;
  }

  @Test
  public void panic_atStart() {
    final RuntimeException panicReason = new RuntimeException("Simulated NR exception");
    final NameResolver failingResolver = new NameResolver() {
      @Override public String getServiceAuthority() {
        return "fake-authority";
      }

      @Override public void start(Listener2 listener) {
        throw panicReason;
      }

      @Override public void shutdown() {}
    };
    channelBuilder.nameResolverFactory(new NameResolver.Factory() {
      @Override public NameResolver newNameResolver(URI targetUri, NameResolver.Args args) {
        return failingResolver;
      }

      @Override public String getDefaultScheme() {
        return "fake";
      }
    });
    createChannel();

    // RPCs fail immediately
    ClientCall<String, Integer> call =
        channel.newCall(method, CallOptions.DEFAULT.withoutWaitForReady());
    call.start(mockCallListener, new Metadata());
    executor.runDueTasks();
    verifyCallListenerClosed(mockCallListener, Status.Code.INTERNAL, panicReason);
    panicExpected = true;
  }

  private void verifyPanicMode(Throwable cause) {
    panicExpected = true;
    @SuppressWarnings("unchecked")
    ClientCall.Listener<Integer> mockListener =
        (ClientCall.Listener<Integer>) mock(ClientCall.Listener.class);
    assertEquals(TRANSIENT_FAILURE, channel.getState(false));
    ClientCall<String, Integer> call = channel.newCall(method, CallOptions.DEFAULT);
    call.start(mockListener, new Metadata());
    executor.runDueTasks();
    verifyCallListenerClosed(mockListener, Status.Code.INTERNAL, cause);

    // Channel is dead.  No more pending task to possibly revive it.
    assertEquals(0, timer.numPendingTasks());
    assertEquals(0, executor.numPendingTasks());
    assertEquals(0, balancerRpcExecutor.numPendingTasks());
  }

  private void verifyCallListenerClosed(
      ClientCall.Listener<Integer> listener, Status.Code code, Throwable cause) {
    ArgumentCaptor<Status> captor = ArgumentCaptor.forClass(Status.class);
    verify(listener).onClose(captor.capture(), any(Metadata.class));
    Status rpcStatus = captor.getValue();
    assertEquals(code, rpcStatus.getCode());
    assertSame(cause, rpcStatus.getCause());
    verifyNoMoreInteractions(listener);
  }

  @Test
  public void idleTimeoutAndReconnect() {
    long idleTimeoutMillis = 2000L;
    channelBuilder.idleTimeout(idleTimeoutMillis, TimeUnit.MILLISECONDS);
    createChannel();

    timer.forwardNanos(TimeUnit.MILLISECONDS.toNanos(idleTimeoutMillis));
    assertEquals(IDLE, channel.getState(true /* request connection */));

    ArgumentCaptor<Helper> helperCaptor = ArgumentCaptor.forClass(Helper.class);
    // Two times of requesting connection will create loadBalancer twice.
    verify(mockLoadBalancerProvider, times(2)).newLoadBalancer(helperCaptor.capture());
    Helper helper2 = helperCaptor.getValue();

    // Updating on the old helper (whose balancer has been shutdown) does not change the channel
    // state.
    updateBalancingStateSafely(helper, IDLE, mockPicker);
    assertEquals(CONNECTING, channel.getState(false));

    updateBalancingStateSafely(helper2, IDLE, mockPicker);
    assertEquals(IDLE, channel.getState(false));
  }

  @Test
  public void idleMode_resetsDelayedTransportPicker() {
    ClientStream mockStream = mock(ClientStream.class);
    Status pickError = Status.UNAVAILABLE.withDescription("pick result error");
    long idleTimeoutMillis = 1000L;
    channelBuilder.idleTimeout(idleTimeoutMillis, TimeUnit.MILLISECONDS);
    channelBuilder.nameResolverFactory(
        new FakeNameResolverFactory.Builder(expectedUri)
            .setServers(Collections.singletonList(new EquivalentAddressGroup(socketAddress)))
            .build());
    createChannel();
    assertEquals(CONNECTING, channel.getState(false));

    // This call will be buffered in delayedTransport
    ClientCall<String, Integer> call = channel.newCall(method, CallOptions.DEFAULT);
    call.start(mockCallListener, new Metadata());

    // Move channel into TRANSIENT_FAILURE, which will fail the pending call
    when(mockPicker.pickSubchannel(any(PickSubchannelArgs.class)))
        .thenReturn(PickResult.withError(pickError));
    updateBalancingStateSafely(helper, TRANSIENT_FAILURE, mockPicker);
    assertEquals(TRANSIENT_FAILURE, channel.getState(false));
    executor.runDueTasks();
    verify(mockCallListener).onClose(same(pickError), any(Metadata.class));

    // Move channel to idle
    timer.forwardNanos(TimeUnit.MILLISECONDS.toNanos(idleTimeoutMillis));
    assertEquals(IDLE, channel.getState(false));

    // This call should be buffered, but will move the channel out of idle
    ClientCall<String, Integer> call2 = channel.newCall(method, CallOptions.DEFAULT);
    call2.start(mockCallListener2, new Metadata());
    executor.runDueTasks();
    verifyNoMoreInteractions(mockCallListener2);

    // Get the helper created on exiting idle
    ArgumentCaptor<Helper> helperCaptor = ArgumentCaptor.forClass(Helper.class);
    verify(mockLoadBalancerProvider, times(2)).newLoadBalancer(helperCaptor.capture());
    Helper helper2 = helperCaptor.getValue();

    // Establish a connection
    Subchannel subchannel =
        createSubchannelSafely(helper2, addressGroup, Attributes.EMPTY, subchannelStateListener);
    requestConnectionSafely(helper, subchannel);
    MockClientTransportInfo transportInfo = transports.poll();
    ConnectionClientTransport mockTransport = transportInfo.transport;
    ManagedClientTransport.Listener transportListener = transportInfo.listener;
    when(mockTransport.newStream(
            same(method), any(Metadata.class), any(CallOptions.class),
            ArgumentMatchers.<ClientStreamTracer[]>any()))
        .thenReturn(mockStream);
    transportListener.transportReady();

    when(mockPicker.pickSubchannel(any(PickSubchannelArgs.class)))
        .thenReturn(PickResult.withSubchannel(subchannel));
    updateBalancingStateSafely(helper2, READY, mockPicker);
    assertEquals(READY, channel.getState(false));
    executor.runDueTasks();

    // Verify the buffered call was drained
    verify(mockTransport).newStream(
        same(method), any(Metadata.class), any(CallOptions.class),
        ArgumentMatchers.<ClientStreamTracer[]>any());
    verify(mockStream).start(any(ClientStreamListener.class));
  }

  @Test
  public void enterIdleEntersIdle() {
    createChannel();
    updateBalancingStateSafely(helper, READY, mockPicker);
    assertEquals(READY, channel.getState(false));

    channel.enterIdle();

    assertEquals(IDLE, channel.getState(false));
  }

  @Test
  public void enterIdleAfterIdleTimerIsNoOp() {
    long idleTimeoutMillis = 2000L;
    channelBuilder.idleTimeout(idleTimeoutMillis, TimeUnit.MILLISECONDS);
    createChannel();
    timer.forwardNanos(TimeUnit.MILLISECONDS.toNanos(idleTimeoutMillis));
    assertEquals(IDLE, channel.getState(false));

    channel.enterIdle();

    assertEquals(IDLE, channel.getState(false));
  }

  @Test
  public void enterIdle_exitsIdleIfDelayedStreamPending() {
    FakeNameResolverFactory nameResolverFactory =
        new FakeNameResolverFactory.Builder(expectedUri)
            .setServers(Collections.singletonList(new EquivalentAddressGroup(socketAddress)))
            .build();
    channelBuilder.nameResolverFactory(nameResolverFactory);
    createChannel();

    // Start a call that will be buffered in delayedTransport
    ClientCall<String, Integer> call = channel.newCall(method, CallOptions.DEFAULT);
    call.start(mockCallListener, new Metadata());

    // enterIdle() will shut down the name resolver and lb policy used to get a pick for the delayed
    // call
    channel.enterIdle();
    assertEquals(CONNECTING, channel.getState(false));

    // enterIdle() will restart the delayed call by exiting idle. This creates a new helper.
    ArgumentCaptor<Helper> helperCaptor = ArgumentCaptor.forClass(Helper.class);
    verify(mockLoadBalancerProvider, times(2)).newLoadBalancer(helperCaptor.capture());
    Helper helper2 = helperCaptor.getValue();

    // Establish a connection
    Subchannel subchannel =
        createSubchannelSafely(helper2, addressGroup, Attributes.EMPTY, subchannelStateListener);
    requestConnectionSafely(helper, subchannel);
    ClientStream mockStream = mock(ClientStream.class);
    MockClientTransportInfo transportInfo = transports.poll();
    ConnectionClientTransport mockTransport = transportInfo.transport;
    ManagedClientTransport.Listener transportListener = transportInfo.listener;
    when(mockTransport.newStream(
            same(method), any(Metadata.class), any(CallOptions.class),
            ArgumentMatchers.<ClientStreamTracer[]>any()))
        .thenReturn(mockStream);
    transportListener.transportReady();
    when(mockPicker.pickSubchannel(any(PickSubchannelArgs.class)))
        .thenReturn(PickResult.withSubchannel(subchannel));
    updateBalancingStateSafely(helper2, READY, mockPicker);
    assertEquals(READY, channel.getState(false));

    // Verify the original call was drained
    executor.runDueTasks();
    verify(mockTransport).newStream(
        same(method), any(Metadata.class), any(CallOptions.class),
        ArgumentMatchers.<ClientStreamTracer[]>any());
    verify(mockStream).start(any(ClientStreamListener.class));
  }

  @Test
  public void updateBalancingStateDoesUpdatePicker() {
    ClientStream mockStream = mock(ClientStream.class);
    createChannel();

    ClientCall<String, Integer> call = channel.newCall(method, CallOptions.DEFAULT);
    call.start(mockCallListener, new Metadata());

    // Make the transport available with subchannel2
    Subchannel subchannel1 =
        createSubchannelSafely(helper, addressGroup, Attributes.EMPTY, subchannelStateListener);
    Subchannel subchannel2 =
        createSubchannelSafely(helper, addressGroup, Attributes.EMPTY, subchannelStateListener);
    requestConnectionSafely(helper, subchannel2);

    MockClientTransportInfo transportInfo = transports.poll();
    ConnectionClientTransport mockTransport = transportInfo.transport;
    ManagedClientTransport.Listener transportListener = transportInfo.listener;
    when(mockTransport.newStream(
            same(method), any(Metadata.class), any(CallOptions.class),
            ArgumentMatchers.<ClientStreamTracer[]>any()))
        .thenReturn(mockStream);
    transportListener.transportReady();

    when(mockPicker.pickSubchannel(any(PickSubchannelArgs.class)))
        .thenReturn(PickResult.withSubchannel(subchannel1));
    updateBalancingStateSafely(helper, READY, mockPicker);

    executor.runDueTasks();
    verify(mockTransport, never()).newStream(
        any(MethodDescriptor.class), any(Metadata.class), any(CallOptions.class),
        ArgumentMatchers.<ClientStreamTracer[]>any());
    verify(mockStream, never()).start(any(ClientStreamListener.class));


    when(mockPicker.pickSubchannel(any(PickSubchannelArgs.class)))
        .thenReturn(PickResult.withSubchannel(subchannel2));
    updateBalancingStateSafely(helper, READY, mockPicker);

    executor.runDueTasks();
    verify(mockTransport).newStream(
        same(method), any(Metadata.class), any(CallOptions.class),
        ArgumentMatchers.<ClientStreamTracer[]>any());
    verify(mockStream).start(any(ClientStreamListener.class));
  }

  @Test
  public void updateBalancingState_withWrappedSubchannel() {
    ClientStream mockStream = mock(ClientStream.class);
    createChannel();

    ClientCall<String, Integer> call = channel.newCall(method, CallOptions.DEFAULT);
    call.start(mockCallListener, new Metadata());

    final Subchannel subchannel1 =
        createSubchannelSafely(helper, addressGroup, Attributes.EMPTY, subchannelStateListener);
    requestConnectionSafely(helper, subchannel1);

    MockClientTransportInfo transportInfo = transports.poll();
    ConnectionClientTransport mockTransport = transportInfo.transport;
    ManagedClientTransport.Listener transportListener = transportInfo.listener;
    when(mockTransport.newStream(
            same(method), any(Metadata.class), any(CallOptions.class),
            ArgumentMatchers.<ClientStreamTracer[]>any()))
        .thenReturn(mockStream);
    transportListener.transportReady();

    Subchannel wrappedSubchannel1 = new ForwardingSubchannel() {
        @Override
        protected Subchannel delegate() {
          return subchannel1;
        }
      };
    when(mockPicker.pickSubchannel(any(PickSubchannelArgs.class)))
        .thenReturn(PickResult.withSubchannel(wrappedSubchannel1));
    updateBalancingStateSafely(helper, READY, mockPicker);

    executor.runDueTasks();
    verify(mockTransport).newStream(
        same(method), any(Metadata.class), any(CallOptions.class),
        ArgumentMatchers.<ClientStreamTracer[]>any());
    verify(mockStream).start(any(ClientStreamListener.class));
  }

  @Test
  public void updateBalancingStateWithShutdownShouldBeIgnored() {
    channelBuilder.nameResolverFactory(
        new FakeNameResolverFactory.Builder(expectedUri).setResolvedAtStart(false).build());
    createChannel();
    assertEquals(CONNECTING, channel.getState(false));

    Runnable onStateChanged = mock(Runnable.class);
    channel.notifyWhenStateChanged(CONNECTING, onStateChanged);

    updateBalancingStateSafely(helper, SHUTDOWN, mockPicker);

    assertEquals(CONNECTING, channel.getState(false));
    executor.runDueTasks();
    verify(onStateChanged, never()).run();
  }

  @Test
  public void balancerRefreshNameResolution() {
    FakeNameResolverFactory nameResolverFactory =
        new FakeNameResolverFactory.Builder(expectedUri).build();
    channelBuilder.nameResolverFactory(nameResolverFactory);
    createChannel();

    FakeNameResolverFactory.FakeNameResolver resolver = nameResolverFactory.resolvers.get(0);
    int initialRefreshCount = resolver.refreshCalled;
    refreshNameResolutionSafely(helper);
    assertEquals(initialRefreshCount + 1, resolver.refreshCalled);
  }

  @Test
  public void resetConnectBackoff_noOpWhenChannelShutdown() {
    FakeNameResolverFactory nameResolverFactory =
        new FakeNameResolverFactory.Builder(expectedUri).build();
    channelBuilder.nameResolverFactory(nameResolverFactory);
    createChannel();

    channel.shutdown();
    assertTrue(channel.isShutdown());
    channel.resetConnectBackoff();

    FakeNameResolverFactory.FakeNameResolver nameResolver = nameResolverFactory.resolvers.get(0);
    assertEquals(0, nameResolver.refreshCalled);
  }

  @Test
  public void resetConnectBackoff_noOpWhenNameResolverNotStarted() {
    FakeNameResolverFactory nameResolverFactory =
        new FakeNameResolverFactory.Builder(expectedUri).build();
    channelBuilder.nameResolverFactory(nameResolverFactory);
    requestConnection = false;
    createChannel();

    channel.resetConnectBackoff();

    FakeNameResolverFactory.FakeNameResolver nameResolver = nameResolverFactory.resolvers.get(0);
    assertEquals(0, nameResolver.refreshCalled);
  }

  @Test
  public void channelsAndSubchannels_instrumented_name() throws Exception {
    createChannel();
    assertEquals(TARGET, getStats(channel).target);

    Subchannel subchannel =
        createSubchannelSafely(helper, addressGroup, Attributes.EMPTY, subchannelStateListener);
    assertEquals(Collections.singletonList(addressGroup).toString(),
        getStats((AbstractSubchannel) subchannel).target);
  }

  @Test
  public void channelTracing_channelCreationEvent() throws Exception {
    timer.forwardNanos(1234);
    channelBuilder.maxTraceEvents(10);
    createChannel();
    assertThat(getStats(channel).channelTrace.events).contains(new ChannelTrace.Event.Builder()
        .setDescription("Channel for 'fake://fake.example.com' created")
        .setSeverity(ChannelTrace.Event.Severity.CT_INFO)
        .setTimestampNanos(timer.getTicker().read())
        .build());
  }

  @Test
  public void channelTracing_subchannelCreationEvents() throws Exception {
    channelBuilder.maxTraceEvents(10);
    createChannel();
    timer.forwardNanos(1234);
    AbstractSubchannel subchannel =
        (AbstractSubchannel) createSubchannelSafely(
            helper, addressGroup, Attributes.EMPTY, subchannelStateListener);
    assertThat(getStats(channel).channelTrace.events).contains(new ChannelTrace.Event.Builder()
        .setDescription("Child Subchannel started")
        .setSeverity(ChannelTrace.Event.Severity.CT_INFO)
        .setTimestampNanos(timer.getTicker().read())
        .setSubchannelRef(subchannel.getInstrumentedInternalSubchannel())
        .build());
    assertThat(getStats(subchannel).channelTrace.events).contains(new ChannelTrace.Event.Builder()
        .setDescription("Subchannel for [[[test-addr]/{}]] created")
        .setSeverity(ChannelTrace.Event.Severity.CT_INFO)
        .setTimestampNanos(timer.getTicker().read())
        .build());
  }

  @Test
  public void channelTracing_nameResolvingErrorEvent() throws Exception {
    timer.forwardNanos(1234);
    channelBuilder.maxTraceEvents(10);

    Status error = Status.UNAVAILABLE.withDescription("simulated error");
    FakeNameResolverFactory nameResolverFactory =
        new FakeNameResolverFactory.Builder(expectedUri).setError(error).build();
    channelBuilder.nameResolverFactory(nameResolverFactory);
    createChannel(true);

    assertThat(getStats(channel).channelTrace.events).contains(new ChannelTrace.Event.Builder()
        .setDescription("Failed to resolve name: " + error)
        .setSeverity(ChannelTrace.Event.Severity.CT_WARNING)
        .setTimestampNanos(timer.getTicker().read())
        .build());
  }

  @Test
  public void channelTracing_nameResolvedEvent() throws Exception {
    timer.forwardNanos(1234);
    channelBuilder.maxTraceEvents(10);
    FakeNameResolverFactory nameResolverFactory =
        new FakeNameResolverFactory.Builder(expectedUri)
            .setServers(Collections.singletonList(new EquivalentAddressGroup(socketAddress)))
            .build();
    channelBuilder.nameResolverFactory(nameResolverFactory);
    createChannel();
    assertThat(getStats(channel).channelTrace.events).contains(new ChannelTrace.Event.Builder()
        .setDescription("Address resolved: "
            + Collections.singletonList(new EquivalentAddressGroup(socketAddress)))
        .setSeverity(ChannelTrace.Event.Severity.CT_INFO)
        .setTimestampNanos(timer.getTicker().read())
        .build());
  }

  @Test
  public void channelTracing_nameResolvedEvent_zeorAndNonzeroBackends() throws Exception {
    timer.forwardNanos(1234);
    channelBuilder.maxTraceEvents(10);
    List<EquivalentAddressGroup> servers = new ArrayList<>();
    servers.add(new EquivalentAddressGroup(socketAddress));
    FakeNameResolverFactory nameResolverFactory =
        new FakeNameResolverFactory.Builder(expectedUri).setServers(servers).build();
    channelBuilder.nameResolverFactory(nameResolverFactory);
    createChannel();

    int prevSize = getStats(channel).channelTrace.events.size();
    ResolutionResult resolutionResult1 = ResolutionResult.newBuilder()
        .setAddresses(Collections.singletonList(
            new EquivalentAddressGroup(
                Arrays.asList(new SocketAddress() {}, new SocketAddress() {}))))
        .build();
    nameResolverFactory.resolvers.get(0).listener.onResult(resolutionResult1);
    assertThat(getStats(channel).channelTrace.events).hasSize(prevSize);

    prevSize = getStats(channel).channelTrace.events.size();
    nameResolverFactory.resolvers.get(0).listener.onError(Status.INTERNAL);
    assertThat(getStats(channel).channelTrace.events).hasSize(prevSize + 1);

    prevSize = getStats(channel).channelTrace.events.size();
    nameResolverFactory.resolvers.get(0).listener.onError(Status.INTERNAL);
    assertThat(getStats(channel).channelTrace.events).hasSize(prevSize);

    prevSize = getStats(channel).channelTrace.events.size();
    ResolutionResult resolutionResult2 = ResolutionResult.newBuilder()
        .setAddresses(Collections.singletonList(
            new EquivalentAddressGroup(
              Arrays.asList(new SocketAddress() {}, new SocketAddress() {}))))
        .build();
    nameResolverFactory.resolvers.get(0).listener.onResult(resolutionResult2);
    assertThat(getStats(channel).channelTrace.events).hasSize(prevSize + 1);
  }

  @Test
<<<<<<< HEAD
  public void channelTracing_nameResolvedEvent_zeorAndNonzeroBackends_usesListener2onResult2() throws Exception {
=======
  public void channelTracing_nameResolvedEvent_zeorAndNonzeroBackends_usesListener2onResult2()
      throws Exception {
>>>>>>> 9ba2f9de
    timer.forwardNanos(1234);
    channelBuilder.maxTraceEvents(10);
    List<EquivalentAddressGroup> servers = new ArrayList<>();
    servers.add(new EquivalentAddressGroup(socketAddress));
    FakeNameResolverFactory nameResolverFactory =
        new FakeNameResolverFactory.Builder(expectedUri).setServers(servers).build();
    channelBuilder.nameResolverFactory(nameResolverFactory);
    createChannel();

    int prevSize = getStats(channel).channelTrace.events.size();
    ResolutionResult resolutionResult1 = ResolutionResult.newBuilder()
        .setAddresses(Collections.singletonList(
            new EquivalentAddressGroup(
                Arrays.asList(new SocketAddress() {}, new SocketAddress() {}))))
        .build();

    channel.syncContext.execute(
        () -> nameResolverFactory.resolvers.get(0).listener.onResult2(resolutionResult1));
    assertThat(getStats(channel).channelTrace.events).hasSize(prevSize);

    prevSize = getStats(channel).channelTrace.events.size();
<<<<<<< HEAD
    channel.syncContext.execute(() ->
        nameResolverFactory.resolvers.get(0).listener.onResult2(
            ResolutionResult.newBuilder()
              .setAddressesOrError(
                  StatusOr.fromStatus(Status.INTERNAL)).build()));
    assertThat(getStats(channel).channelTrace.events).hasSize(prevSize + 1);

    prevSize = getStats(channel).channelTrace.events.size();
    channel.syncContext.execute(() ->
        nameResolverFactory.resolvers.get(0).listener.onResult2(
            ResolutionResult.newBuilder()
                .setAddressesOrError(
                    StatusOr.fromStatus(Status.INTERNAL)).build()));
=======
    nameResolverFactory.resolvers.get(0).listener.onError(Status.INTERNAL);
    assertThat(getStats(channel).channelTrace.events).hasSize(prevSize + 1);

    prevSize = getStats(channel).channelTrace.events.size();
    nameResolverFactory.resolvers.get(0).listener.onError(Status.INTERNAL);
>>>>>>> 9ba2f9de
    assertThat(getStats(channel).channelTrace.events).hasSize(prevSize);

    prevSize = getStats(channel).channelTrace.events.size();
    ResolutionResult resolutionResult2 = ResolutionResult.newBuilder()
        .setAddresses(Collections.singletonList(
            new EquivalentAddressGroup(
                Arrays.asList(new SocketAddress() {}, new SocketAddress() {}))))
        .build();
    channel.syncContext.execute(
        () -> nameResolverFactory.resolvers.get(0).listener.onResult2(resolutionResult2));
    assertThat(getStats(channel).channelTrace.events).hasSize(prevSize + 1);
  }

  @Test
  public void channelTracing_serviceConfigChange() throws Exception {
    timer.forwardNanos(1234);
    channelBuilder.maxTraceEvents(10);
    List<EquivalentAddressGroup> servers = new ArrayList<>();
    servers.add(new EquivalentAddressGroup(socketAddress));
    FakeNameResolverFactory nameResolverFactory =
        new FakeNameResolverFactory.Builder(expectedUri).setServers(servers).build();
    channelBuilder.nameResolverFactory(nameResolverFactory);
    createChannel();

    int prevSize = getStats(channel).channelTrace.events.size();
    ManagedChannelServiceConfig mcsc1 = createManagedChannelServiceConfig(
        ImmutableMap.<String, Object>of(),
        new PolicySelection(
            mockLoadBalancerProvider, null));
    ResolutionResult resolutionResult1 = ResolutionResult.newBuilder()
        .setAddresses(Collections.singletonList(
            new EquivalentAddressGroup(
                Arrays.asList(new SocketAddress() {}, new SocketAddress() {}))))
        .setServiceConfig(ConfigOrError.fromConfig(mcsc1))
        .build();
    nameResolverFactory.resolvers.get(0).listener.onResult(resolutionResult1);
    assertThat(getStats(channel).channelTrace.events).hasSize(prevSize + 1);
    assertThat(getStats(channel).channelTrace.events.get(prevSize))
        .isEqualTo(new ChannelTrace.Event.Builder()
            .setDescription("Service config changed")
            .setSeverity(ChannelTrace.Event.Severity.CT_INFO)
            .setTimestampNanos(timer.getTicker().read())
            .build());

    prevSize = getStats(channel).channelTrace.events.size();
    ResolutionResult resolutionResult2 = ResolutionResult.newBuilder().setAddresses(
        Collections.singletonList(
            new EquivalentAddressGroup(
                Arrays.asList(new SocketAddress() {}, new SocketAddress() {}))))
        .setServiceConfig(ConfigOrError.fromConfig(mcsc1))
        .build();
    nameResolverFactory.resolvers.get(0).listener.onResult(resolutionResult2);
    assertThat(getStats(channel).channelTrace.events).hasSize(prevSize);

    prevSize = getStats(channel).channelTrace.events.size();
    timer.forwardNanos(1234);
    ResolutionResult resolutionResult3 = ResolutionResult.newBuilder()
        .setAddresses(Collections.singletonList(
            new EquivalentAddressGroup(
                Arrays.asList(new SocketAddress() {}, new SocketAddress() {}))))
        .setServiceConfig(ConfigOrError.fromConfig(ManagedChannelServiceConfig.empty()))
        .build();
    nameResolverFactory.resolvers.get(0).listener.onResult(resolutionResult3);
    assertThat(getStats(channel).channelTrace.events).hasSize(prevSize + 1);
    assertThat(getStats(channel).channelTrace.events.get(prevSize))
        .isEqualTo(new ChannelTrace.Event.Builder()
            .setDescription("Service config changed")
            .setSeverity(ChannelTrace.Event.Severity.CT_INFO)
            .setTimestampNanos(timer.getTicker().read())
            .build());
  }

  @Test
  public void channelTracing_serviceConfigChange_usesListener2OnResult2() throws Exception {
    timer.forwardNanos(1234);
    channelBuilder.maxTraceEvents(10);
    List<EquivalentAddressGroup> servers = new ArrayList<>();
    servers.add(new EquivalentAddressGroup(socketAddress));
    FakeNameResolverFactory nameResolverFactory =
        new FakeNameResolverFactory.Builder(expectedUri).setServers(servers).build();
    channelBuilder.nameResolverFactory(nameResolverFactory);
    createChannel();

    int prevSize = getStats(channel).channelTrace.events.size();
    ManagedChannelServiceConfig mcsc1 = createManagedChannelServiceConfig(
        ImmutableMap.<String, Object>of(),
        new PolicySelection(
            mockLoadBalancerProvider, null));
    ResolutionResult resolutionResult1 = ResolutionResult.newBuilder()
        .setAddresses(Collections.singletonList(
            new EquivalentAddressGroup(
                Arrays.asList(new SocketAddress() {}, new SocketAddress() {}))))
        .setServiceConfig(ConfigOrError.fromConfig(mcsc1))
        .build();

<<<<<<< HEAD
    channel.syncContext.execute(() -> nameResolverFactory.resolvers.get(0).listener.onResult2(resolutionResult1));
=======
    channel.syncContext.execute(() ->
        nameResolverFactory.resolvers.get(0).listener.onResult2(resolutionResult1));
>>>>>>> 9ba2f9de
    assertThat(getStats(channel).channelTrace.events).hasSize(prevSize + 1);
    assertThat(getStats(channel).channelTrace.events.get(prevSize))
        .isEqualTo(new ChannelTrace.Event.Builder()
            .setDescription("Service config changed")
            .setSeverity(ChannelTrace.Event.Severity.CT_INFO)
            .setTimestampNanos(timer.getTicker().read())
            .build());

    prevSize = getStats(channel).channelTrace.events.size();
    ResolutionResult resolutionResult2 = ResolutionResult.newBuilder().setAddresses(
            Collections.singletonList(
                new EquivalentAddressGroup(
                    Arrays.asList(new SocketAddress() {}, new SocketAddress() {}))))
        .setServiceConfig(ConfigOrError.fromConfig(mcsc1))
        .build();
<<<<<<< HEAD
    channel.syncContext.execute(() -> nameResolverFactory.resolvers.get(0).listener.onResult(resolutionResult2));
=======
    channel.syncContext.execute(() ->
        nameResolverFactory.resolvers.get(0).listener.onResult(resolutionResult2));
>>>>>>> 9ba2f9de
    assertThat(getStats(channel).channelTrace.events).hasSize(prevSize);

    prevSize = getStats(channel).channelTrace.events.size();
    timer.forwardNanos(1234);
    ResolutionResult resolutionResult3 = ResolutionResult.newBuilder()
        .setAddresses(Collections.singletonList(
            new EquivalentAddressGroup(
                Arrays.asList(new SocketAddress() {}, new SocketAddress() {}))))
        .setServiceConfig(ConfigOrError.fromConfig(ManagedChannelServiceConfig.empty()))
        .build();
<<<<<<< HEAD
    channel.syncContext.execute(() -> nameResolverFactory.resolvers.get(0).listener.onResult(resolutionResult3));
=======
    channel.syncContext.execute(() ->
        nameResolverFactory.resolvers.get(0).listener.onResult(resolutionResult3));
>>>>>>> 9ba2f9de
    assertThat(getStats(channel).channelTrace.events).hasSize(prevSize + 1);
    assertThat(getStats(channel).channelTrace.events.get(prevSize))
        .isEqualTo(new ChannelTrace.Event.Builder()
            .setDescription("Service config changed")
            .setSeverity(ChannelTrace.Event.Severity.CT_INFO)
            .setTimestampNanos(timer.getTicker().read())
            .build());
  }

  @Test
  public void channelTracing_stateChangeEvent() throws Exception {
    channelBuilder.maxTraceEvents(10);
    createChannel();
    timer.forwardNanos(1234);
    updateBalancingStateSafely(helper, CONNECTING, mockPicker);
    assertThat(getStats(channel).channelTrace.events).contains(new ChannelTrace.Event.Builder()
        .setDescription("Entering CONNECTING state with picker: mockPicker")
        .setSeverity(ChannelTrace.Event.Severity.CT_INFO)
        .setTimestampNanos(timer.getTicker().read())
        .build());
  }

  @Test
  public void channelTracing_subchannelStateChangeEvent() throws Exception {
    channelBuilder.maxTraceEvents(10);
    createChannel();
    AbstractSubchannel subchannel =
        (AbstractSubchannel) createSubchannelSafely(
            helper, addressGroup, Attributes.EMPTY, subchannelStateListener);
    timer.forwardNanos(1234);
    ((TransportProvider) subchannel.getInternalSubchannel()).obtainActiveTransport();
    assertThat(getStats(subchannel).channelTrace.events).contains(new ChannelTrace.Event.Builder()
        .setDescription("CONNECTING as requested")
        .setSeverity(ChannelTrace.Event.Severity.CT_INFO)
        .setTimestampNanos(timer.getTicker().read())
        .build());
  }

  @Test
  public void channelTracing_oobChannelStateChangeEvent() throws Exception {
    channelBuilder.maxTraceEvents(10);
    createChannel();
    OobChannel oobChannel = (OobChannel) helper.createOobChannel(
        Collections.singletonList(addressGroup), "authority");
    timer.forwardNanos(1234);
    oobChannel.handleSubchannelStateChange(
        ConnectivityStateInfo.forNonError(ConnectivityState.CONNECTING));
    assertThat(getStats(oobChannel).channelTrace.events).contains(new ChannelTrace.Event.Builder()
        .setDescription("Entering CONNECTING state")
        .setSeverity(ChannelTrace.Event.Severity.CT_INFO)
        .setTimestampNanos(timer.getTicker().read())
        .build());
  }

  @Test
  public void channelTracing_oobChannelCreationEvents() throws Exception {
    channelBuilder.maxTraceEvents(10);
    createChannel();
    timer.forwardNanos(1234);
    OobChannel oobChannel = (OobChannel) helper.createOobChannel(
        Collections.singletonList(addressGroup), "authority");
    assertThat(getStats(channel).channelTrace.events).contains(new ChannelTrace.Event.Builder()
        .setDescription("Child OobChannel created")
        .setSeverity(ChannelTrace.Event.Severity.CT_INFO)
        .setTimestampNanos(timer.getTicker().read())
        .setChannelRef(oobChannel)
        .build());
    assertThat(getStats(oobChannel).channelTrace.events).contains(new ChannelTrace.Event.Builder()
        .setDescription("OobChannel for [[[test-addr]/{}]] created")
        .setSeverity(ChannelTrace.Event.Severity.CT_INFO)
        .setTimestampNanos(timer.getTicker().read())
        .build());
    assertThat(getStats(oobChannel.getInternalSubchannel()).channelTrace.events).contains(
        new ChannelTrace.Event.Builder()
            .setDescription("Subchannel for [[[test-addr]/{}]] created")
            .setSeverity(ChannelTrace.Event.Severity.CT_INFO)
            .setTimestampNanos(timer.getTicker().read())
            .build());
  }

  @Test
  public void channelsAndSubchannels_instrumented_state() throws Exception {
    createChannel();

    ArgumentCaptor<Helper> helperCaptor = ArgumentCaptor.forClass(Helper.class);
    verify(mockLoadBalancerProvider).newLoadBalancer(helperCaptor.capture());
    helper = helperCaptor.getValue();

    assertEquals(CONNECTING, getStats(channel).state);

    AbstractSubchannel subchannel =
        (AbstractSubchannel) createSubchannelSafely(
            helper, addressGroup, Attributes.EMPTY, subchannelStateListener);

    assertEquals(IDLE, getStats(subchannel).state);
    requestConnectionSafely(helper, subchannel);
    assertEquals(CONNECTING, getStats(subchannel).state);

    MockClientTransportInfo transportInfo = transports.poll();

    assertEquals(CONNECTING, getStats(subchannel).state);
    transportInfo.listener.transportReady();
    assertEquals(READY, getStats(subchannel).state);

    assertEquals(CONNECTING, getStats(channel).state);
    updateBalancingStateSafely(helper, READY, mockPicker);
    assertEquals(READY, getStats(channel).state);

    channel.shutdownNow();
    assertEquals(SHUTDOWN, getStats(channel).state);
    assertEquals(SHUTDOWN, getStats(subchannel).state);
  }

  @Test
  public void channelStat_callStarted() throws Exception {
    createChannel();
    ClientCall<String, Integer> call = channel.newCall(method, CallOptions.DEFAULT);
    assertEquals(0, getStats(channel).callsStarted);
    call.start(mockCallListener, new Metadata());
    assertEquals(1, getStats(channel).callsStarted);
    assertEquals(executor.getTicker().read(), getStats(channel).lastCallStartedNanos);
  }

  @Test
  public void channelsAndSubChannels_instrumented_success() throws Exception {
    channelsAndSubchannels_instrumented0(true);
  }

  @Test
  public void channelsAndSubChannels_instrumented_fail() throws Exception {
    channelsAndSubchannels_instrumented0(false);
  }

  private void channelsAndSubchannels_instrumented0(boolean success) throws Exception {
    createChannel();

    ClientCall<String, Integer> call = channel.newCall(method, CallOptions.DEFAULT);

    // Channel stat bumped when ClientCall.start() called
    assertEquals(0, getStats(channel).callsStarted);
    call.start(mockCallListener, new Metadata());
    assertEquals(1, getStats(channel).callsStarted);

    ClientStream mockStream = mock(ClientStream.class);
    ClientStreamTracer.Factory factory = mock(ClientStreamTracer.Factory.class);
    AbstractSubchannel subchannel =
        (AbstractSubchannel) createSubchannelSafely(
            helper, addressGroup, Attributes.EMPTY, subchannelStateListener);
    requestConnectionSafely(helper, subchannel);
    MockClientTransportInfo transportInfo = transports.poll();
    transportInfo.listener.transportReady();
    ClientTransport mockTransport = transportInfo.transport;
    when(mockTransport.newStream(
            any(MethodDescriptor.class), any(Metadata.class), any(CallOptions.class),
            ArgumentMatchers.<ClientStreamTracer[]>any()))
        .thenReturn(mockStream);
    when(mockPicker.pickSubchannel(any(PickSubchannelArgs.class))).thenReturn(
        PickResult.withSubchannel(subchannel, factory));

    // subchannel stat bumped when call gets assigned to it
    assertEquals(0, getStats(subchannel).callsStarted);
    updateBalancingStateSafely(helper, READY, mockPicker);
    assertEquals(1, executor.runDueTasks());
    verify(mockStream).start(streamListenerCaptor.capture());
    assertEquals(1, getStats(subchannel).callsStarted);

    ClientStreamListener streamListener = streamListenerCaptor.getValue();
    call.halfClose();

    // closing stream listener affects subchannel stats immediately
    assertEquals(0, getStats(subchannel).callsSucceeded);
    assertEquals(0, getStats(subchannel).callsFailed);
    streamListener.closed(
        success ? Status.OK : Status.UNKNOWN, PROCESSED, new Metadata());
    if (success) {
      assertEquals(1, getStats(subchannel).callsSucceeded);
      assertEquals(0, getStats(subchannel).callsFailed);
    } else {
      assertEquals(0, getStats(subchannel).callsSucceeded);
      assertEquals(1, getStats(subchannel).callsFailed);
    }

    // channel stats bumped when the ClientCall.Listener is notified
    assertEquals(0, getStats(channel).callsSucceeded);
    assertEquals(0, getStats(channel).callsFailed);
    executor.runDueTasks();
    if (success) {
      assertEquals(1, getStats(channel).callsSucceeded);
      assertEquals(0, getStats(channel).callsFailed);
    } else {
      assertEquals(0, getStats(channel).callsSucceeded);
      assertEquals(1, getStats(channel).callsFailed);
    }
  }

  @Test
  public void channelsAndSubchannels_oob_instrumented_success() throws Exception {
    channelsAndSubchannels_oob_instrumented0(true);
  }

  @Test
  public void channelsAndSubchannels_oob_instrumented_fail() throws Exception {
    channelsAndSubchannels_oob_instrumented0(false);
  }

  private void channelsAndSubchannels_oob_instrumented0(boolean success) throws Exception {
    // set up
    ClientStream mockStream = mock(ClientStream.class);
    createChannel();

    OobChannel oobChannel = (OobChannel) helper.createOobChannel(
        Collections.singletonList(addressGroup), "oobauthority");
    AbstractSubchannel oobSubchannel = (AbstractSubchannel) oobChannel.getSubchannel();
    FakeClock callExecutor = new FakeClock();
    CallOptions options =
        CallOptions.DEFAULT.withExecutor(callExecutor.getScheduledExecutorService());
    ClientCall<String, Integer> call = oobChannel.newCall(method, options);
    Metadata headers = new Metadata();

    // Channel stat bumped when ClientCall.start() called
    assertEquals(0, getStats(oobChannel).callsStarted);
    call.start(mockCallListener, headers);
    assertEquals(1, getStats(oobChannel).callsStarted);

    MockClientTransportInfo transportInfo = transports.poll();
    ConnectionClientTransport mockTransport = transportInfo.transport;
    ManagedClientTransport.Listener transportListener = transportInfo.listener;
    when(mockTransport.newStream(
            same(method), same(headers), any(CallOptions.class),
            ArgumentMatchers.<ClientStreamTracer[]>any()))
        .thenReturn(mockStream);

    // subchannel stat bumped when call gets assigned to it
    assertEquals(0, getStats(oobSubchannel).callsStarted);
    transportListener.transportReady();
    callExecutor.runDueTasks();
    verify(mockStream).start(streamListenerCaptor.capture());
    assertEquals(1, getStats(oobSubchannel).callsStarted);

    ClientStreamListener streamListener = streamListenerCaptor.getValue();
    call.halfClose();

    // closing stream listener affects subchannel stats immediately
    assertEquals(0, getStats(oobSubchannel).callsSucceeded);
    assertEquals(0, getStats(oobSubchannel).callsFailed);
    streamListener.closed(success ? Status.OK : Status.UNKNOWN, PROCESSED, new Metadata());
    if (success) {
      assertEquals(1, getStats(oobSubchannel).callsSucceeded);
      assertEquals(0, getStats(oobSubchannel).callsFailed);
    } else {
      assertEquals(0, getStats(oobSubchannel).callsSucceeded);
      assertEquals(1, getStats(oobSubchannel).callsFailed);
    }

    // channel stats bumped when the ClientCall.Listener is notified
    assertEquals(0, getStats(oobChannel).callsSucceeded);
    assertEquals(0, getStats(oobChannel).callsFailed);
    callExecutor.runDueTasks();
    if (success) {
      assertEquals(1, getStats(oobChannel).callsSucceeded);
      assertEquals(0, getStats(oobChannel).callsFailed);
    } else {
      assertEquals(0, getStats(oobChannel).callsSucceeded);
      assertEquals(1, getStats(oobChannel).callsFailed);
    }
    // oob channel is separate from the original channel
    assertEquals(0, getStats(channel).callsSucceeded);
    assertEquals(0, getStats(channel).callsFailed);
  }

  @Test
  public void channelsAndSubchannels_oob_instrumented_name() throws Exception {
    createChannel();

    String authority = "oobauthority";
    OobChannel oobChannel = (OobChannel) helper.createOobChannel(
        Collections.singletonList(addressGroup), authority);
    assertEquals(authority, getStats(oobChannel).target);
  }

  @Test
  public void channelsAndSubchannels_oob_instrumented_state() throws Exception {
    createChannel();

    OobChannel oobChannel = (OobChannel) helper.createOobChannel(
        Collections.singletonList(addressGroup), "oobauthority");
    assertEquals(IDLE, getStats(oobChannel).state);

    oobChannel.getSubchannel().requestConnection();
    assertEquals(CONNECTING, getStats(oobChannel).state);

    MockClientTransportInfo transportInfo = transports.poll();
    ManagedClientTransport.Listener transportListener = transportInfo.listener;

    transportListener.transportReady();
    assertEquals(READY, getStats(oobChannel).state);

    // oobchannel state is separate from the ManagedChannel
    assertEquals(CONNECTING, getStats(channel).state);
    channel.shutdownNow();
    assertEquals(SHUTDOWN, getStats(channel).state);
    assertEquals(SHUTDOWN, getStats(oobChannel).state);
  }

  @Test
  public void binaryLogInstalled() throws Exception {
    final SettableFuture<Boolean> intercepted = SettableFuture.create();
    channelBuilder.binlog = new BinaryLog() {
      @Override
      public void close() throws IOException {
        // noop
      }

      @Override
      public <ReqT, RespT> ServerMethodDefinition<?, ?> wrapMethodDefinition(
          ServerMethodDefinition<ReqT, RespT> oMethodDef) {
        return oMethodDef;
      }

      @Override
      public Channel wrapChannel(Channel channel) {
        return ClientInterceptors.intercept(channel,
            new ClientInterceptor() {
              @Override
              public <ReqT, RespT> ClientCall<ReqT, RespT> interceptCall(
                  MethodDescriptor<ReqT, RespT> method,
                  CallOptions callOptions,
                  Channel next) {
                intercepted.set(true);
                return next.newCall(method, callOptions);
              }
            });
      }
    };

    createChannel();
    ClientCall<String, Integer> call = channel.newCall(method, CallOptions.DEFAULT);
    call.start(mockCallListener, new Metadata());
    assertTrue(intercepted.get());
  }

  @Test
  public void retryBackoffThenChannelShutdown_retryShouldStillHappen_newCallShouldFail() {
    Map<String, Object> retryPolicy = new HashMap<>();
    retryPolicy.put("maxAttempts", 3D);
    retryPolicy.put("initialBackoff", "10s");
    retryPolicy.put("maxBackoff", "30s");
    retryPolicy.put("backoffMultiplier", 2D);
    retryPolicy.put("retryableStatusCodes", Arrays.<Object>asList("UNAVAILABLE"));
    Map<String, Object> methodConfig = new HashMap<>();
    Map<String, Object> name = new HashMap<>();
    name.put("service", "service");
    methodConfig.put("name", Arrays.<Object>asList(name));
    methodConfig.put("retryPolicy", retryPolicy);
    Map<String, Object> rawServiceConfig = new HashMap<>();
    rawServiceConfig.put("methodConfig", Arrays.<Object>asList(methodConfig));

    FakeNameResolverFactory nameResolverFactory =
        new FakeNameResolverFactory.Builder(expectedUri)
            .setServers(Collections.singletonList(new EquivalentAddressGroup(socketAddress)))
            .build();
    ManagedChannelServiceConfig managedChannelServiceConfig =
        createManagedChannelServiceConfig(rawServiceConfig, null);
    nameResolverFactory.nextConfigOrError.set(
        ConfigOrError.fromConfig(managedChannelServiceConfig));

    channelBuilder.nameResolverFactory(nameResolverFactory);
    channelBuilder.executor(MoreExecutors.directExecutor());
    channelBuilder.enableRetry();
    RetriableStream.setRandom(
        // not random
        new Random() {
          @Override
          public double nextDouble() {
            return 1D; // fake random
          }
        });

    requestConnection = false;
    createChannel();

    ClientCall<String, Integer> call = channel.newCall(method, CallOptions.DEFAULT);
    call.start(mockCallListener, new Metadata());
    ArgumentCaptor<Helper> helperCaptor = ArgumentCaptor.forClass(Helper.class);
    verify(mockLoadBalancerProvider).newLoadBalancer(helperCaptor.capture());
    helper = helperCaptor.getValue();
    verify(mockLoadBalancer).acceptResolvedAddresses(resolvedAddressCaptor.capture());
    ResolvedAddresses resolvedAddresses = resolvedAddressCaptor.getValue();
    assertThat(resolvedAddresses.getAddresses()).isEqualTo(nameResolverFactory.servers);
    assertThat(resolvedAddresses.getAttributes()
        .get(RetryingNameResolver.RESOLUTION_RESULT_LISTENER_KEY)).isNotNull();

    // simulating request connection and then transport ready after resolved address
    Subchannel subchannel =
        createSubchannelSafely(helper, addressGroup, Attributes.EMPTY, subchannelStateListener);
    when(mockPicker.pickSubchannel(any(PickSubchannelArgs.class)))
        .thenReturn(PickResult.withSubchannel(subchannel));
    requestConnectionSafely(helper, subchannel);
    MockClientTransportInfo transportInfo = transports.poll();
    ConnectionClientTransport mockTransport = transportInfo.transport;
    ClientStream mockStream = mock(ClientStream.class);
    ClientStream mockStream2 = mock(ClientStream.class);
    when(mockTransport.newStream(
            same(method), any(Metadata.class), any(CallOptions.class),
            ArgumentMatchers.<ClientStreamTracer[]>any()))
        .thenReturn(mockStream).thenReturn(mockStream2);
    transportInfo.listener.transportReady();
    updateBalancingStateSafely(helper, READY, mockPicker);

    ArgumentCaptor<ClientStreamListener> streamListenerCaptor =
        ArgumentCaptor.forClass(ClientStreamListener.class);
    verify(mockStream).start(streamListenerCaptor.capture());
    assertThat(timer.getPendingTasks()).isEmpty();

    // trigger retry
    streamListenerCaptor.getValue().closed(
        Status.UNAVAILABLE, PROCESSED, new Metadata());

    // in backoff
    timer.forwardTime(5, TimeUnit.SECONDS);
    assertThat(timer.getPendingTasks()).hasSize(1);
    verify(mockStream2, never()).start(any(ClientStreamListener.class));

    // shutdown during backoff period
    channel.shutdown();

    assertThat(timer.getPendingTasks()).hasSize(1);
    verify(mockCallListener, never()).onClose(any(Status.class), any(Metadata.class));

    ClientCall<String, Integer> call2 = channel.newCall(method, CallOptions.DEFAULT);
    call2.start(mockCallListener2, new Metadata());

    ArgumentCaptor<Status> statusCaptor = ArgumentCaptor.forClass(Status.class);
    verify(mockCallListener2).onClose(statusCaptor.capture(), any(Metadata.class));
    assertSame(Status.Code.UNAVAILABLE, statusCaptor.getValue().getCode());
    assertEquals("Channel shutdown invoked", statusCaptor.getValue().getDescription());

    // backoff ends
    timer.forwardTime(5, TimeUnit.SECONDS);
    assertThat(timer.getPendingTasks()).isEmpty();
    verify(mockStream2).start(streamListenerCaptor.capture());
    verify(mockLoadBalancer, never()).shutdown();
    assertFalse(
        "channel.isTerminated() is expected to be false but was true",
        channel.isTerminated());

    streamListenerCaptor.getValue().closed(
        Status.INTERNAL, PROCESSED, new Metadata());
    verify(mockLoadBalancer).shutdown();
    // simulating the shutdown of load balancer triggers the shutdown of subchannel
    shutdownSafely(helper, subchannel);
    transportInfo.listener.transportShutdown(Status.INTERNAL);
    transportInfo.listener.transportTerminated(); // simulating transport terminated
    assertTrue(
        "channel.isTerminated() is expected to be true but was false",
        channel.isTerminated());
  }

  @Test
  public void hedgingScheduledThenChannelShutdown_hedgeShouldStillHappen_newCallShouldFail() {
    Map<String, Object> hedgingPolicy = new HashMap<>();
    hedgingPolicy.put("maxAttempts", 3D);
    hedgingPolicy.put("hedgingDelay", "10s");
    hedgingPolicy.put("nonFatalStatusCodes", Arrays.<Object>asList("UNAVAILABLE"));
    Map<String, Object> methodConfig = new HashMap<>();
    Map<String, Object> name = new HashMap<>();
    name.put("service", "service");
    methodConfig.put("name", Arrays.<Object>asList(name));
    methodConfig.put("hedgingPolicy", hedgingPolicy);
    Map<String, Object> rawServiceConfig = new HashMap<>();
    rawServiceConfig.put("methodConfig", Arrays.<Object>asList(methodConfig));

    FakeNameResolverFactory nameResolverFactory =
        new FakeNameResolverFactory.Builder(expectedUri)
            .setServers(Collections.singletonList(new EquivalentAddressGroup(socketAddress)))
            .build();
    ManagedChannelServiceConfig managedChannelServiceConfig =
        createManagedChannelServiceConfig(rawServiceConfig, null);
    nameResolverFactory.nextConfigOrError.set(
        ConfigOrError.fromConfig(managedChannelServiceConfig));

    channelBuilder.nameResolverFactory(nameResolverFactory);
    channelBuilder.executor(MoreExecutors.directExecutor());
    channelBuilder.enableRetry();

    requestConnection = false;
    createChannel();

    ClientCall<String, Integer> call = channel.newCall(method, CallOptions.DEFAULT);
    call.start(mockCallListener, new Metadata());
    ArgumentCaptor<Helper> helperCaptor = ArgumentCaptor.forClass(Helper.class);
    verify(mockLoadBalancerProvider).newLoadBalancer(helperCaptor.capture());
    helper = helperCaptor.getValue();
    verify(mockLoadBalancer).acceptResolvedAddresses(resolvedAddressCaptor.capture());
    ResolvedAddresses resolvedAddresses = resolvedAddressCaptor.getValue();
    assertThat(resolvedAddresses.getAddresses()).isEqualTo(nameResolverFactory.servers);
    assertThat(resolvedAddresses.getAttributes()
        .get(RetryingNameResolver.RESOLUTION_RESULT_LISTENER_KEY)).isNotNull();

    // simulating request connection and then transport ready after resolved address
    Subchannel subchannel =
        createSubchannelSafely(helper, addressGroup, Attributes.EMPTY, subchannelStateListener);
    when(mockPicker.pickSubchannel(any(PickSubchannelArgs.class)))
        .thenReturn(PickResult.withSubchannel(subchannel));
    requestConnectionSafely(helper, subchannel);
    MockClientTransportInfo transportInfo = transports.poll();
    ConnectionClientTransport mockTransport = transportInfo.transport;
    ClientStream mockStream = mock(ClientStream.class);
    ClientStream mockStream2 = mock(ClientStream.class);
    when(mockTransport.newStream(
            same(method), any(Metadata.class), any(CallOptions.class),
            ArgumentMatchers.<ClientStreamTracer[]>any()))
        .thenReturn(mockStream).thenReturn(mockStream2);
    transportInfo.listener.transportReady();
    updateBalancingStateSafely(helper, READY, mockPicker);

    ArgumentCaptor<ClientStreamListener> streamListenerCaptor =
        ArgumentCaptor.forClass(ClientStreamListener.class);
    verify(mockStream).start(streamListenerCaptor.capture());

    // in hedging delay backoff
    timer.forwardTime(5, TimeUnit.SECONDS);
    assertThat(timer.numPendingTasks()).isEqualTo(1);
    // first hedge fails
    streamListenerCaptor.getValue().closed(
        Status.UNAVAILABLE, PROCESSED, new Metadata());
    verify(mockStream2, never()).start(any(ClientStreamListener.class));

    // shutdown during backoff period
    channel.shutdown();

    assertThat(timer.numPendingTasks()).isEqualTo(1);
    verify(mockCallListener, never()).onClose(any(Status.class), any(Metadata.class));

    ClientCall<String, Integer> call2 = channel.newCall(method, CallOptions.DEFAULT);
    call2.start(mockCallListener2, new Metadata());

    ArgumentCaptor<Status> statusCaptor = ArgumentCaptor.forClass(Status.class);
    verify(mockCallListener2).onClose(statusCaptor.capture(), any(Metadata.class));
    assertSame(Status.Code.UNAVAILABLE, statusCaptor.getValue().getCode());
    assertEquals("Channel shutdown invoked", statusCaptor.getValue().getDescription());

    // backoff ends
    timer.forwardTime(5, TimeUnit.SECONDS);
    assertThat(timer.numPendingTasks()).isEqualTo(1);
    verify(mockStream2).start(streamListenerCaptor.capture());
    verify(mockLoadBalancer, never()).shutdown();
    assertFalse(
        "channel.isTerminated() is expected to be false but was true",
        channel.isTerminated());

    streamListenerCaptor.getValue().closed(
        Status.INTERNAL, PROCESSED, new Metadata());
    assertThat(timer.numPendingTasks()).isEqualTo(0);
    verify(mockLoadBalancer).shutdown();
    // simulating the shutdown of load balancer triggers the shutdown of subchannel
    shutdownSafely(helper, subchannel);
    // simulating transport shutdown & terminated
    transportInfo.listener.transportShutdown(Status.INTERNAL);
    transportInfo.listener.transportTerminated();
    assertTrue(
        "channel.isTerminated() is expected to be true but was false",
        channel.isTerminated());
  }

  @Test
  public void badServiceConfigIsRecoverable() throws Exception {
    final List<EquivalentAddressGroup> addresses =
        ImmutableList.of(new EquivalentAddressGroup(new SocketAddress() {}));
    final class FakeNameResolver extends NameResolver {
      Listener2 listener;

      @Override
      public String getServiceAuthority() {
        return "also fake";
      }

      @Override
      public void start(Listener2 listener) {
        this.listener = listener;
        listener.onResult(
            ResolutionResult.newBuilder()
                .setAddresses(addresses)
                .setServiceConfig(
                    ConfigOrError.fromError(
                        Status.INTERNAL.withDescription("kaboom is invalid")))
                .build());
      }

      @Override
      public void shutdown() {}
    }

    final class FakeNameResolverFactory2 extends NameResolver.Factory {
      FakeNameResolver resolver;

      @Nullable
      @Override
      public NameResolver newNameResolver(URI targetUri, NameResolver.Args args) {
        return (resolver = new FakeNameResolver());
      }

      @Override
      public String getDefaultScheme() {
        return "fake";
      }
    }

    FakeNameResolverFactory2 factory = new FakeNameResolverFactory2();

    ManagedChannelImplBuilder customBuilder = new ManagedChannelImplBuilder(TARGET,
        new ClientTransportFactoryBuilder() {
          @Override
          public ClientTransportFactory buildClientTransportFactory() {
            return mockTransportFactory;
          }
        },
        null);
    when(mockTransportFactory.getSupportedSocketAddressTypes()).thenReturn(Collections.singleton(
        InetSocketAddress.class));
    customBuilder.executorPool = executorPool;
    customBuilder.channelz = channelz;
    ManagedChannel mychannel = customBuilder.nameResolverFactory(factory).build();

    ClientCall<Void, Void> call1 =
        mychannel.newCall(TestMethodDescriptors.voidMethod(), CallOptions.DEFAULT);
    ListenableFuture<Void> future1 = ClientCalls.futureUnaryCall(call1, null);
    executor.runDueTasks();
    try {
      future1.get(1, TimeUnit.SECONDS);
      Assert.fail();
    } catch (ExecutionException e) {
      assertThat(Throwables.getStackTraceAsString(e.getCause())).contains("kaboom");
    }

    // ok the service config is bad, let's fix it.
    Map<String, Object> rawServiceConfig =
        parseConfig("{\"loadBalancingConfig\": [{\"round_robin\": {}}]}");
    Object fakeLbConfig = new Object();
    PolicySelection lbConfigs =
        new PolicySelection(
            mockLoadBalancerProvider, fakeLbConfig);
    mockLoadBalancerProvider.parseLoadBalancingPolicyConfig(rawServiceConfig);
    ManagedChannelServiceConfig managedChannelServiceConfig =
        createManagedChannelServiceConfig(rawServiceConfig, lbConfigs);
    factory.resolver.listener.onResult(
        ResolutionResult.newBuilder()
            .setAddresses(addresses)
            .setServiceConfig(ConfigOrError.fromConfig(managedChannelServiceConfig))
            .build());

    ClientCall<Void, Void> call2 = mychannel.newCall(
        TestMethodDescriptors.voidMethod(),
        CallOptions.DEFAULT.withDeadlineAfter(5, TimeUnit.SECONDS));
    ListenableFuture<Void> future2 = ClientCalls.futureUnaryCall(call2, null);

    timer.forwardTime(1234, TimeUnit.SECONDS);

    executor.runDueTasks();
    try {
      future2.get();
      Assert.fail();
    } catch (ExecutionException e) {
      assertThat(Throwables.getStackTraceAsString(e.getCause())).contains("deadline");
    }

    mychannel.shutdownNow();
  }

  @Test
  public void badServiceConfigIsRecoverable_usesListener2OnResult2() throws Exception {
    final List<EquivalentAddressGroup> addresses =
        ImmutableList.of(new EquivalentAddressGroup(new SocketAddress() {}));
    final class FakeNameResolver extends NameResolver {
      Listener2 listener;
<<<<<<< HEAD
      private final ManagedChannelImpl managedChannel;
      private final SynchronizationContext syncContext;

      FakeNameResolver(ManagedChannelImpl managedChannel, Args args) {
        this.managedChannel = managedChannel;
=======
      private final SynchronizationContext syncContext;

      FakeNameResolver(Args args) {
>>>>>>> 9ba2f9de
        this.syncContext = args.getSynchronizationContext();
      }

      @Override
      public String getServiceAuthority() {
        return "also fake";
      }

      @Override
      public void start(Listener2 listener) {
        this.listener = listener;
        syncContext.execute(() ->
<<<<<<< HEAD
          listener.onResult2(
              ResolutionResult.newBuilder()
                  .setAddresses(addresses)
                  .setServiceConfig(
                      ConfigOrError.fromError(
                          Status.INTERNAL.withDescription("kaboom is invalid")))
                  .build()));
=======
            listener.onResult2(
                ResolutionResult.newBuilder()
                    .setAddresses(addresses)
                    .setServiceConfig(
                        ConfigOrError.fromError(
                            Status.INTERNAL.withDescription("kaboom is invalid")))
                    .build()));
>>>>>>> 9ba2f9de
      }

      @Override
      public void shutdown() {}
    }

    final class FakeNameResolverFactory2 extends NameResolver.Factory {
      FakeNameResolver resolver;
      ManagedChannelImpl managedChannel;
      SynchronizationContext syncContext;
<<<<<<< HEAD
=======

>>>>>>> 9ba2f9de
      @Nullable
      @Override
      public NameResolver newNameResolver(URI targetUri, NameResolver.Args args) {
        syncContext = args.getSynchronizationContext();
<<<<<<< HEAD
        return (resolver = new FakeNameResolver(managedChannel, args));}
=======
        return (resolver = new FakeNameResolver(args));
      }
>>>>>>> 9ba2f9de

      @Override
      public String getDefaultScheme() {
        return "fake";
      }
    }

    FakeNameResolverFactory2 factory = new FakeNameResolverFactory2();

    ManagedChannelImplBuilder customBuilder = new ManagedChannelImplBuilder(TARGET,
        new ClientTransportFactoryBuilder() {
          @Override
          public ClientTransportFactory buildClientTransportFactory() {
            return mockTransportFactory;
          }
        },
        null);
    when(mockTransportFactory.getSupportedSocketAddressTypes()).thenReturn(Collections.singleton(
        InetSocketAddress.class));
    customBuilder.executorPool = executorPool;
    customBuilder.channelz = channelz;
    ManagedChannel mychannel = customBuilder.nameResolverFactory(factory).build();

    ClientCall<Void, Void> call1 =
        mychannel.newCall(TestMethodDescriptors.voidMethod(), CallOptions.DEFAULT);
    ListenableFuture<Void> future1 = ClientCalls.futureUnaryCall(call1, null);
    executor.runDueTasks();
    try {
      future1.get(1, TimeUnit.SECONDS);
      Assert.fail();
    } catch (ExecutionException e) {
      assertThat(Throwables.getStackTraceAsString(e.getCause())).contains("kaboom");
    }

    // ok the service config is bad, let's fix it.
    Map<String, Object> rawServiceConfig =
        parseConfig("{\"loadBalancingConfig\": [{\"round_robin\": {}}]}");
    Object fakeLbConfig = new Object();
    PolicySelection lbConfigs =
        new PolicySelection(
            mockLoadBalancerProvider, fakeLbConfig);
    mockLoadBalancerProvider.parseLoadBalancingPolicyConfig(rawServiceConfig);
    ManagedChannelServiceConfig managedChannelServiceConfig =
        createManagedChannelServiceConfig(rawServiceConfig, lbConfigs);
    factory.syncContext.execute(() ->
<<<<<<< HEAD
      factory.resolver.listener.onResult2(
          ResolutionResult.newBuilder()
              .setAddresses(addresses)
              .setServiceConfig(ConfigOrError.fromConfig(managedChannelServiceConfig))
              .build()));
=======
        factory.resolver.listener.onResult2(
            ResolutionResult.newBuilder()
                .setAddresses(addresses)
                .setServiceConfig(ConfigOrError.fromConfig(managedChannelServiceConfig))
                .build()));
>>>>>>> 9ba2f9de

    ClientCall<Void, Void> call2 = mychannel.newCall(
        TestMethodDescriptors.voidMethod(),
        CallOptions.DEFAULT.withDeadlineAfter(5, TimeUnit.SECONDS));
    ListenableFuture<Void> future2 = ClientCalls.futureUnaryCall(call2, null);

    timer.forwardTime(1234, TimeUnit.SECONDS);

    executor.runDueTasks();
    try {
      future2.get();
      Assert.fail();
    } catch (ExecutionException e) {
      assertThat(Throwables.getStackTraceAsString(e.getCause())).contains("deadline");
    }

    mychannel.shutdownNow();
  }

  @Test
  public void nameResolverArgsPropagation() {
    final AtomicReference<NameResolver.Args> capturedArgs = new AtomicReference<>();
    final NameResolver noopResolver = new NameResolver() {
        @Override
        public String getServiceAuthority() {
          return "fake-authority";
        }

        @Override
        public void start(Listener2 listener) {
        }

        @Override
        public void shutdown() {}
      };
    ProxyDetector neverProxy = new ProxyDetector() {
        @Override
        public ProxiedSocketAddress proxyFor(SocketAddress targetAddress) {
          return null;
        }
      };
    NameResolver.Factory factory = new NameResolver.Factory() {
        @Override
        public NameResolver newNameResolver(URI targetUri, NameResolver.Args args) {
          capturedArgs.set(args);
          return noopResolver;
        }

        @Override
        public String getDefaultScheme() {
          return "fake";
        }
      };
    channelBuilder.nameResolverFactory(factory).proxyDetector(neverProxy);
    createChannel();

    NameResolver.Args args = capturedArgs.get();
    assertThat(args).isNotNull();
    assertThat(args.getDefaultPort()).isEqualTo(DEFAULT_PORT);
    assertThat(args.getProxyDetector()).isSameInstanceAs(neverProxy);

    verify(offloadExecutor, never()).execute(any(Runnable.class));
    args.getOffloadExecutor()
        .execute(
            new Runnable() {
              @Override
              public void run() {}
            });
    verify(offloadExecutor, times(1)).execute(any(Runnable.class));
  }

  @Test
  public void getAuthorityAfterShutdown() throws Exception {
    createChannel();
    assertEquals(SERVICE_NAME, channel.authority());
    channel.shutdownNow().awaitTermination(1, TimeUnit.SECONDS);
    assertEquals(SERVICE_NAME, channel.authority());
  }

  @Test
  public void nameResolverHelper_emptyConfigSucceeds() {
    boolean retryEnabled = false;
    int maxRetryAttemptsLimit = 2;
    int maxHedgedAttemptsLimit = 3;
    AutoConfiguredLoadBalancerFactory autoConfiguredLoadBalancerFactory =
        new AutoConfiguredLoadBalancerFactory("pick_first");

    ScParser parser = new ScParser(
        retryEnabled,
        maxRetryAttemptsLimit,
        maxHedgedAttemptsLimit,
        autoConfiguredLoadBalancerFactory);

    ConfigOrError coe = parser.parseServiceConfig(ImmutableMap.<String, Object>of());

    assertThat(coe.getError()).isNull();
    ManagedChannelServiceConfig cfg = (ManagedChannelServiceConfig) coe.getConfig();
    assertThat(cfg.getMethodConfig(method)).isEqualTo(
        ManagedChannelServiceConfig.empty().getMethodConfig(method));
  }

  @Test
  public void nameResolverHelper_badConfigFails() {
    boolean retryEnabled = false;
    int maxRetryAttemptsLimit = 2;
    int maxHedgedAttemptsLimit = 3;
    AutoConfiguredLoadBalancerFactory autoConfiguredLoadBalancerFactory =
        new AutoConfiguredLoadBalancerFactory("pick_first");

    ScParser parser = new ScParser(
        retryEnabled,
        maxRetryAttemptsLimit,
        maxHedgedAttemptsLimit,
        autoConfiguredLoadBalancerFactory);

    ConfigOrError coe =
        parser.parseServiceConfig(ImmutableMap.<String, Object>of("methodConfig", "bogus"));

    assertThat(coe.getError()).isNotNull();
    assertThat(coe.getError().getCode()).isEqualTo(Code.UNKNOWN);
    assertThat(coe.getError().getDescription()).contains("failed to parse service config");
    assertThat(coe.getError().getCause()).isInstanceOf(ClassCastException.class);
  }

  @Test
  public void nameResolverHelper_noConfigChosen() {
    boolean retryEnabled = false;
    int maxRetryAttemptsLimit = 2;
    int maxHedgedAttemptsLimit = 3;
    AutoConfiguredLoadBalancerFactory autoConfiguredLoadBalancerFactory =
        new AutoConfiguredLoadBalancerFactory("pick_first");

    ScParser parser = new ScParser(
        retryEnabled,
        maxRetryAttemptsLimit,
        maxHedgedAttemptsLimit,
        autoConfiguredLoadBalancerFactory);

    ConfigOrError coe =
        parser.parseServiceConfig(ImmutableMap.of("loadBalancingConfig", ImmutableList.of()));

    assertThat(coe.getError()).isNull();
    ManagedChannelServiceConfig cfg = (ManagedChannelServiceConfig) coe.getConfig();
    assertThat(cfg.getLoadBalancingConfig()).isNull();
  }

  @Test
  public void disableServiceConfigLookUp_noDefaultConfig() throws Exception {
    LoadBalancerRegistry.getDefaultRegistry().register(mockLoadBalancerProvider);
    try {
      FakeNameResolverFactory nameResolverFactory =
          new FakeNameResolverFactory.Builder(expectedUri)
              .setServers(ImmutableList.of(addressGroup)).build();
      channelBuilder.nameResolverFactory(nameResolverFactory);
      channelBuilder.disableServiceConfigLookUp();

      Map<String, Object> rawServiceConfig =
          parseConfig("{\"methodConfig\":[{"
              + "\"name\":[{\"service\":\"SimpleService1\"}],"
              + "\"waitForReady\":true}]}");
      ManagedChannelServiceConfig managedChannelServiceConfig =
          createManagedChannelServiceConfig(rawServiceConfig, null);
      nameResolverFactory.nextConfigOrError.set(
          ConfigOrError.fromConfig(managedChannelServiceConfig));
      nameResolverFactory.nextAttributes.set(
          Attributes.newBuilder()
              .set(InternalConfigSelector.KEY, mock(InternalConfigSelector.class))
              .build());

      createChannel();

      ArgumentCaptor<ResolvedAddresses> resultCaptor =
          ArgumentCaptor.forClass(ResolvedAddresses.class);
      verify(mockLoadBalancer).acceptResolvedAddresses(resultCaptor.capture());
      assertThat(resultCaptor.getValue().getAddresses()).containsExactly(addressGroup);
      assertThat(resultCaptor.getValue().getAttributes().get(InternalConfigSelector.KEY)).isNull();
      verify(mockLoadBalancer, never()).handleNameResolutionError(any(Status.class));
    } finally {
      LoadBalancerRegistry.getDefaultRegistry().deregister(mockLoadBalancerProvider);
    }
  }

  @Test
  public void disableServiceConfigLookUp_withDefaultConfig() throws Exception {
    LoadBalancerRegistry.getDefaultRegistry().register(mockLoadBalancerProvider);
    try {
      FakeNameResolverFactory nameResolverFactory =
          new FakeNameResolverFactory.Builder(expectedUri)
              .setServers(ImmutableList.of(addressGroup)).build();
      channelBuilder.nameResolverFactory(nameResolverFactory);
      channelBuilder.disableServiceConfigLookUp();
      Map<String, Object> defaultServiceConfig =
          parseConfig("{\"methodConfig\":[{"
              + "\"name\":[{\"service\":\"SimpleService1\"}],"
              + "\"waitForReady\":true}]}");
      channelBuilder.defaultServiceConfig(defaultServiceConfig);

      Map<String, Object> rawServiceConfig = new HashMap<>();
      ManagedChannelServiceConfig managedChannelServiceConfig =
          createManagedChannelServiceConfig(rawServiceConfig, null);
      nameResolverFactory.nextConfigOrError.set(
          ConfigOrError.fromConfig(managedChannelServiceConfig));
      nameResolverFactory.nextAttributes.set(
          Attributes.newBuilder()
              .set(InternalConfigSelector.KEY, mock(InternalConfigSelector.class))
              .build());

      createChannel();

      ArgumentCaptor<ResolvedAddresses> resultCaptor =
          ArgumentCaptor.forClass(ResolvedAddresses.class);
      verify(mockLoadBalancer).acceptResolvedAddresses(resultCaptor.capture());
      assertThat(resultCaptor.getValue().getAddresses()).containsExactly(addressGroup);
      assertThat(resultCaptor.getValue().getAttributes().get(InternalConfigSelector.KEY)).isNull();
      verify(mockLoadBalancer, never()).handleNameResolutionError(any(Status.class));
    } finally {
      LoadBalancerRegistry.getDefaultRegistry().deregister(mockLoadBalancerProvider);
    }
  }

  @Test
  public void disableServiceConfigLookUp_withDefaultConfig_withRetryThrottle() throws Exception {
    LoadBalancerRegistry.getDefaultRegistry().register(mockLoadBalancerProvider);
    try {
      FakeNameResolverFactory nameResolverFactory =
              new FakeNameResolverFactory.Builder(expectedUri)
                      .setServers(ImmutableList.of(addressGroup)).build();
      channelBuilder.nameResolverFactory(nameResolverFactory);
      channelBuilder.disableServiceConfigLookUp();
      channelBuilder.enableRetry();
      Map<String, Object> defaultServiceConfig =
              parseConfig("{"
                      + "\"retryThrottling\":{\"maxTokens\": 1, \"tokenRatio\": 1},"
                      + "\"methodConfig\":[{"
                      + "\"name\":[{\"service\":\"SimpleService1\"}],"
                      + "\"waitForReady\":true"
                      + "}]}");
      channelBuilder.defaultServiceConfig(defaultServiceConfig);

      createChannel();

      ArgumentCaptor<ResolvedAddresses> resultCaptor =
              ArgumentCaptor.forClass(ResolvedAddresses.class);
      verify(mockLoadBalancer).acceptResolvedAddresses(resultCaptor.capture());
      assertThat(resultCaptor.getValue().getAddresses()).containsExactly(addressGroup);
      assertThat(resultCaptor.getValue().getAttributes().get(InternalConfigSelector.KEY)).isNull();
      verify(mockLoadBalancer, never()).handleNameResolutionError(any(Status.class));
      assertThat(channel.hasThrottle()).isTrue();

    } finally {
      LoadBalancerRegistry.getDefaultRegistry().deregister(mockLoadBalancerProvider);
    }
  }

  @Test
  public void enableServiceConfigLookUp_noDefaultConfig() throws Exception {
    LoadBalancerRegistry.getDefaultRegistry().register(mockLoadBalancerProvider);
    try {
      FakeNameResolverFactory nameResolverFactory =
          new FakeNameResolverFactory.Builder(expectedUri)
              .setServers(ImmutableList.of(addressGroup)).build();
      channelBuilder.nameResolverFactory(nameResolverFactory);

      Map<String, Object> rawServiceConfig =
          parseConfig("{\"methodConfig\":[{"
              + "\"name\":[{\"service\":\"SimpleService1\"}],"
              + "\"waitForReady\":true}]}");
      ManagedChannelServiceConfig managedChannelServiceConfig =
          createManagedChannelServiceConfig(rawServiceConfig, null);
      nameResolverFactory.nextConfigOrError.set(
          ConfigOrError.fromConfig(managedChannelServiceConfig));

      createChannel();
      ArgumentCaptor<ResolvedAddresses> resultCaptor =
          ArgumentCaptor.forClass(ResolvedAddresses.class);
      verify(mockLoadBalancer).acceptResolvedAddresses(resultCaptor.capture());
      assertThat(resultCaptor.getValue().getAddresses()).containsExactly(addressGroup);
      verify(mockLoadBalancer, never()).handleNameResolutionError(any(Status.class));

      // new config
      rawServiceConfig =
          parseConfig("{\"methodConfig\":[{"
              + "\"name\":[{\"service\":\"SimpleService1\"}],"
              + "\"waitForReady\":false}]}");
      managedChannelServiceConfig =
          createManagedChannelServiceConfig(rawServiceConfig, null);
      nameResolverFactory.nextConfigOrError.set(
          ConfigOrError.fromConfig(managedChannelServiceConfig));
      nameResolverFactory.allResolved();

      resultCaptor = ArgumentCaptor.forClass(ResolvedAddresses.class);
      verify(mockLoadBalancer, times(2)).acceptResolvedAddresses(resultCaptor.capture());
      assertThat(resultCaptor.getValue().getAddresses()).containsExactly(addressGroup);
      verify(mockLoadBalancer, never()).handleNameResolutionError(any(Status.class));
    } finally {
      LoadBalancerRegistry.getDefaultRegistry().deregister(mockLoadBalancerProvider);
    }
  }

  @Test
  public void enableServiceConfigLookUp_withDefaultConfig() throws Exception {
    LoadBalancerRegistry.getDefaultRegistry().register(mockLoadBalancerProvider);
    try {
      FakeNameResolverFactory nameResolverFactory =
          new FakeNameResolverFactory.Builder(expectedUri)
              .setServers(ImmutableList.of(addressGroup)).build();
      channelBuilder.nameResolverFactory(nameResolverFactory);
      Map<String, Object> defaultServiceConfig =
          parseConfig("{\"methodConfig\":[{"
              + "\"name\":[{\"service\":\"SimpleService1\"}],"
              + "\"waitForReady\":true}]}");
      channelBuilder.defaultServiceConfig(defaultServiceConfig);

      Map<String, Object> rawServiceConfig =
          parseConfig("{\"methodConfig\":[{"
              + "\"name\":[{\"service\":\"SimpleService2\"}],"
              + "\"waitForReady\":false}]}");
      ManagedChannelServiceConfig managedChannelServiceConfig =
          createManagedChannelServiceConfig(rawServiceConfig, null);
      nameResolverFactory.nextConfigOrError.set(
          ConfigOrError.fromConfig(managedChannelServiceConfig));

      createChannel();
      ArgumentCaptor<ResolvedAddresses> resultCaptor =
          ArgumentCaptor.forClass(ResolvedAddresses.class);
      verify(mockLoadBalancer).acceptResolvedAddresses(resultCaptor.capture());
      assertThat(resultCaptor.getValue().getAddresses()).containsExactly(addressGroup);
      verify(mockLoadBalancer, never()).handleNameResolutionError(any(Status.class));
    } finally {
      LoadBalancerRegistry.getDefaultRegistry().deregister(mockLoadBalancerProvider);
    }
  }

  @Test
  public void enableServiceConfigLookUp_resolverReturnsNoConfig_withDefaultConfig()
      throws Exception {
    LoadBalancerRegistry.getDefaultRegistry().register(mockLoadBalancerProvider);
    try {
      FakeNameResolverFactory nameResolverFactory =
          new FakeNameResolverFactory.Builder(expectedUri)
              .setServers(ImmutableList.of(addressGroup)).build();
      channelBuilder.nameResolverFactory(nameResolverFactory);
      Map<String, Object> defaultServiceConfig =
          parseConfig("{\"methodConfig\":[{"
              + "\"name\":[{\"service\":\"SimpleService1\"}],"
              + "\"waitForReady\":true}]}");
      channelBuilder.defaultServiceConfig(defaultServiceConfig);

      nameResolverFactory.nextConfigOrError.set(null);

      createChannel();
      ArgumentCaptor<ResolvedAddresses> resultCaptor =
          ArgumentCaptor.forClass(ResolvedAddresses.class);
      verify(mockLoadBalancer).acceptResolvedAddresses(resultCaptor.capture());
      assertThat(resultCaptor.getValue().getAddresses()).containsExactly(addressGroup);
      verify(mockLoadBalancer, never()).handleNameResolutionError(any(Status.class));
    } finally {
      LoadBalancerRegistry.getDefaultRegistry().deregister(mockLoadBalancerProvider);
    }
  }


  @Test
  public void enableServiceConfigLookUp_usingDefaultConfig_withRetryThrottling() throws Exception {
    LoadBalancerRegistry.getDefaultRegistry().register(mockLoadBalancerProvider);
    try {
      FakeNameResolverFactory nameResolverFactory =
              new FakeNameResolverFactory.Builder(expectedUri)
                      .setServers(ImmutableList.of(addressGroup)).build();
      channelBuilder.nameResolverFactory(nameResolverFactory);
      channelBuilder.enableRetry();
      Map<String, Object> defaultServiceConfig =
              parseConfig("{"
                      + "\"retryThrottling\":{\"maxTokens\": 1, \"tokenRatio\": 1},"
                      + "\"methodConfig\":[{"
                      + "\"name\":[{\"service\":\"SimpleService1\"}],"
                      + "\"waitForReady\":true"
                      + "}]}");
      channelBuilder.defaultServiceConfig(defaultServiceConfig);

      createChannel();

      ArgumentCaptor<ResolvedAddresses> resultCaptor =
              ArgumentCaptor.forClass(ResolvedAddresses.class);
      verify(mockLoadBalancer).acceptResolvedAddresses(resultCaptor.capture());
      assertThat(resultCaptor.getValue().getAddresses()).containsExactly(addressGroup);
      assertThat(resultCaptor.getValue().getAttributes().get(InternalConfigSelector.KEY)).isNull();
      verify(mockLoadBalancer, never()).handleNameResolutionError(any(Status.class));
      assertThat(channel.hasThrottle()).isTrue();
    } finally {
      LoadBalancerRegistry.getDefaultRegistry().deregister(mockLoadBalancerProvider);
    }
  }

  @Test
  public void enableServiceConfigLookUp_resolverReturnsNoConfig_noDefaultConfig() {
    LoadBalancerRegistry.getDefaultRegistry().register(mockLoadBalancerProvider);
    try {
      FakeNameResolverFactory nameResolverFactory =
          new FakeNameResolverFactory.Builder(expectedUri)
              .setServers(ImmutableList.of(addressGroup)).build();
      channelBuilder.nameResolverFactory(nameResolverFactory);

      Map<String, Object> rawServiceConfig = Collections.emptyMap();
      ManagedChannelServiceConfig managedChannelServiceConfig =
          createManagedChannelServiceConfig(rawServiceConfig, null);
      nameResolverFactory.nextConfigOrError.set(
          ConfigOrError.fromConfig(managedChannelServiceConfig));

      createChannel();
      ArgumentCaptor<ResolvedAddresses> resultCaptor =
          ArgumentCaptor.forClass(ResolvedAddresses.class);
      verify(mockLoadBalancer).acceptResolvedAddresses(resultCaptor.capture());
      assertThat(resultCaptor.getValue().getAddresses()).containsExactly(addressGroup);
      verify(mockLoadBalancer, never()).handleNameResolutionError(any(Status.class));
    } finally {
      LoadBalancerRegistry.getDefaultRegistry().deregister(mockLoadBalancerProvider);
    }
  }

  @Test
  public void useDefaultImmediatelyIfDisableLookUp() throws Exception {
    FakeNameResolverFactory nameResolverFactory =
        new FakeNameResolverFactory.Builder(expectedUri)
            .setServers(ImmutableList.of(addressGroup)).build();
    channelBuilder.nameResolverFactory(nameResolverFactory);
    channelBuilder.disableServiceConfigLookUp();
    Map<String, Object> defaultServiceConfig =
        parseConfig("{\"methodConfig\":[{"
            + "\"name\":[{\"service\":\"SimpleService1\"}],"
            + "\"waitForReady\":true}]}");
    channelBuilder.defaultServiceConfig(defaultServiceConfig);
    requestConnection = false;
    channelBuilder.maxTraceEvents(10);

    createChannel();

    int size = getStats(channel).channelTrace.events.size();
    assertThat(getStats(channel).channelTrace.events.get(size - 1))
        .isEqualTo(new ChannelTrace.Event.Builder()
            .setDescription("Service config look-up disabled, using default service config")
            .setSeverity(ChannelTrace.Event.Severity.CT_INFO)
            .setTimestampNanos(timer.getTicker().read())
            .build());
  }

  @Test
  public void notUseDefaultImmediatelyIfEnableLookUp() throws Exception {
    FakeNameResolverFactory nameResolverFactory =
        new FakeNameResolverFactory.Builder(expectedUri)
            .setServers(ImmutableList.of(addressGroup)).build();
    channelBuilder.nameResolverFactory(nameResolverFactory);
    Map<String, Object> defaultServiceConfig =
        parseConfig("{\"methodConfig\":[{"
            + "\"name\":[{\"service\":\"SimpleService1\"}],"
            + "\"waitForReady\":true}]}");
    channelBuilder.defaultServiceConfig(defaultServiceConfig);
    requestConnection = false;
    channelBuilder.maxTraceEvents(10);

    createChannel();

    int size = getStats(channel).channelTrace.events.size();
    assertThat(getStats(channel).channelTrace.events.get(size - 1))
        .isNotEqualTo(new ChannelTrace.Event.Builder()
            .setDescription("Using default service config")
            .setSeverity(ChannelTrace.Event.Severity.CT_INFO)
            .setTimestampNanos(timer.getTicker().read())
            .build());
  }

  @Test
  public void healthCheckingConfigPropagated() throws Exception {
    LoadBalancerRegistry.getDefaultRegistry().register(mockLoadBalancerProvider);
    try {
      FakeNameResolverFactory nameResolverFactory =
          new FakeNameResolverFactory.Builder(expectedUri)
              .setServers(Collections.singletonList(new EquivalentAddressGroup(socketAddress)))
              .build();
      channelBuilder.nameResolverFactory(nameResolverFactory);

      Map<String, Object> rawServiceConfig =
          parseConfig("{\"healthCheckConfig\": {\"serviceName\": \"service1\"}}");
      ManagedChannelServiceConfig managedChannelServiceConfig =
          createManagedChannelServiceConfig(rawServiceConfig, null);
      nameResolverFactory.nextConfigOrError.set(
          ConfigOrError.fromConfig(managedChannelServiceConfig));

      createChannel();

      ArgumentCaptor<ResolvedAddresses> resultCaptor =
          ArgumentCaptor.forClass(ResolvedAddresses.class);
      verify(mockLoadBalancer).acceptResolvedAddresses(resultCaptor.capture());
      assertThat(resultCaptor.getValue().getAttributes()
          .get(LoadBalancer.ATTR_HEALTH_CHECKING_CONFIG))
          .containsExactly("serviceName", "service1");
    } finally {
      LoadBalancerRegistry.getDefaultRegistry().deregister(mockLoadBalancerProvider);
    }
  }

  @Test
  public void createResolvingOobChannel() throws Exception {
    String oobTarget = "fake://second.example.com";
    URI oobUri = new URI(oobTarget);
    channelBuilder
        .nameResolverFactory(new FakeNameResolverFactory.Builder(expectedUri, oobUri).build());
    createChannel();

    ManagedChannel resolvedOobChannel = null;
    try {
      resolvedOobChannel = helper.createResolvingOobChannel(oobTarget);

      assertWithMessage("resolving oob channel should have same authority")
          .that(resolvedOobChannel.authority())
          .isEqualTo(channel.authority());
    } finally {
      if (resolvedOobChannel != null) {
        resolvedOobChannel.shutdownNow();
      }
    }
  }

  @Test
  public void transportFilters() {

    final AtomicInteger readyCallbackCalled = new AtomicInteger(0);
    final AtomicInteger terminationCallbackCalled = new AtomicInteger(0);
    ClientTransportFilter transportFilter = new ClientTransportFilter() {
      @Override
      public Attributes transportReady(Attributes transportAttrs) {
        readyCallbackCalled.incrementAndGet();
        return transportAttrs;
      }

      @Override
      public void transportTerminated(Attributes transportAttrs) {
        terminationCallbackCalled.incrementAndGet();
      }
    };

    channelBuilder.addTransportFilter(transportFilter);
    assertEquals(0, readyCallbackCalled.get());

    createChannel();
    final Subchannel subchannel =
        createSubchannelSafely(helper, addressGroup, Attributes.EMPTY, subchannelStateListener);
    requestConnectionSafely(helper, subchannel);
    verify(mockTransportFactory)
        .newClientTransport(
        any(SocketAddress.class), any(ClientTransportOptions.class), any(ChannelLogger.class));
    MockClientTransportInfo transportInfo = transports.poll();
    ManagedClientTransport.Listener transportListener = transportInfo.listener;

    transportListener.filterTransport(Attributes.EMPTY);
    transportListener.transportReady();
    assertEquals(1, readyCallbackCalled.get());
    assertEquals(0, terminationCallbackCalled.get());

    transportListener.transportShutdown(Status.OK);

    transportListener.transportTerminated();
    assertEquals(1, terminationCallbackCalled.get());
  }

  @Test
  public void validAuthorityTarget_overrideAuthority() throws Exception {
    String overrideAuthority = "override.authority";
    String serviceAuthority = "fakeauthority";
    NameResolverProvider nameResolverProvider = new NameResolverProvider() {
      @Override protected boolean isAvailable() {
        return true;
      }

      @Override protected int priority() {
        return 5;
      }

      @Override public NameResolver newNameResolver(URI targetUri, NameResolver.Args args) {
        return new NameResolver() {
          @Override public String getServiceAuthority() {
            return serviceAuthority;
          }

          @Override public void start(final Listener2 listener) {}

          @Override public void shutdown() {}
        };
      }

      @Override public String getDefaultScheme() {
        return "defaultscheme";
      }
    };

    URI targetUri = new URI("defaultscheme", "", "/foo.googleapis.com:8080", null);
    NameResolver nameResolver = ManagedChannelImpl.getNameResolver(
        targetUri, null, nameResolverProvider, NAMERESOLVER_ARGS);
    assertThat(nameResolver.getServiceAuthority()).isEqualTo(serviceAuthority);

    nameResolver = ManagedChannelImpl.getNameResolver(
        targetUri, overrideAuthority, nameResolverProvider, NAMERESOLVER_ARGS);
    assertThat(nameResolver.getServiceAuthority()).isEqualTo(overrideAuthority);
  }

  @Test
  public void validTargetNoResolver_throws() {
    NameResolverProvider nameResolverProvider = new NameResolverProvider() {
      @Override
      protected boolean isAvailable() {
        return true;
      }

      @Override
      protected int priority() {
        return 5;
      }

      @Override
      public NameResolver newNameResolver(URI targetUri, NameResolver.Args args) {
        return null;
      }

      @Override
      public String getDefaultScheme() {
        return "defaultscheme";
      }
    };
    try {
      ManagedChannelImpl.getNameResolver(
          URI.create("defaultscheme:///foo.gogoleapis.com:8080"),
          null, nameResolverProvider, NAMERESOLVER_ARGS);
      fail("Should fail");
    } catch (IllegalArgumentException e) {
      // expected
    }
  }


  private static final class FakeBackoffPolicyProvider implements BackoffPolicy.Provider {
    @Override
    public BackoffPolicy get() {
      return new BackoffPolicy() {
        int multiplier = 1;

        @Override
        public long nextBackoffNanos() {
          return RECONNECT_BACKOFF_INTERVAL_NANOS * multiplier++;
        }
      };
    }
  }

  private static final class FakeNameResolverFactory extends NameResolverProvider {
    final List<URI> expectedUris;
    final List<EquivalentAddressGroup> servers;
    final boolean resolvedAtStart;
    final Status error;
    final ArrayList<FakeNameResolverFactory.FakeNameResolver> resolvers = new ArrayList<>();
    final AtomicReference<ConfigOrError> nextConfigOrError = new AtomicReference<>();
    final AtomicReference<Attributes> nextAttributes = new AtomicReference<>(Attributes.EMPTY);

    FakeNameResolverFactory(
        List<URI> expectedUris,
        List<EquivalentAddressGroup> servers,
        boolean resolvedAtStart,
        Status error) {
      this.expectedUris = expectedUris;
      this.servers = servers;
      this.resolvedAtStart = resolvedAtStart;
      this.error = error;
    }

    @Override
    public NameResolver newNameResolver(final URI targetUri, NameResolver.Args args) {
      if (!expectedUris.contains(targetUri)) {
        return null;
      }
      assertEquals(DEFAULT_PORT, args.getDefaultPort());
      FakeNameResolverFactory.FakeNameResolver resolver =
          new FakeNameResolverFactory.FakeNameResolver(targetUri, error, args);
      resolvers.add(resolver);
      return resolver;
    }

    @Override
    public String getDefaultScheme() {
      return "fake";
    }

    @Override
    public int priority() {
      return 9;
    }

    @Override
    public boolean isAvailable() {
      return true;
    }

    void allResolved() {
      for (FakeNameResolverFactory.FakeNameResolver resolver : resolvers) {
        resolver.resolved();
      }
    }

    final class FakeNameResolver extends NameResolver {
      final URI targetUri;
      final SynchronizationContext syncContext;
      Listener2 listener;
      boolean shutdown;
      int refreshCalled;
      Status error;

      FakeNameResolver(URI targetUri, Status error, Args args) {
        this.targetUri = targetUri;
        this.error = error;
        syncContext = args.getSynchronizationContext();
      }

      @Override public String getServiceAuthority() {
        return targetUri.getAuthority();
      }

      @Override public void start(Listener2 listener) {
        this.listener = listener;
        if (resolvedAtStart) {
          resolved();
        }
      }

      @Override public void refresh() {
        refreshCalled++;
        resolved();
      }

      void resolved() {
        if (error != null) {
          syncContext.execute(() ->
              listener.onResult2(
                  ResolutionResult.newBuilder()
                      .setAddressesOrError(StatusOr.fromStatus(error)).build()));
          return;
        }
        ResolutionResult.Builder builder =
            ResolutionResult.newBuilder()
                .setAddresses(servers)
                .setAttributes(nextAttributes.get());
        ConfigOrError configOrError = nextConfigOrError.get();
        if (configOrError != null) {
          builder.setServiceConfig(configOrError);
        }
        syncContext.execute(() -> listener.onResult(builder.build()));
      }

      @Override public void shutdown() {
        shutdown = true;
      }

      @Override
      public String toString() {
        return "FakeNameResolver";
      }
    }

    static final class Builder {
      List<URI> expectedUris;
      List<EquivalentAddressGroup> servers = ImmutableList.of();
      boolean resolvedAtStart = true;
      Status error = null;

      Builder(URI... expectedUris) {
        this.expectedUris = Collections.unmodifiableList(Arrays.asList(expectedUris));
      }

      FakeNameResolverFactory.Builder setServers(List<EquivalentAddressGroup> servers) {
        this.servers = servers;
        return this;
      }

      FakeNameResolverFactory.Builder setResolvedAtStart(boolean resolvedAtStart) {
        this.resolvedAtStart = resolvedAtStart;
        return this;
      }

      FakeNameResolverFactory.Builder setError(Status error) {
        this.error = error;
        return this;
      }

      FakeNameResolverFactory build() {
        return new FakeNameResolverFactory(expectedUris, servers, resolvedAtStart, error);
      }
    }
  }

  private static ChannelStats getStats(AbstractSubchannel subchannel) throws Exception {
    return subchannel.getInstrumentedInternalSubchannel().getStats().get();
  }

  private static ChannelStats getStats(
      InternalInstrumented<ChannelStats> instrumented) throws Exception {
    return instrumented.getStats().get();
  }

  // Helper methods to call methods from SynchronizationContext
  private static Subchannel createSubchannelSafely(
      final Helper helper, final EquivalentAddressGroup addressGroup, final Attributes attrs,
      final SubchannelStateListener stateListener) {
    final AtomicReference<Subchannel> resultCapture = new AtomicReference<>();
    helper.getSynchronizationContext().execute(
        new Runnable() {
          @Override
          public void run() {
            Subchannel s = helper.createSubchannel(CreateSubchannelArgs.newBuilder()
                .setAddresses(addressGroup)
                .setAttributes(attrs)
                .build());
            s.start(stateListener);
            resultCapture.set(s);
          }
        });
    return resultCapture.get();
  }

  private static Subchannel createUnstartedSubchannel(
      final Helper helper, final EquivalentAddressGroup addressGroup, final Attributes attrs) {
    final AtomicReference<Subchannel> resultCapture = new AtomicReference<>();
    helper.getSynchronizationContext().execute(
        new Runnable() {
          @Override
          public void run() {
            Subchannel s = helper.createSubchannel(CreateSubchannelArgs.newBuilder()
                .setAddresses(addressGroup)
                .setAttributes(attrs)
                .build());
            resultCapture.set(s);
          }
        });
    return resultCapture.get();
  }

  private static void requestConnectionSafely(Helper helper, final Subchannel subchannel) {
    helper.getSynchronizationContext().execute(
        new Runnable() {
          @Override
          public void run() {
            subchannel.requestConnection();
          }
        });
  }

  private static void updateBalancingStateSafely(
      final Helper helper, final ConnectivityState state, final SubchannelPicker picker) {
    helper.getSynchronizationContext().execute(
        new Runnable() {
          @Override
          public void run() {
            helper.updateBalancingState(state, picker);
          }
        });
  }

  private static void refreshNameResolutionSafely(final Helper helper) {
    helper.getSynchronizationContext().execute(
        new Runnable() {
          @Override
          public void run() {
            helper.refreshNameResolution();
          }
        });
  }

  private static void updateAddressesSafely(
      Helper helper, final Subchannel subchannel, final List<EquivalentAddressGroup> addrs) {
    helper.getSynchronizationContext().execute(
        new Runnable() {
          @Override
          public void run() {
            subchannel.updateAddresses(addrs);
          }
        });
  }

  private static void shutdownSafely(
      final Helper helper, final Subchannel subchannel) {
    helper.getSynchronizationContext().execute(
        new Runnable() {
          @Override
          public void run() {
            subchannel.shutdown();
          }
        });
  }

  @SuppressWarnings("unchecked")
  private static Map<String, Object> parseConfig(String json) throws Exception {
    return (Map<String, Object>) JsonParser.parse(json);
  }

  private static ManagedChannelServiceConfig createManagedChannelServiceConfig(
      Map<String, Object> rawServiceConfig, PolicySelection policySelection) {
    // Provides dummy variable for retry related params (not used in this test class)
    return ManagedChannelServiceConfig
        .fromServiceConfig(rawServiceConfig, true, 3, 4, policySelection);
  }
}<|MERGE_RESOLUTION|>--- conflicted
+++ resolved
@@ -1055,12 +1055,8 @@
     verifyNoMoreInteractions(mockLoadBalancer);
   }
 
-  @Test
-<<<<<<< HEAD
-  public void noMoreCallbackAfterLoadBalancerShutdown_usesNameResolverListener2OnResult2() {
-=======
+  @Test  
   public void noMoreCallbackAfterLoadBalancerShutdown_configError() throws InterruptedException {
->>>>>>> 9ba2f9de
     FakeNameResolverFactory nameResolverFactory =
         new FakeNameResolverFactory.Builder(expectedUri)
             .setServers(Collections.singletonList(new EquivalentAddressGroup(socketAddress)))
@@ -1098,14 +1094,10 @@
     verify(stateListener2).onSubchannelState(stateInfoCaptor.capture());
     assertSame(CONNECTING, stateInfoCaptor.getValue().getState());
 
-<<<<<<< HEAD
     channel.syncContext.execute(() ->
         resolver.listener.onResult2(
             ResolutionResult.newBuilder()
                 .setAddressesOrError(StatusOr.fromStatus(resolutionError)).build()));
-=======
-    resolver.listener.onError(resolutionError);
->>>>>>> 9ba2f9de
     verify(mockLoadBalancer).handleNameResolutionError(resolutionError);
 
     verifyNoMoreInteractions(mockLoadBalancer);
@@ -1127,21 +1119,11 @@
     verifyNoMoreInteractions(stateListener1, stateListener2);
 
     // No more callback should be delivered to LoadBalancer after it's shut down
-<<<<<<< HEAD
     channel.syncContext.execute(() ->
         resolver.listener.onResult2(
             ResolutionResult.newBuilder()
                 .setAddressesOrError(StatusOr.fromStatus(resolutionError)).build()));
-=======
-    resolver.listener.onResult(
-        ResolutionResult.newBuilder()
-            .setAddresses(new ArrayList<>())
-            .setServiceConfig(
-                ConfigOrError.fromError(Status.UNAVAILABLE.withDescription("Resolution failed")))
-            .build());
-    Thread.sleep(1100);
     assertThat(timer.getPendingTasks()).isEmpty();
->>>>>>> 9ba2f9de
     resolver.resolved();
     verifyNoMoreInteractions(mockLoadBalancer);
   }
@@ -3231,12 +3213,8 @@
   }
 
   @Test
-<<<<<<< HEAD
-  public void channelTracing_nameResolvedEvent_zeorAndNonzeroBackends_usesListener2onResult2() throws Exception {
-=======
   public void channelTracing_nameResolvedEvent_zeorAndNonzeroBackends_usesListener2onResult2()
       throws Exception {
->>>>>>> 9ba2f9de
     timer.forwardNanos(1234);
     channelBuilder.maxTraceEvents(10);
     List<EquivalentAddressGroup> servers = new ArrayList<>();
@@ -3258,7 +3236,6 @@
     assertThat(getStats(channel).channelTrace.events).hasSize(prevSize);
 
     prevSize = getStats(channel).channelTrace.events.size();
-<<<<<<< HEAD
     channel.syncContext.execute(() ->
         nameResolverFactory.resolvers.get(0).listener.onResult2(
             ResolutionResult.newBuilder()
@@ -3272,13 +3249,6 @@
             ResolutionResult.newBuilder()
                 .setAddressesOrError(
                     StatusOr.fromStatus(Status.INTERNAL)).build()));
-=======
-    nameResolverFactory.resolvers.get(0).listener.onError(Status.INTERNAL);
-    assertThat(getStats(channel).channelTrace.events).hasSize(prevSize + 1);
-
-    prevSize = getStats(channel).channelTrace.events.size();
-    nameResolverFactory.resolvers.get(0).listener.onError(Status.INTERNAL);
->>>>>>> 9ba2f9de
     assertThat(getStats(channel).channelTrace.events).hasSize(prevSize);
 
     prevSize = getStats(channel).channelTrace.events.size();
@@ -3374,12 +3344,8 @@
         .setServiceConfig(ConfigOrError.fromConfig(mcsc1))
         .build();
 
-<<<<<<< HEAD
-    channel.syncContext.execute(() -> nameResolverFactory.resolvers.get(0).listener.onResult2(resolutionResult1));
-=======
     channel.syncContext.execute(() ->
         nameResolverFactory.resolvers.get(0).listener.onResult2(resolutionResult1));
->>>>>>> 9ba2f9de
     assertThat(getStats(channel).channelTrace.events).hasSize(prevSize + 1);
     assertThat(getStats(channel).channelTrace.events.get(prevSize))
         .isEqualTo(new ChannelTrace.Event.Builder()
@@ -3395,13 +3361,8 @@
                     Arrays.asList(new SocketAddress() {}, new SocketAddress() {}))))
         .setServiceConfig(ConfigOrError.fromConfig(mcsc1))
         .build();
-<<<<<<< HEAD
-    channel.syncContext.execute(() -> nameResolverFactory.resolvers.get(0).listener.onResult(resolutionResult2));
-=======
     channel.syncContext.execute(() ->
         nameResolverFactory.resolvers.get(0).listener.onResult(resolutionResult2));
->>>>>>> 9ba2f9de
-    assertThat(getStats(channel).channelTrace.events).hasSize(prevSize);
 
     prevSize = getStats(channel).channelTrace.events.size();
     timer.forwardNanos(1234);
@@ -3411,12 +3372,8 @@
                 Arrays.asList(new SocketAddress() {}, new SocketAddress() {}))))
         .setServiceConfig(ConfigOrError.fromConfig(ManagedChannelServiceConfig.empty()))
         .build();
-<<<<<<< HEAD
-    channel.syncContext.execute(() -> nameResolverFactory.resolvers.get(0).listener.onResult(resolutionResult3));
-=======
     channel.syncContext.execute(() ->
         nameResolverFactory.resolvers.get(0).listener.onResult(resolutionResult3));
->>>>>>> 9ba2f9de
     assertThat(getStats(channel).channelTrace.events).hasSize(prevSize + 1);
     assertThat(getStats(channel).channelTrace.events.get(prevSize))
         .isEqualTo(new ChannelTrace.Event.Builder()
@@ -4092,17 +4049,9 @@
         ImmutableList.of(new EquivalentAddressGroup(new SocketAddress() {}));
     final class FakeNameResolver extends NameResolver {
       Listener2 listener;
-<<<<<<< HEAD
-      private final ManagedChannelImpl managedChannel;
       private final SynchronizationContext syncContext;
 
-      FakeNameResolver(ManagedChannelImpl managedChannel, Args args) {
-        this.managedChannel = managedChannel;
-=======
-      private final SynchronizationContext syncContext;
-
       FakeNameResolver(Args args) {
->>>>>>> 9ba2f9de
         this.syncContext = args.getSynchronizationContext();
       }
 
@@ -4115,7 +4064,6 @@
       public void start(Listener2 listener) {
         this.listener = listener;
         syncContext.execute(() ->
-<<<<<<< HEAD
           listener.onResult2(
               ResolutionResult.newBuilder()
                   .setAddresses(addresses)
@@ -4123,15 +4071,6 @@
                       ConfigOrError.fromError(
                           Status.INTERNAL.withDescription("kaboom is invalid")))
                   .build()));
-=======
-            listener.onResult2(
-                ResolutionResult.newBuilder()
-                    .setAddresses(addresses)
-                    .setServiceConfig(
-                        ConfigOrError.fromError(
-                            Status.INTERNAL.withDescription("kaboom is invalid")))
-                    .build()));
->>>>>>> 9ba2f9de
       }
 
       @Override
@@ -4142,20 +4081,12 @@
       FakeNameResolver resolver;
       ManagedChannelImpl managedChannel;
       SynchronizationContext syncContext;
-<<<<<<< HEAD
-=======
-
->>>>>>> 9ba2f9de
       @Nullable
       @Override
       public NameResolver newNameResolver(URI targetUri, NameResolver.Args args) {
         syncContext = args.getSynchronizationContext();
-<<<<<<< HEAD
-        return (resolver = new FakeNameResolver(managedChannel, args));}
-=======
         return (resolver = new FakeNameResolver(args));
       }
->>>>>>> 9ba2f9de
 
       @Override
       public String getDefaultScheme() {
@@ -4201,19 +4132,11 @@
     ManagedChannelServiceConfig managedChannelServiceConfig =
         createManagedChannelServiceConfig(rawServiceConfig, lbConfigs);
     factory.syncContext.execute(() ->
-<<<<<<< HEAD
-      factory.resolver.listener.onResult2(
-          ResolutionResult.newBuilder()
-              .setAddresses(addresses)
-              .setServiceConfig(ConfigOrError.fromConfig(managedChannelServiceConfig))
-              .build()));
-=======
         factory.resolver.listener.onResult2(
             ResolutionResult.newBuilder()
                 .setAddresses(addresses)
                 .setServiceConfig(ConfigOrError.fromConfig(managedChannelServiceConfig))
                 .build()));
->>>>>>> 9ba2f9de
 
     ClientCall<Void, Void> call2 = mychannel.newCall(
         TestMethodDescriptors.voidMethod(),
