--- conflicted
+++ resolved
@@ -209,9 +209,6 @@
   }
 
   @Test
-<<<<<<< HEAD
-  public void startCancelThenSetStream() {
-=======
   public void setStream_getAttributes() {
     Attributes attributes =
         Attributes.newBuilder().set(Key.<String>of("fakeKey"), "fakeValue").build();
@@ -225,8 +222,7 @@
   }
 
   @Test
-  public void startThenCancelled() {
->>>>>>> d0d2c1e7
+  public void startCancelThenSetStream() {
     stream.start(listener);
     Status status = Status.CANCELLED.withDescription("Yes do it");
     stream.cancel(status);
