--- conflicted
+++ resolved
@@ -562,15 +562,9 @@
     loadBalancer.acceptResolvedAddresses(
         ResolvedAddresses.newBuilder().setAddresses(servers).setAttributes(affinity).build());
     assertFalse(loadBalancer.acceptResolvedAddresses(
-<<<<<<< HEAD
-        ResolvedAddresses.newBuilder()
-        .setAddresses(Arrays.<EquivalentAddressGroup>asList()).setAttributes(affinity).build()));
-    assertEquals(TRANSIENT_FAILURE, loadBalancer.getConnectivityState());
-=======
         ResolvedAddresses.newBuilder().setAddresses(Arrays.<EquivalentAddressGroup>asList())
             .setAttributes(affinity).build()).isOk());
-    assertEquals(TRANSIENT_FAILURE, loadBalancer.getCurrentState());
->>>>>>> dfdd50bc
+    assertEquals(TRANSIENT_FAILURE, loadBalancer.getConnectivityState());
   }
 
   @Test
@@ -579,13 +573,8 @@
         ResolvedAddresses.newBuilder().setAddresses(servers).setAttributes(affinity).build());
     List<EquivalentAddressGroup> eags = Arrays.asList((EquivalentAddressGroup) null);
     assertFalse(loadBalancer.acceptResolvedAddresses(
-<<<<<<< HEAD
-        ResolvedAddresses.newBuilder().setAddresses(eags).setAttributes(affinity).build()));
-    assertEquals(TRANSIENT_FAILURE, loadBalancer.getConnectivityState());
-=======
         ResolvedAddresses.newBuilder().setAddresses(eags).setAttributes(affinity).build()).isOk());
-    assertEquals(TRANSIENT_FAILURE, loadBalancer.getCurrentState());
->>>>>>> dfdd50bc
+    assertEquals(TRANSIENT_FAILURE, loadBalancer.getConnectivityState());
   }
 
   @Test
