--- conflicted
+++ resolved
@@ -154,6 +154,8 @@
   private NameResolver.Listener2 mockListener;
   @Captor
   private ArgumentCaptor<ResolutionResult> resultCaptor;
+  @Captor
+  private ArgumentCaptor<Status> errorCaptor;
   @Nullable
   private String networkaddressCacheTtlPropertyValue;
   @Mock
@@ -655,15 +657,10 @@
     dnsResolver.setResourceResolver(null);
     resolver.start(mockListener);
     assertEquals(1, fakeExecutor.runDueTasks());
-<<<<<<< HEAD
-    verify(mockListener).onResult2(resultCaptor.capture());
-    Status errorStatus = resultCaptor.getValue().getServiceConfig().getError();
-=======
     verify(mockListener).onResult2(ResolutionResult.newBuilder()
         .setAddressesOrError(StatusOr.fromStatus(errorCaptor.capture()))
         .build());
     Status errorStatus = errorCaptor.getValue();
->>>>>>> 7deb4916
     assertThat(errorStatus.getCode()).isEqualTo(Code.UNAVAILABLE);
     assertThat(errorStatus.getCause()).hasMessageThat().contains("no addr");
 
@@ -727,7 +724,6 @@
     AddressResolver mockAddressResolver = mock(AddressResolver.class);
     when(mockAddressResolver.resolveAddress(anyString()))
         .thenThrow(new IOException("no addr"));
-    when(mockListener.onResult2(isA(ResolutionResult.class))).thenReturn(Status.UNAVAILABLE);
     String name = "foo.googleapis.com";
 
     ResourceResolver mockResourceResolver = mock(ResourceResolver.class);
@@ -737,15 +733,10 @@
     dnsResolver.setResourceResolver(mockResourceResolver);
     resolver.start(mockListener);
     assertEquals(1, fakeExecutor.runDueTasks());
-<<<<<<< HEAD
-    verify(mockListener).onResult2(resultCaptor.capture());
-    Status errorStatus = resultCaptor.getValue().getAddressesOrError().status();
-=======
     verify(mockListener).onResult2(ResolutionResult.newBuilder()
         .setAddressesOrError(StatusOr.fromStatus(errorCaptor.capture()))
         .build());
     Status errorStatus = errorCaptor.getValue();
->>>>>>> 7deb4916
     assertThat(errorStatus.getCode()).isEqualTo(Code.UNAVAILABLE);
     assertThat(errorStatus.getCause()).hasMessageThat().contains("no addr");
     verify(mockResourceResolver, never()).resolveTxt(anyString());
