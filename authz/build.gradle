plugins {
    id "java-library"
    id "maven-publish"

    id "com.github.johnrengelman.shadow"
    id "com.google.protobuf"
    id "ru.vyarus.animalsniffer"
}

description = "gRPC: Authorization"

dependencies {
    implementation project(':grpc-protobuf'),
            project(':grpc-core')

    annotationProcessor libraries.auto.value
    compileOnly libraries.javax.annotation

    testImplementation project(':grpc-testing'),
            project(':grpc-testing-proto')
    testImplementation (libraries.guava.testlib) {
        exclude group: 'junit', module: 'junit'
    }

    def xdsDependency = implementation project(':grpc-xds')
    shadow configurations.implementation.getDependencies().minus([xdsDependency])
    shadow project(path: ':grpc-xds', configuration: 'shadow')

    signature libraries.signature.java
}

tasks.named("jar").configure {
    classifier = 'original'
}

<<<<<<< HEAD
shadowJar {
=======
// TODO(ashithasantosh): Remove javadoc exclusion on adding authorization
// interceptor implementations.
tasks.named("javadoc").configure {
    exclude "io/grpc/authz/*"
}

tasks.named("shadowJar").configure {
>>>>>>> 3b62fbe3
    classifier = null
    dependencies {
        exclude(dependency {true})
    }
    relocate 'io.grpc.xds', 'io.grpc.xds.shaded.io.grpc.xds'
    relocate 'udpa.annotations', 'io.grpc.xds.shaded.udpa.annotations'
    relocate 'com.github.udpa', 'io.grpc.xds.shaded.com.github.udpa'
    relocate 'envoy.annotations', 'io.grpc.xds.shaded.envoy.annotations'
    relocate 'io.envoyproxy', 'io.grpc.xds.shaded.io.envoyproxy'
    relocate 'com.google.api.expr', 'io.grpc.xds.shaded.com.google.api.expr'
}

publishing {
    publications {
        maven(MavenPublication) {
            // We want this to throw an exception if it isn't working
            def originalJar = artifacts.find { dep -> dep.classifier == 'original'}
            artifacts.remove(originalJar)

            pom.withXml {
                def dependenciesNode = new Node(null, 'dependencies')
                project.configurations.shadow.allDependencies.each { dep ->
                    def dependencyNode = dependenciesNode.appendNode('dependency')
                    dependencyNode.appendNode('groupId', dep.group)
                    dependencyNode.appendNode('artifactId', dep.name)
                    dependencyNode.appendNode('version', dep.version)
                    dependencyNode.appendNode('scope', 'compile')
                }
                asNode().dependencies[0].replaceNode(dependenciesNode)
            }
        }
    }
}

tasks.named("publishMavenPublicationToMavenRepository").configure {
    enabled = false
}<|MERGE_RESOLUTION|>--- conflicted
+++ resolved
@@ -33,17 +33,7 @@
     classifier = 'original'
 }
 
-<<<<<<< HEAD
-shadowJar {
-=======
-// TODO(ashithasantosh): Remove javadoc exclusion on adding authorization
-// interceptor implementations.
-tasks.named("javadoc").configure {
-    exclude "io/grpc/authz/*"
-}
-
 tasks.named("shadowJar").configure {
->>>>>>> 3b62fbe3
     classifier = null
     dependencies {
         exclude(dependency {true})
