/*
 * Copyright 2020 The gRPC Authors
 *
 * Licensed under the Apache License, Version 2.0 (the "License");
 * you may not use this file except in compliance with the License.
 * You may obtain a copy of the License at
 *
 *     http://www.apache.org/licenses/LICENSE-2.0
 *
 * Unless required by applicable law or agreed to in writing, software
 * distributed under the License is distributed on an "AS IS" BASIS,
 * WITHOUT WARRANTIES OR CONDITIONS OF ANY KIND, either express or implied.
 * See the License for the specific language governing permissions and
 * limitations under the License.
 */

package io.grpc.rls;

import static com.google.common.base.Preconditions.checkNotNull;
import static com.google.common.base.Preconditions.checkState;

import com.google.auto.value.AutoValue;
import com.google.common.base.MoreObjects;
import com.google.common.base.Objects;
import com.google.common.collect.ImmutableList;
import com.google.common.collect.ImmutableMap;
<<<<<<< HEAD
import io.grpc.Internal;
=======
import io.grpc.rls.RlsProtoData.GrpcKeyBuilder.Name;
import java.util.HashSet;
>>>>>>> 5a3b8e21
import java.util.List;
import java.util.Map;
import javax.annotation.Nullable;
import javax.annotation.concurrent.Immutable;

/** RlsProtoData is a collection of internal representation of RouteLookupService proto messages. */
final class RlsProtoData {

  private RlsProtoData() {}

  /** A request object sent to route lookup service. */
  @Immutable
  static final class RouteLookupRequest {

    private final ImmutableMap<String, String> keyMap;

    RouteLookupRequest(Map<String, String> keyMap) {
      this.keyMap = ImmutableMap.copyOf(checkNotNull(keyMap, "keyMap"));
    }

    /** Returns a map of key values extracted via key builders for the gRPC or HTTP request. */
    ImmutableMap<String, String> getKeyMap() {
      return keyMap;
    }

    @Override
    public boolean equals(Object o) {
      if (this == o) {
        return true;
      }
      if (o == null || getClass() != o.getClass()) {
        return false;
      }
      RouteLookupRequest that = (RouteLookupRequest) o;
      return Objects.equal(keyMap, that.keyMap);
    }

    @Override
    public int hashCode() {
      return Objects.hashCode(keyMap);
    }

    @Override
    public String toString() {
      return MoreObjects.toStringHelper(this)
          .add("keyMap", keyMap)
          .toString();
    }
  }

  /** A response from route lookup service. */
  @Immutable
  static final class RouteLookupResponse {

    private final ImmutableList<String> targets;

    private final String headerData;

    RouteLookupResponse(List<String> targets, String headerData) {
      checkState(targets != null && !targets.isEmpty(), "targets cannot be empty or null");
      this.targets = ImmutableList.copyOf(targets);
      this.headerData = checkNotNull(headerData, "headerData");
    }

    /**
     * Returns list of targets. Prioritized list (best one first) of addressable entities to use for
     * routing, using syntax requested by the request target_type. The targets will be tried in
     * order until a healthy one is found.
     */
    ImmutableList<String> getTargets() {
      return targets;
    }

    /**
     * Returns optional header data to pass along to AFE in the X-Google-RLS-Data header. Cached
     * with "target" and sent with all requests that match the request key. Allows the RLS to pass
     * its work product to the eventual target.
     */
    String getHeaderData() {
      return headerData;
    }

    @Override
    public boolean equals(Object o) {
      if (this == o) {
        return true;
      }
      if (o == null || getClass() != o.getClass()) {
        return false;
      }
      RouteLookupResponse that = (RouteLookupResponse) o;
      return java.util.Objects.equals(targets, that.targets)
          && java.util.Objects.equals(headerData, that.headerData);
    }

    @Override
    public int hashCode() {
      return java.util.Objects.hash(targets, headerData);
    }

    @Override
    public String toString() {
      return MoreObjects.toStringHelper(this)
          .add("targets", targets)
          .add("headerData", headerData)
          .toString();
    }
  }

  /** A config object for gRPC RouteLookupService. */
  @Immutable
  static final class RouteLookupConfig {

    private final ImmutableList<GrpcKeyBuilder> grpcKeyBuilders;

    private final String lookupService;

    private final long lookupServiceTimeoutInNanos;

    private final long maxAgeInNanos;

    private final long staleAgeInNanos;

    private final long cacheSizeBytes;

    @Nullable
    private final String defaultTarget;

    RouteLookupConfig(
        List<GrpcKeyBuilder> grpcKeyBuilders,
        String lookupService,
        long lookupServiceTimeoutInNanos,
        @Nullable Long maxAgeInNanos,
        @Nullable Long staleAgeInNanos,
        long cacheSizeBytes,
        @Nullable
        String defaultTarget) {
      this.grpcKeyBuilders = ImmutableList.copyOf(grpcKeyBuilders);
      this.lookupService = lookupService;
      this.lookupServiceTimeoutInNanos = lookupServiceTimeoutInNanos;
      this.maxAgeInNanos = maxAgeInNanos;
      this.staleAgeInNanos = staleAgeInNanos;
      this.cacheSizeBytes = cacheSizeBytes;
      if (defaultTarget != null && defaultTarget.isEmpty()) {
        defaultTarget = null;
      }
      this.defaultTarget = defaultTarget;
    }

    /**
     * Returns unordered specifications for constructing keys for gRPC requests. All GrpcKeyBuilders
     * on this list must have unique "name" fields so that the client is free to prebuild a hash map
     * keyed by name. If no GrpcKeyBuilder matches, an empty key_map will be sent to the lookup
     * service; it should likely reply with a global default route and raise an alert.
     */
    ImmutableList<GrpcKeyBuilder> getGrpcKeyBuilders() {
      return grpcKeyBuilders;
    }

    /**
     * Returns the name of the lookup service as a gRPC URI. Typically, this will be a subdomain of
     * the target, such as "lookup.datastore.googleapis.com".
     */
    String getLookupService() {
      return lookupService;
    }

    /** Returns the timeout value for lookup service requests. */
    long getLookupServiceTimeoutInNanos() {
      return lookupServiceTimeoutInNanos;
    }


    /** Returns the maximum age the result will be cached. */
    long getMaxAgeInNanos() {
      return maxAgeInNanos;
    }

    /**
     * Returns the time when an entry will be in a staled status. When cache is accessed whgen the
     * entry is in staled status, it will
     */
    long getStaleAgeInNanos() {
      return staleAgeInNanos;
    }

    /**
     * Returns a rough indicator of amount of memory to use for the client cache. Some of the data
     * structure overhead is not accounted for, so actual memory consumed will be somewhat greater
     * than this value.  If this field is omitted or set to zero, a client default will be used.
     * The value may be capped to a lower amount based on client configuration.
     */
    long getCacheSizeBytes() {
      return cacheSizeBytes;
    }

    /**
     * Returns the default target to use if needed.  If nonempty (implies request processing
     * strategy SYNC_LOOKUP_DEFAULT_TARGET_ON_ERROR is set), it will be used if RLS returns an
     * error.  Note that requests can be routed only to a subdomain of the original target,
     * {@literal e.g.} "us_east_1.cloudbigtable.googleapis.com".
     */
    @Nullable
    String getDefaultTarget() {
      return defaultTarget;
    }

    @Override
    public boolean equals(Object o) {
      if (this == o) {
        return true;
      }
      if (o == null || getClass() != o.getClass()) {
        return false;
      }
      RouteLookupConfig that = (RouteLookupConfig) o;
      return lookupServiceTimeoutInNanos == that.lookupServiceTimeoutInNanos
          && maxAgeInNanos == that.maxAgeInNanos
          && staleAgeInNanos == that.staleAgeInNanos
          && cacheSizeBytes == that.cacheSizeBytes
          && Objects.equal(grpcKeyBuilders, that.grpcKeyBuilders)
          && Objects.equal(lookupService, that.lookupService)
          && Objects.equal(defaultTarget, that.defaultTarget);
    }

    @Override
    public int hashCode() {
      return Objects.hashCode(
          grpcKeyBuilders,
          lookupService,
          lookupServiceTimeoutInNanos,
          maxAgeInNanos,
          staleAgeInNanos,
          cacheSizeBytes,
          defaultTarget);
    }

    @Override
    public String toString() {
      return MoreObjects.toStringHelper(this)
          .add("grpcKeyBuilders", grpcKeyBuilders)
          .add("lookupService", lookupService)
          .add("lookupServiceTimeoutInNanos", lookupServiceTimeoutInNanos)
          .add("maxAgeInNanos", maxAgeInNanos)
          .add("staleAgeInNanos", staleAgeInNanos)
          .add("cacheSize", cacheSizeBytes)
          .add("defaultTarget", defaultTarget)
          .toString();
    }
  }

  /**
   * NameMatcher extract a key based on a given name (e.g. header name or query parameter name).
   * The name must match one of the names listed in the "name" field. If the "required_match" field
   * is true, one of the specified names must be present for the keybuilder to match.
   */
  @Immutable
  static final class NameMatcher {

    private final String key;

    private final ImmutableList<String> names;

<<<<<<< HEAD
    /** Constructor. */
    public NameMatcher(String key, List<String> names) {
=======
    private final boolean optional;

    NameMatcher(String key, List<String> names, @Nullable Boolean optional) {
>>>>>>> 5a3b8e21
      this.key = checkNotNull(key, "key");
      this.names = ImmutableList.copyOf(checkNotNull(names, "names"));
    }

    /** The name that will be used in the RLS key_map to refer to this value. */
    String getKey() {
      return key;
    }

    /** Returns ordered list of names; the first non-empty value will be used. */
    ImmutableList<String> names() {
      return names;
    }

    @Override
    public boolean equals(Object o) {
      if (this == o) {
        return true;
      }
      if (o == null || getClass() != o.getClass()) {
        return false;
      }
      NameMatcher matcher = (NameMatcher) o;
      return java.util.Objects.equals(key, matcher.key)
          && java.util.Objects.equals(names, matcher.names);
    }

    @Override
    public int hashCode() {
      return java.util.Objects.hash(key, names);
    }

    @Override
    public String toString() {
      return MoreObjects.toStringHelper(this)
          .add("key", key)
          .add("names", names)
          .toString();
    }
  }

  /** GrpcKeyBuilder is a configuration to construct headers consumed by route lookup service. */
  static final class GrpcKeyBuilder {

    private final ImmutableList<Name> names;

    private final ImmutableList<NameMatcher> headers;
    private final ExtraKeys extraKeys;
    private final ImmutableMap<String, String> constantKeys;

    /** Constructor. All args should be nonnull. Headers should head unique keys. */
    GrpcKeyBuilder(
        List<Name> names, List<NameMatcher> headers, ExtraKeys extraKeys,
        Map<String, String> constantKeys) {
      checkState(names != null && !names.isEmpty(), "names cannot be empty");
      this.names = ImmutableList.copyOf(names);
      this.headers = ImmutableList.copyOf(headers);
      this.extraKeys = checkNotNull(extraKeys, "extraKeys");
      this.constantKeys = ImmutableMap.copyOf(checkNotNull(constantKeys, "constantKeys"));
    }

    /**
     * Returns names. To match, one of the given Name fields must match; the service and method
     * fields are specified as fixed strings. The service name is required and includes the proto
     * package name. The method name may be omitted, in which case any method on the given service
     * is matched.
     */
    ImmutableList<Name> getNames() {
      return names;
    }

    /**
     * Returns a list of NameMatchers for header. Extract keys from all listed headers. For gRPC, it
     * is an error to specify "required_match" on the NameMatcher protos, and we ignore it if set.
     */
    ImmutableList<NameMatcher> getHeaders() {
      return headers;
    }

    ExtraKeys getExtraKeys() {
      return extraKeys;
    }

    ImmutableMap<String, String> getConstantKeys() {
      return constantKeys;
    }

    @Override
    public boolean equals(Object o) {
      if (this == o) {
        return true;
      }
      if (o == null || getClass() != o.getClass()) {
        return false;
      }
      GrpcKeyBuilder that = (GrpcKeyBuilder) o;
      return Objects.equal(names, that.names) && Objects.equal(headers, that.headers)
          && Objects.equal(extraKeys, that.extraKeys)
          && Objects.equal(constantKeys, that.constantKeys);
    }

    @Override
    public int hashCode() {
      return Objects.hashCode(names, headers, extraKeys, constantKeys);
    }

    @Override
    public String toString() {
      return MoreObjects.toStringHelper(this)
          .add("names", names)
          .add("headers", headers)
          .add("extraKeys", extraKeys)
          .add("constantKeys", constantKeys)
          .toString();
    }

    /**
     * Name represents a method for a given service. To match, one of the given Name fields must
     * match; the service and method fields are specified as fixed strings. The service name is
     * required and includes the proto package name. The method name may be omitted, in which case
     * any method on the given service is matched.
     */
    static final class Name {

      private final String service;

      private final String method;

      public Name(String service) {
        this(service, "*");
      }

      /** The primary constructor. */
<<<<<<< HEAD
      public Name(String service, String method) {
=======
      Name(String service, String method) {
        checkState(
            !checkNotNull(service, "service").isEmpty(),
            "service must not be empty or null");
>>>>>>> 5a3b8e21
        this.service = service;
        this.method = method;
      }

      String getService() {
        return service;
      }

      String getMethod() {
        return method;
      }

      @Override
      public boolean equals(Object o) {
        if (this == o) {
          return true;
        }
        if (o == null || getClass() != o.getClass()) {
          return false;
        }
        Name name = (Name) o;
        return Objects.equal(service, name.service)
            && Objects.equal(method, name.method);
      }

      @Override
      public int hashCode() {
        return Objects.hashCode(service, method);
      }

      @Override
      public String toString() {
        return MoreObjects.toStringHelper(this)
            .add("service", service)
            .add("method", method)
            .toString();
      }
    }
  }

  @AutoValue
  abstract static class ExtraKeys {
    static final ExtraKeys DEFAULT = create(null, null, null);

    @Nullable abstract String host();

    @Nullable abstract String service();

    @Nullable abstract String method();

    static ExtraKeys create(
        @Nullable String host, @Nullable String service, @Nullable String method) {
      return new AutoValue_RlsProtoData_ExtraKeys(host, service, method);
    }
  }
}<|MERGE_RESOLUTION|>--- conflicted
+++ resolved
@@ -24,12 +24,6 @@
 import com.google.common.base.Objects;
 import com.google.common.collect.ImmutableList;
 import com.google.common.collect.ImmutableMap;
-<<<<<<< HEAD
-import io.grpc.Internal;
-=======
-import io.grpc.rls.RlsProtoData.GrpcKeyBuilder.Name;
-import java.util.HashSet;
->>>>>>> 5a3b8e21
 import java.util.List;
 import java.util.Map;
 import javax.annotation.Nullable;
@@ -293,14 +287,7 @@
 
     private final ImmutableList<String> names;
 
-<<<<<<< HEAD
-    /** Constructor. */
-    public NameMatcher(String key, List<String> names) {
-=======
-    private final boolean optional;
-
-    NameMatcher(String key, List<String> names, @Nullable Boolean optional) {
->>>>>>> 5a3b8e21
+    NameMatcher(String key, List<String> names) {
       this.key = checkNotNull(key, "key");
       this.names = ImmutableList.copyOf(checkNotNull(names, "names"));
     }
@@ -434,14 +421,7 @@
       }
 
       /** The primary constructor. */
-<<<<<<< HEAD
-      public Name(String service, String method) {
-=======
       Name(String service, String method) {
-        checkState(
-            !checkNotNull(service, "service").isEmpty(),
-            "service must not be empty or null");
->>>>>>> 5a3b8e21
         this.service = service;
         this.method = method;
       }
