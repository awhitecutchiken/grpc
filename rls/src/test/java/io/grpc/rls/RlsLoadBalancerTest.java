/*
 * Copyright 2020 The gRPC Authors
 *
 * Licensed under the Apache License, Version 2.0 (the "License");
 * you may not use this file except in compliance with the License.
 * You may obtain a copy of the License at
 *
 *     http://www.apache.org/licenses/LICENSE-2.0
 *
 * Unless required by applicable law or agreed to in writing, software
 * distributed under the License is distributed on an "AS IS" BASIS,
 * WITHOUT WARRANTIES OR CONDITIONS OF ANY KIND, either express or implied.
 * See the License for the specific language governing permissions and
 * limitations under the License.
 */

package io.grpc.rls;

import static com.google.common.base.Preconditions.checkNotNull;
import static com.google.common.truth.Truth.assertThat;
import static org.mockito.ArgumentMatchers.any;
import static org.mockito.ArgumentMatchers.anyString;
import static org.mockito.ArgumentMatchers.argThat;
import static org.mockito.ArgumentMatchers.eq;
import static org.mockito.Mockito.atLeast;
import static org.mockito.Mockito.inOrder;
import static org.mockito.Mockito.mock;
import static org.mockito.Mockito.times;
import static org.mockito.Mockito.verify;
import static org.mockito.Mockito.verifyNoMoreInteractions;

import com.google.common.base.Converter;
import com.google.common.collect.ImmutableList;
import com.google.common.collect.ImmutableMap;
import com.google.common.collect.Lists;
import io.grpc.Attributes;
import io.grpc.CallOptions;
import io.grpc.ChannelCredentials;
import io.grpc.ChannelLogger;
import io.grpc.ConnectivityState;
import io.grpc.ConnectivityStateInfo;
import io.grpc.EquivalentAddressGroup;
import io.grpc.ForwardingChannelBuilder2;
import io.grpc.LoadBalancer.CreateSubchannelArgs;
import io.grpc.LoadBalancer.Helper;
import io.grpc.LoadBalancer.PickDetailsConsumer;
import io.grpc.LoadBalancer.PickResult;
import io.grpc.LoadBalancer.PickSubchannelArgs;
import io.grpc.LoadBalancer.ResolvedAddresses;
import io.grpc.LoadBalancer.Subchannel;
import io.grpc.LoadBalancer.SubchannelPicker;
import io.grpc.LoadBalancer.SubchannelStateListener;
import io.grpc.LongCounterMetricInstrument;
import io.grpc.ManagedChannel;
import io.grpc.ManagedChannelBuilder;
import io.grpc.Metadata;
import io.grpc.MethodDescriptor;
import io.grpc.MethodDescriptor.Marshaller;
import io.grpc.MethodDescriptor.MethodType;
import io.grpc.MetricRecorder;
import io.grpc.NameResolver.ConfigOrError;
import io.grpc.Status;
import io.grpc.Status.Code;
import io.grpc.SynchronizationContext;
import io.grpc.inprocess.InProcessChannelBuilder;
import io.grpc.inprocess.InProcessServerBuilder;
import io.grpc.internal.FakeClock;
import io.grpc.internal.JsonParser;
import io.grpc.internal.PickSubchannelArgsImpl;
import io.grpc.lookup.v1.RouteLookupServiceGrpc;
import io.grpc.rls.RlsLoadBalancer.CachingRlsLbClientBuilderProvider;
import io.grpc.rls.RlsProtoConverters.RouteLookupResponseConverter;
import io.grpc.rls.RlsProtoData.RouteLookupRequest;
import io.grpc.rls.RlsProtoData.RouteLookupResponse;
import io.grpc.stub.StreamObserver;
import io.grpc.testing.GrpcCleanupRule;
import java.io.IOException;
import java.lang.Thread.UncaughtExceptionHandler;
import java.net.SocketAddress;
import java.util.Collections;
import java.util.Deque;
import java.util.LinkedList;
import java.util.List;
import java.util.Map;
import java.util.concurrent.ScheduledExecutorService;
import java.util.concurrent.TimeUnit;
import javax.annotation.Nonnull;
import org.junit.After;
import org.junit.Before;
import org.junit.Rule;
import org.junit.Test;
import org.junit.runner.RunWith;
import org.junit.runners.JUnit4;
import org.mockito.AdditionalAnswers;
import org.mockito.ArgumentCaptor;
import org.mockito.ArgumentMatcher;
import org.mockito.Captor;
import org.mockito.InOrder;
import org.mockito.Mock;
import org.mockito.junit.MockitoJUnit;
import org.mockito.junit.MockitoRule;

@RunWith(JUnit4.class)
public class RlsLoadBalancerTest {

  @Rule
  public final GrpcCleanupRule grpcCleanupRule = new GrpcCleanupRule();
  @Rule
  public final MockitoRule mocks = MockitoJUnit.rule();
  private final RlsLoadBalancerProvider provider = new RlsLoadBalancerProvider();
  private final FakeClock fakeClock = new FakeClock();
  private final SynchronizationContext syncContext =
      new SynchronizationContext(new UncaughtExceptionHandler() {
        @Override
        public void uncaughtException(Thread t, Throwable e) {
          throw new RuntimeException(e);
        }
      });
  @Mock
  private MetricRecorder mockMetricRecorder;
  private final FakeHelper helperDelegate = new FakeHelper();
  private final Helper helper =
      mock(Helper.class, AdditionalAnswers.delegatesTo(helperDelegate));
  private final FakeRlsServerImpl fakeRlsServerImpl = new FakeRlsServerImpl();
  private final Deque<FakeSubchannel> subchannels = new LinkedList<>();
  private final FakeThrottler fakeThrottler = new FakeThrottler();
  @Mock
  private Marshaller<Object> mockMarshaller;
  @Captor
  private ArgumentCaptor<SubchannelPicker> pickerCaptor;
  private MethodDescriptor<Object, Object> fakeSearchMethod;
  private MethodDescriptor<Object, Object> fakeRescueMethod;
  private RlsLoadBalancer rlsLb;
  private String defaultTarget = "defaultTarget";
  private PickSubchannelArgs searchSubchannelArgs;
  private PickSubchannelArgs rescueSubchannelArgs;

  @Before
  public void setUp() {
    fakeSearchMethod =
        MethodDescriptor.newBuilder()
            .setFullMethodName("com.google/Search")
            .setRequestMarshaller(mockMarshaller)
            .setResponseMarshaller(mockMarshaller)
            .setType(MethodType.CLIENT_STREAMING)
            .build();
    fakeRescueMethod =
        MethodDescriptor.newBuilder()
            .setFullMethodName("com.google/Rescue")
            .setRequestMarshaller(mockMarshaller)
            .setResponseMarshaller(mockMarshaller)
            .setType(MethodType.UNARY)
            .build();
    fakeRlsServerImpl.setLookupTable(
        ImmutableMap.of(
            RouteLookupRequest.create(ImmutableMap.of(
                "server", "fake-bigtable.googleapis.com",
                "service-key", "com.google",
                "method-key", "Search")),
            RouteLookupResponse.create(ImmutableList.of("wilderness"), "where are you?"),
            RouteLookupRequest.create(ImmutableMap.of(
                "server", "fake-bigtable.googleapis.com",
                "service-key", "com.google",
                "method-key", "Rescue")),
            RouteLookupResponse.create(ImmutableList.of("civilization"), "you are safe")));

    rlsLb = (RlsLoadBalancer) provider.newLoadBalancer(helper);
    rlsLb.cachingRlsLbClientBuilderProvider = new CachingRlsLbClientBuilderProvider() {
      @Override
      public CachingRlsLbClient.Builder get() {
        // using fake throttler to allow enablement of throttler
        return CachingRlsLbClient.newBuilder()
            .setThrottler(fakeThrottler)
            .setTicker(fakeClock.getTicker());
      }
    };

    searchSubchannelArgs = newPickSubchannelArgs(fakeSearchMethod);
    rescueSubchannelArgs = newPickSubchannelArgs(fakeRescueMethod);
  }

  @After
  public void tearDown() {
    rlsLb.shutdown();
  }

  @Test
  public void lb_serverStatusCodeConversion() throws Exception {
    deliverResolvedAddresses();
    InOrder inOrder = inOrder(helper);
    inOrder.verify(helper)
        .updateBalancingState(eq(ConnectivityState.CONNECTING), pickerCaptor.capture());
    SubchannelPicker picker = pickerCaptor.getValue();
    PickSubchannelArgs fakeSearchMethodArgs = newPickSubchannelArgs(fakeSearchMethod);
    // Warm-up pick; will be queued
    PickResult res = picker.pickSubchannel(fakeSearchMethodArgs);
    assertThat(res.getStatus().isOk()).isTrue();
    assertThat(res.getSubchannel()).isNull();
    // Cache is warm, but still unconnected
    picker.pickSubchannel(fakeSearchMethodArgs); // Will create the subchannel
    FakeSubchannel subchannel = subchannels.peek();
    assertThat(subchannel).isNotNull();

    // Ensure happy path is unaffected
    subchannel.updateState(ConnectivityStateInfo.forNonError(ConnectivityState.READY));
    res = picker.pickSubchannel(fakeSearchMethodArgs);
    assertThat(res.getStatus().getCode()).isEqualTo(Status.Code.OK);
    verifyLongCounterAdd("grpc.lb.rls.target_picks", 1, 1, "wilderness", "complete");

    // Check on conversion
    Throwable cause = new Throwable("cause");
    Status aborted = Status.ABORTED.withCause(cause).withDescription("base desc");
    Status serverStatus = CachingRlsLbClient.convertRlsServerStatus(aborted, "conv.test");
    assertThat(serverStatus.getCode()).isEqualTo(Status.Code.UNAVAILABLE);
    assertThat(serverStatus.getCause()).isEqualTo(cause);
    assertThat(serverStatus.getDescription()).contains("RLS server returned: ");
    assertThat(serverStatus.getDescription()).endsWith("ABORTED: base desc");
    assertThat(serverStatus.getDescription()).contains("RLS server conv.test");
    verifyNoMoreInteractions(mockMetricRecorder);
  }

  @Test
  public void lb_working_withDefaultTarget_rlsResponding() throws Exception {
    deliverResolvedAddresses();
    InOrder inOrder = inOrder(helper);
    inOrder.verify(helper)
        .updateBalancingState(eq(ConnectivityState.CONNECTING), pickerCaptor.capture());
    SubchannelPicker picker = pickerCaptor.getValue();
    // Warm-up pick; will be queued
    PickResult res = picker.pickSubchannel(searchSubchannelArgs);
    assertThat(res.getStatus().isOk()).isTrue();
    assertThat(res.getSubchannel()).isNull();
    // Cache is warm, but still unconnected
    res = picker.pickSubchannel(searchSubchannelArgs);
    inOrder.verify(helper).createSubchannel(any(CreateSubchannelArgs.class));
    inOrder.verify(helper, atLeast(0))
        .updateBalancingState(eq(ConnectivityState.CONNECTING), any(SubchannelPicker.class));
    inOrder.verify(helper, atLeast(0)).getSynchronizationContext();
    inOrder.verify(helper, atLeast(0)).getScheduledExecutorService();
    inOrder.verifyNoMoreInteractions();

    assertThat(res.getStatus().isOk()).isTrue();
    assertThat(subchannels).hasSize(1);
    FakeSubchannel searchSubchannel = subchannels.getLast();
    assertThat(subchannelIsReady(searchSubchannel)).isFalse();

    searchSubchannel.updateState(ConnectivityStateInfo.forNonError(ConnectivityState.READY));
    inOrder.verify(helper)
        .updateBalancingState(eq(ConnectivityState.READY), pickerCaptor.capture());
    inOrder.verifyNoMoreInteractions();
    res = picker.pickSubchannel(searchSubchannelArgs);
    assertThat(subchannelIsReady(res.getSubchannel())).isTrue();
    assertThat(res.getSubchannel()).isSameInstanceAs(searchSubchannel);
    verifyLongCounterAdd("grpc.lb.rls.target_picks", 1, 1, "wilderness", "complete");

    // rescue should be pending status although the overall channel state is READY
    res = picker.pickSubchannel(rescueSubchannelArgs);
    inOrder.verify(helper).createSubchannel(any(CreateSubchannelArgs.class));
    // other rls picker itself is ready due to first channel.
    assertThat(res.getStatus().isOk()).isTrue();
    assertThat(subchannelIsReady(res.getSubchannel())).isFalse();
    assertThat(subchannels).hasSize(2);
    FakeSubchannel rescueSubchannel = subchannels.getLast();

    // search subchannel is down, rescue subchannel is connecting
    searchSubchannel.updateState(ConnectivityStateInfo.forTransientFailure(Status.UNAVAILABLE));
    inOrder.verify(helper)
        .updateBalancingState(eq(ConnectivityState.CONNECTING), pickerCaptor.capture());

    rescueSubchannel.updateState(ConnectivityStateInfo.forNonError(ConnectivityState.READY));
    inOrder.verify(helper)
        .updateBalancingState(eq(ConnectivityState.READY), pickerCaptor.capture());

    // search again, verify that it doesn't use fallback, since RLS server responded, even though
    // subchannel is in failure mode
    res = picker.pickSubchannel(searchSubchannelArgs);
    assertThat(res.getStatus().getCode()).isEqualTo(Status.Code.UNAVAILABLE);
    assertThat(subchannelIsReady(res.getSubchannel())).isFalse();
    verifyLongCounterAdd("grpc.lb.rls.target_picks", 1, 1, "wilderness", "fail");

    verifyNoMoreInteractions(mockMetricRecorder);
  }

  @Test
  public void lb_working_withoutDefaultTarget_noRlsResponse() throws Exception {
    defaultTarget = "";
    fakeThrottler.nextResult = true;

    deliverResolvedAddresses();
    InOrder inOrder = inOrder(helper);
    inOrder.verify(helper)
        .updateBalancingState(eq(ConnectivityState.CONNECTING), pickerCaptor.capture());
    SubchannelPicker picker = pickerCaptor.getValue();

    // With no RLS response and no fallback, we should see a failure
    PickResult res = picker.pickSubchannel(searchSubchannelArgs); // create subchannel
    assertThat(res.getStatus().getCode()).isEqualTo(Code.UNAVAILABLE);
    inOrder.verify(helper).getMetricRecorder();
    inOrder.verifyNoMoreInteractions();
    verifyFailedPicksCounterAdd(1, 1);
    verifyNoMoreInteractions(mockMetricRecorder);
  }

  @Test
  public void lb_working_withDefaultTarget_noRlsResponse() throws Exception {
    fakeThrottler.nextResult = true;

    deliverResolvedAddresses();
    InOrder inOrder = inOrder(helper);
    inOrder.verify(helper)
        .updateBalancingState(eq(ConnectivityState.CONNECTING), pickerCaptor.capture());
    SubchannelPicker picker = pickerCaptor.getValue();

    // Search that when the RLS server doesn't respond, that fallback is used
    PickResult res = picker.pickSubchannel(searchSubchannelArgs); // create subchannel
    assertThat(res.getStatus().getCode()).isEqualTo(Status.Code.OK);
    FakeSubchannel fallbackSubchannel =
        (FakeSubchannel) markReadyAndGetPickResult(inOrder, searchSubchannelArgs).getSubchannel();
    assertThat(fallbackSubchannel).isNotNull();
    assertThat(subchannelIsReady(fallbackSubchannel)).isTrue();
    inOrder.verify(helper).getMetricRecorder();
    inOrder.verifyNoMoreInteractions();
    verifyLongCounterAdd("grpc.lb.rls.default_target_picks", 1, 1, "defaultTarget", "complete");
    verifyNoMoreInteractions(mockMetricRecorder);

    Subchannel subchannel = picker.pickSubchannel(searchSubchannelArgs).getSubchannel();
    assertThat(subchannelIsReady(subchannel)).isTrue();
    assertThat(subchannel).isSameInstanceAs(fallbackSubchannel);
    verifyLongCounterAdd("grpc.lb.rls.default_target_picks", 2, 1, "defaultTarget", "complete");

    subchannel = picker.pickSubchannel(searchSubchannelArgs).getSubchannel();
    assertThat(subchannelIsReady(subchannel)).isTrue();
    assertThat(subchannel).isSameInstanceAs(fallbackSubchannel);
    verifyLongCounterAdd("grpc.lb.rls.default_target_picks", 3, 1, "defaultTarget", "complete");

    // Make sure that when RLS starts communicating that default stops being used
    fakeThrottler.nextResult = false;
    fakeClock.forwardTime(2, TimeUnit.SECONDS); // Expires backoff cache entries

    picker.pickSubchannel(searchSubchannelArgs);// Create search subchannel
    FakeSubchannel searchSubchannel =
        (FakeSubchannel) markReadyAndGetPickResult(inOrder, searchSubchannelArgs).getSubchannel();
    assertThat(searchSubchannel).isNotNull();
    assertThat(searchSubchannel).isNotSameInstanceAs(fallbackSubchannel);
    verifyLongCounterAdd("grpc.lb.rls.target_picks", 1, 1, "wilderness", "complete");

    // create rescue subchannel
    picker.pickSubchannel(rescueSubchannelArgs);
    FakeSubchannel rescueSubchannel =
        (FakeSubchannel) markReadyAndGetPickResult(inOrder, rescueSubchannelArgs).getSubchannel();
    assertThat(rescueSubchannel).isNotNull();
    assertThat(rescueSubchannel).isNotSameInstanceAs(fallbackSubchannel);
    assertThat(rescueSubchannel).isNotSameInstanceAs(searchSubchannel);
    verifyLongCounterAdd("grpc.lb.rls.target_picks", 1, 1, "civilization", "complete");

    // all channels are failed
    rescueSubchannel.updateState(ConnectivityStateInfo.forTransientFailure(Status.UNAVAILABLE));
    searchSubchannel.updateState(ConnectivityStateInfo.forTransientFailure(Status.UNAVAILABLE));
    fallbackSubchannel.updateState(ConnectivityStateInfo.forTransientFailure(Status.UNAVAILABLE));

    res = picker.pickSubchannel(
        searchSubchannelArgs);
    assertThat(res.getStatus().getCode()).isEqualTo(Status.Code.UNAVAILABLE);
    assertThat(res.getSubchannel()).isNull();
    verifyLongCounterAdd("grpc.lb.rls.target_picks", 1, 1, "wilderness", "fail");

    verifyNoMoreInteractions(mockMetricRecorder);
  }

  @Test
  public void lb_working_withoutDefaultTarget() throws Exception {
    defaultTarget = "";
    deliverResolvedAddresses();
    InOrder inOrder = inOrder(helper);
    inOrder.verify(helper)
        .updateBalancingState(eq(ConnectivityState.CONNECTING), pickerCaptor.capture());
    SubchannelPicker picker = pickerCaptor.getValue();
    // Warm-up pick; will be queued
    PickResult res = picker.pickSubchannel(searchSubchannelArgs);
    assertThat(res.getStatus().isOk()).isTrue();
    assertThat(res.getSubchannel()).isNull();
    // Cache is warm, but still unconnected
    res = picker.pickSubchannel(searchSubchannelArgs);
    inOrder.verify(helper).createSubchannel(any(CreateSubchannelArgs.class));
    inOrder.verify(helper, atLeast(0))
        .updateBalancingState(eq(ConnectivityState.CONNECTING), any(SubchannelPicker.class));
    inOrder.verify(helper, atLeast(0)).getSynchronizationContext();
    inOrder.verify(helper, atLeast(0)).getScheduledExecutorService();
    inOrder.verifyNoMoreInteractions();
    assertThat(res.getStatus().isOk()).isTrue();

    assertThat(subchannels).hasSize(1);
    FakeSubchannel searchSubchannel =
        (FakeSubchannel) markReadyAndGetPickResult(inOrder, searchSubchannelArgs).getSubchannel();
    inOrder.verify(helper).getMetricRecorder();
    inOrder.verifyNoMoreInteractions();
    assertThat(subchannelIsReady(searchSubchannel)).isTrue();
    assertThat(subchannels.getLast()).isSameInstanceAs(searchSubchannel);

    // rescue should be pending status although the overall channel state is READY
    picker = pickerCaptor.getValue();
    res = picker.pickSubchannel(rescueSubchannelArgs);
    inOrder.verify(helper).createSubchannel(any(CreateSubchannelArgs.class));
    // other rls picker itself is ready due to first channel.
    assertThat(res.getStatus().isOk()).isTrue();
    assertThat(subchannels).hasSize(2);
    FakeSubchannel rescueSubchannel = subchannels.getLast();
    assertThat(subchannelIsReady(rescueSubchannel)).isFalse();

    // search subchannel is down, rescue subchannel is still connecting
    searchSubchannel.updateState(ConnectivityStateInfo.forTransientFailure(Status.NOT_FOUND));
    inOrder.verify(helper)
        .updateBalancingState(eq(ConnectivityState.CONNECTING), pickerCaptor.capture());

    rescueSubchannel.updateState(ConnectivityStateInfo.forNonError(ConnectivityState.READY));
    inOrder.verify(helper)
        .updateBalancingState(eq(ConnectivityState.READY), pickerCaptor.capture());

    // search method will fail because there is no fallback target.
    picker = pickerCaptor.getValue();
    res = picker.pickSubchannel(newPickSubchannelArgs(fakeSearchMethod));
    assertThat(res.getStatus().isOk()).isFalse();
    assertThat(subchannelIsReady(res.getSubchannel())).isFalse();
    verifyLongCounterAdd("grpc.lb.rls.target_picks", 1, 1, "wilderness", "complete");

    res = picker.pickSubchannel(newPickSubchannelArgs(fakeRescueMethod));
    assertThat(subchannelIsReady(res.getSubchannel())).isTrue();
    assertThat(res.getSubchannel().getAddresses()).isEqualTo(rescueSubchannel.getAddresses());
    assertThat(res.getSubchannel().getAttributes()).isEqualTo(rescueSubchannel.getAttributes());
    verifyLongCounterAdd("grpc.lb.rls.target_picks", 1, 1, "civilization", "complete");

    // all channels are failed
    rescueSubchannel.updateState(ConnectivityStateInfo.forTransientFailure(Status.NOT_FOUND));
    inOrder.verify(helper)
        .updateBalancingState(eq(ConnectivityState.TRANSIENT_FAILURE), pickerCaptor.capture());
    inOrder.verify(helper, atLeast(0)).refreshNameResolution();
    inOrder.verifyNoMoreInteractions();
    verifyLongCounterAdd("grpc.lb.rls.target_picks", 1, 1, "wilderness", "fail");
    verifyNoMoreInteractions(mockMetricRecorder);
  }

  @Test
  public void lb_nameResolutionFailed() throws Exception {
    deliverResolvedAddresses();
    InOrder inOrder = inOrder(helper);
    inOrder.verify(helper)
        .updateBalancingState(eq(ConnectivityState.CONNECTING), pickerCaptor.capture());
    SubchannelPicker picker = pickerCaptor.getValue();
    PickResult res = picker.pickSubchannel(newPickSubchannelArgs(fakeSearchMethod));
    assertThat(res.getStatus().isOk()).isTrue();
    assertThat(subchannelIsReady(res.getSubchannel())).isFalse();

    inOrder.verify(helper).createSubchannel(any(CreateSubchannelArgs.class));
    assertThat(subchannels).hasSize(1);

    FakeSubchannel searchSubchannel = subchannels.getLast();
    searchSubchannel.updateState(ConnectivityStateInfo.forNonError(ConnectivityState.READY));
    inOrder.verify(helper)
        .updateBalancingState(eq(ConnectivityState.READY), pickerCaptor.capture());

    SubchannelPicker picker2 = pickerCaptor.getValue();
    assertThat(picker2).isEqualTo(picker);
    res = picker2.pickSubchannel(newPickSubchannelArgs(fakeSearchMethod));
    // verify success. Subchannel is wrapped, so checking attributes.
    assertThat(subchannelIsReady(res.getSubchannel())).isTrue();
    assertThat(res.getSubchannel().getAddresses()).isEqualTo(searchSubchannel.getAddresses());
    assertThat(res.getSubchannel().getAttributes()).isEqualTo(searchSubchannel.getAttributes());
    verifyLongCounterAdd("grpc.lb.rls.target_picks", 1, 1, "wilderness", "complete");

    inOrder.verify(helper).getMetricRecorder();
    inOrder.verifyNoMoreInteractions();

    rlsLb.handleNameResolutionError(Status.UNAVAILABLE);

    verify(helper)
        .updateBalancingState(eq(ConnectivityState.TRANSIENT_FAILURE), pickerCaptor.capture());
    SubchannelPicker failedPicker = pickerCaptor.getValue();
    res = failedPicker.pickSubchannel(newPickSubchannelArgs(fakeSearchMethod));
    assertThat(res.getStatus().isOk()).isFalse();
    assertThat(subchannelIsReady(res.getSubchannel())).isFalse();
    verifyNoMoreInteractions(mockMetricRecorder);
  }

  private PickResult markReadyAndGetPickResult(InOrder inOrder,
                                               PickSubchannelArgs pickSubchannelArgs) {
    subchannels.getLast().updateState(ConnectivityStateInfo.forNonError(ConnectivityState.READY));
    inOrder.verify(helper, atLeast(1))
        .updateBalancingState(eq(ConnectivityState.READY), pickerCaptor.capture());
    PickResult pickResult = pickerCaptor.getValue().pickSubchannel(pickSubchannelArgs);
    inOrder.verify(helper, atLeast(0)).getChannelLogger();
    return pickResult;
  }

  private void deliverResolvedAddresses() throws Exception {
    ConfigOrError parsedConfigOrError =
        provider.parseLoadBalancingPolicyConfig(getServiceConfig());
    assertThat(parsedConfigOrError.getConfig()).isNotNull();
    rlsLb.acceptResolvedAddresses(ResolvedAddresses.newBuilder()
        .setAddresses(ImmutableList.of(new EquivalentAddressGroup(mock(SocketAddress.class))))
        .setLoadBalancingPolicyConfig(parsedConfigOrError.getConfig())
        .build());
    verify(helper).createResolvingOobChannelBuilder(anyString(), any(ChannelCredentials.class));
  }

  @SuppressWarnings("unchecked")
  private Map<String, Object> getServiceConfig() throws IOException {
    String serviceConfig = "{"
        + "  \"routeLookupConfig\": " + getRlsConfigJsonStr() + ", "
        + "  \"childPolicy\": [{\"pick_first\": {}}],"
        + "  \"childPolicyConfigTargetFieldName\": \"serviceName\""
        + "}";
    return (Map<String, Object>) JsonParser.parse(serviceConfig);
  }

  private String getRlsConfigJsonStr() {
    return "{\n"
        + "  \"grpcKeybuilders\": [\n"
        + "    {\n"
        + "      \"names\": [\n"
        + "        {\n"
        + "          \"service\": \"com.google\",\n"
        + "          \"method\": \"*\"\n"
        + "        }\n"
        + "      ],\n"
        + "      \"headers\": [\n"
        + "        {\n"
        + "          \"key\": \"permit\","
        + "          \"names\": [\"PermitId\"],\n"
        + "          \"optional\": true\n"
        + "        }\n"
        + "      ],\n"
        + "      \"extraKeys\": {\n"
        + "        \"host\": \"server\",\n"
        + "        \"service\": \"service-key\",\n"
        + "        \"method\": \"method-key\"\n"
        + "      }\n"
        + "    }\n"
        + "  ],\n"
        + "  \"lookupService\": \"localhost:8972\",\n"
        + "  \"lookupServiceTimeout\": \"2s\",\n"
        + "  \"maxAge\": \"300s\",\n"
        + "  \"staleAge\": \"240s\",\n"
        + "  \"validTargets\": [\"localhost:9001\", \"localhost:9002\"],"
        + "  \"cacheSizeBytes\": \"1000\",\n"
        + "  \"defaultTarget\": \"" + defaultTarget + "\",\n"
        + "  \"requestProcessingStrategy\": \"SYNC_LOOKUP_DEFAULT_TARGET_ON_ERROR\"\n"
        + "}";
  }

<<<<<<< HEAD
  // Verifies that the MetricRecorder has been called to record a long counter value of 1 for the
  // given metric name, the given number of times
  private void verifyLongCounterAdd(String name, int times, long value,
      String dataPlaneTargetLabel, String pickResult) {
    // TODO: support the "grpc.target" label once available.
    verify(mockMetricRecorder, times(times)).addLongCounter(
        argThat(new ArgumentMatcher<LongCounterMetricInstrument>() {
          @Override
          public boolean matches(LongCounterMetricInstrument longCounterInstrument) {
            return longCounterInstrument.getName().equals(name);
          }
        }), eq(value),
        eq(Lists.newArrayList("", "localhost:8972", dataPlaneTargetLabel, pickResult)),
        eq(Lists.newArrayList()));
  }

  // This one is for verifying the failed_pick metric specifically.
  private void verifyFailedPicksCounterAdd(int times, long value) {
    // TODO: support the "grpc.target" label once available.
    verify(mockMetricRecorder, times(times)).addLongCounter(
        argThat(new ArgumentMatcher<LongCounterMetricInstrument>() {
          @Override
          public boolean matches(LongCounterMetricInstrument longCounterInstrument) {
            return longCounterInstrument.getName().equals("grpc.lb.rls.failed_picks");
          }
        }), eq(value),
        eq(Lists.newArrayList("", "localhost:8972")),
        eq(Lists.newArrayList()));
=======
  private PickSubchannelArgs newPickSubchannelArgs(MethodDescriptor<?, ?> method) {
    return new PickSubchannelArgsImpl(
        method, new Metadata(), CallOptions.DEFAULT, new PickDetailsConsumer() {});
>>>>>>> 4561bb5b
  }

  private final class FakeHelper extends Helper {

    @Override
    public Subchannel createSubchannel(CreateSubchannelArgs args) {
      FakeSubchannel subchannel = new FakeSubchannel(args.getAddresses(), args.getAttributes());
      subchannels.add(subchannel);
      return subchannel;
    }

    @Override
    public ManagedChannelBuilder<?> createResolvingOobChannelBuilder(
        String target, ChannelCredentials creds) {
      try {
        grpcCleanupRule.register(
            InProcessServerBuilder.forName(target)
                .addService(fakeRlsServerImpl)
                .directExecutor()
                .build()
                .start());
      } catch (IOException e) {
        throw new RuntimeException("cannot create server: " + target, e);
      }
      final InProcessChannelBuilder builder =
          InProcessChannelBuilder.forName(target).directExecutor();

      class CleaningChannelBuilder extends ForwardingChannelBuilder2<CleaningChannelBuilder> {

        @Override
        protected ManagedChannelBuilder<?> delegate() {
          return builder;
        }

        @Override
        public ManagedChannel build() {
          return grpcCleanupRule.register(super.build());
        }
      }

      return new CleaningChannelBuilder();
    }

    @Override
    public ManagedChannel createOobChannel(EquivalentAddressGroup eag, String authority) {
      throw new UnsupportedOperationException();
    }

    @Override
    public void updateBalancingState(
        @Nonnull ConnectivityState newState, @Nonnull SubchannelPicker newPicker) {
      // no-op
    }

    @Override
    public void refreshNameResolution() {
      // no-op
    }

    @Override
    public String getAuthority() {
      return "fake-bigtable.googleapis.com";
    }

    @Override
    public ChannelCredentials getUnsafeChannelCredentials() {
      // In test we don't do any authentication.
      return new ChannelCredentials() {
        @Override
        public ChannelCredentials withoutBearerTokens() {
          return this;
        }
      };
    }


    @Override
    public ScheduledExecutorService getScheduledExecutorService() {
      return fakeClock.getScheduledExecutorService();
    }

    @Override
    public SynchronizationContext getSynchronizationContext() {
      return syncContext;
    }

    @Override
    public ChannelLogger getChannelLogger() {
      return mock(ChannelLogger.class);
    }

    @Override
    public MetricRecorder getMetricRecorder() {
      return mockMetricRecorder;
    }
  }

  private static final class FakeRlsServerImpl
      extends RouteLookupServiceGrpc.RouteLookupServiceImplBase {

    private static final Converter<io.grpc.lookup.v1.RouteLookupRequest, RouteLookupRequest>
        REQUEST_CONVERTER = new RlsProtoConverters.RouteLookupRequestConverter();
    private static final Converter<RouteLookupResponse, io.grpc.lookup.v1.RouteLookupResponse>
        RESPONSE_CONVERTER = new RouteLookupResponseConverter().reverse();

    private Map<RouteLookupRequest, RouteLookupResponse> lookupTable = ImmutableMap.of();

    private void setLookupTable(Map<RouteLookupRequest, RouteLookupResponse> lookupTable) {
      this.lookupTable = checkNotNull(lookupTable, "lookupTable");
    }

    @Override
    public void routeLookup(io.grpc.lookup.v1.RouteLookupRequest request,
        StreamObserver<io.grpc.lookup.v1.RouteLookupResponse> responseObserver) {
      RouteLookupResponse response =
          lookupTable.get(REQUEST_CONVERTER.convert(request));
      if (response == null) {
        responseObserver.onError(new RuntimeException("not found"));
      } else {
        responseObserver.onNext(RESPONSE_CONVERTER.convert(response));
        responseObserver.onCompleted();
      }
    }
  }

  private static final class FakeSubchannel extends Subchannel {
    private final Attributes attributes;
    private List<EquivalentAddressGroup> eags;
    private SubchannelStateListener listener;
    private volatile boolean isReady;

    public FakeSubchannel(List<EquivalentAddressGroup> eags, Attributes attributes) {
      this.eags = Collections.unmodifiableList(eags);
      this.attributes = attributes;
    }

    @Override
    public List<EquivalentAddressGroup> getAllAddresses() {
      return eags;
    }

    @Override
    public Attributes getAttributes() {
      return attributes;
    }

    @Override
    public void start(SubchannelStateListener listener) {
      this.listener = checkNotNull(listener, "listener");
    }

    @Override
    public void updateAddresses(List<EquivalentAddressGroup> addrs) {
      this.eags = Collections.unmodifiableList(addrs);
    }

    @Override
    public void shutdown() {
    }

    @Override
    public void requestConnection() {
    }

    public void updateState(ConnectivityStateInfo newState) {
      listener.onSubchannelState(newState);
      isReady = newState.getState().equals(ConnectivityState.READY);
    }
  }

  private static boolean subchannelIsReady(Subchannel subchannel) {
    return subchannel instanceof FakeSubchannel && ((FakeSubchannel) subchannel).isReady;
  }

  private static final class FakeThrottler implements Throttler {

    private boolean nextResult = false;

    @Override
    public boolean shouldThrottle() {
      return nextResult;
    }

    @Override
    public void registerBackendResponse(boolean throttled) {
      // no-op
    }
  }

}<|MERGE_RESOLUTION|>--- conflicted
+++ resolved
@@ -547,7 +547,6 @@
         + "}";
   }
 
-<<<<<<< HEAD
   // Verifies that the MetricRecorder has been called to record a long counter value of 1 for the
   // given metric name, the given number of times
   private void verifyLongCounterAdd(String name, int times, long value,
@@ -576,11 +575,11 @@
         }), eq(value),
         eq(Lists.newArrayList("", "localhost:8972")),
         eq(Lists.newArrayList()));
-=======
+  }
+
   private PickSubchannelArgs newPickSubchannelArgs(MethodDescriptor<?, ?> method) {
     return new PickSubchannelArgsImpl(
         method, new Metadata(), CallOptions.DEFAULT, new PickDetailsConsumer() {});
->>>>>>> 4561bb5b
   }
 
   private final class FakeHelper extends Helper {
