plugins {
    id "java-library"
    id "maven-publish"

    id "com.google.protobuf"
    id "ru.vyarus.animalsniffer"
}

description = "gRPC: Observability"

[compileJava].each() {
    it.options.compilerArgs += [
            // only has AutoValue annotation processor
            "-Xlint:-processing"
    ]
    appendToProperty(
            it.options.errorprone.excludedPaths,
            ".*/build/generated/sources/annotationProcessor/java/.*",
            "|")
}

dependencies {
    def cloudLoggingVersion = '3.6.1'

    annotationProcessor libraries.autovalue
    api project(':grpc-api')

    implementation project(':grpc-protobuf'),
            project(':grpc-stub'),
            project(':grpc-alts'),
            libraries.google_auth_oauth2_http,
<<<<<<< HEAD
            libraries.autovalue_annotation,
=======
            libraries.perfmark,
>>>>>>> 72ae9579
            ('com.google.guava:guava:31.0.1-jre'),
            ('com.google.errorprone:error_prone_annotations:2.11.0'),
            ('com.google.auth:google-auth-library-credentials:1.4.0'),
            ('org.checkerframework:checker-qual:3.20.0'),
            ('com.google.auto.value:auto-value-annotations:1.9'),
            ('com.google.http-client:google-http-client:1.41.0'),
            ('com.google.http-client:google-http-client-gson:1.41.0'),
            ('com.google.api.grpc:proto-google-common-protos:2.7.1'),
            ("com.google.cloud:google-cloud-logging:${cloudLoggingVersion}")

    testImplementation project(':grpc-testing'),
            project(':grpc-testing-proto'),
            project(':grpc-netty-shaded')
    testImplementation (libraries.guava_testlib) {
        exclude group: 'junit', module: 'junit'
    }

    signature "org.codehaus.mojo.signature:java18:1.0@signature"
}

configureProtoCompilation()

[publishMavenPublicationToMavenRepository]*.onlyIf { false }<|MERGE_RESOLUTION|>--- conflicted
+++ resolved
@@ -29,11 +29,8 @@
             project(':grpc-stub'),
             project(':grpc-alts'),
             libraries.google_auth_oauth2_http,
-<<<<<<< HEAD
             libraries.autovalue_annotation,
-=======
             libraries.perfmark,
->>>>>>> 72ae9579
             ('com.google.guava:guava:31.0.1-jre'),
             ('com.google.errorprone:error_prone_annotations:2.11.0'),
             ('com.google.auth:google-auth-library-credentials:1.4.0'),
