--- conflicted
+++ resolved
@@ -31,7 +31,6 @@
 import io.grpc.s2a.channel.S2AHandshakerServiceChannel;
 import io.grpc.s2a.handshaker.S2AIdentity;
 import io.grpc.s2a.handshaker.S2AProtocolNegotiatorFactory;
-import java.io.IOException;
 import javax.annotation.concurrent.NotThreadSafe;
 import org.checkerframework.checker.nullness.qual.Nullable;
 
@@ -58,22 +57,12 @@
   @NotThreadSafe
   public static final class Builder {
     private final String s2aAddress;
-<<<<<<< HEAD
     private ChannelCredentials s2aChannelCredentials;
-=======
-    private final ChannelCredentials s2aChannelCredentials;
-    private ObjectPool<Channel> s2aChannelPool;
->>>>>>> a140e1bb
     private @Nullable S2AIdentity localIdentity = null;
 
     Builder(String s2aAddress, ChannelCredentials s2aChannelCredentials) {
       this.s2aAddress = s2aAddress;
-<<<<<<< HEAD
-      this.s2aChannelCredentials = InsecureChannelCredentials.create();
-=======
       this.s2aChannelCredentials = s2aChannelCredentials;
-      this.s2aChannelPool = null;
->>>>>>> a140e1bb
     }
 
     /**
@@ -115,24 +104,7 @@
       return this;
     }
 
-<<<<<<< HEAD
-    /** Sets the credentials to be used when connecting to the S2A. */
-    @CanIgnoreReturnValue
-    public Builder setS2AChannelCredentials(ChannelCredentials s2aChannelCredentials) {
-      this.s2aChannelCredentials = s2aChannelCredentials;
-      return this;
-    }
-
     public ChannelCredentials build() {
-      checkState(!isNullOrEmpty(s2aAddress), "S2A address must not be null or empty.");
-=======
-    public ChannelCredentials build() throws IOException {
-      ObjectPool<Channel> s2aChannelPool =
-          SharedResourcePool.forResource(
-              S2AHandshakerServiceChannel.getChannelResource(s2aAddress, s2aChannelCredentials));
-      checkNotNull(s2aChannelPool, "s2aChannelPool");
-      this.s2aChannelPool = s2aChannelPool;
->>>>>>> a140e1bb
       return InternalNettyChannelCredentials.create(buildProtocolNegotiatorFactory());
     }
 
