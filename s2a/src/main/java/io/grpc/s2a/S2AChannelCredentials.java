--- conflicted
+++ resolved
@@ -24,12 +24,9 @@
 import com.google.errorprone.annotations.CanIgnoreReturnValue;
 import io.grpc.Channel;
 import io.grpc.ChannelCredentials;
-<<<<<<< HEAD
-import io.grpc.TlsChannelCredentials;
-=======
 import io.grpc.ExperimentalApi;
 import io.grpc.InsecureChannelCredentials;
->>>>>>> 5dbca0e8
+import io.grpc.TlsChannelCredentials;
 import io.grpc.internal.ObjectPool;
 import io.grpc.internal.SharedResourcePool;
 import io.grpc.netty.InternalNettyChannelCredentials;
@@ -37,12 +34,8 @@
 import io.grpc.s2a.channel.S2AHandshakerServiceChannel;
 import io.grpc.s2a.handshaker.S2AIdentity;
 import io.grpc.s2a.handshaker.S2AProtocolNegotiatorFactory;
-<<<<<<< HEAD
 import java.io.File;
 import java.io.IOException;
-import java.util.Optional;
-=======
->>>>>>> 5dbca0e8
 import javax.annotation.concurrent.NotThreadSafe;
 import org.checkerframework.checker.nullness.qual.Nullable;
 
@@ -68,10 +61,6 @@
   public static final class Builder {
     private final String s2aAddress;
     private ObjectPool<Channel> s2aChannelPool;
-<<<<<<< HEAD
-=======
-    private ChannelCredentials s2aChannelCredentials;
->>>>>>> 5dbca0e8
     private @Nullable S2AIdentity localIdentity = null;
     private boolean useMtlsToS2A = false;
     private @Nullable String privateKeyPath;
@@ -81,7 +70,6 @@
     Builder(String s2aAddress) {
       this.s2aAddress = s2aAddress;
       this.s2aChannelPool = null;
-<<<<<<< HEAD
     }
 
     /**
@@ -113,9 +101,6 @@
     public Builder setTrustBundlePath(String trustBundlePath) {
       this.trustBundlePath = trustBundlePath;
       return this;
-=======
-      this.s2aChannelCredentials = InsecureChannelCredentials.create();
->>>>>>> 5dbca0e8
     }
 
     /**
@@ -157,18 +142,7 @@
       return this;
     }
 
-<<<<<<< HEAD
     public ChannelCredentials build() throws IOException {
-=======
-    /** Sets the credentials to be used when connecting to the S2A. */
-    @CanIgnoreReturnValue
-    public Builder setS2AChannelCredentials(ChannelCredentials s2aChannelCredentials) {
-      this.s2aChannelCredentials = s2aChannelCredentials;
-      return this;
-    }
-
-    public ChannelCredentials build() {
->>>>>>> 5dbca0e8
       checkState(!isNullOrEmpty(s2aAddress), "S2A address must not be null or empty.");
       ChannelCredentials s2aChannelCredentials;
       if (useMtlsToS2A) {
