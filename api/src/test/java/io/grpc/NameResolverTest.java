--- conflicted
+++ resolved
@@ -66,11 +66,8 @@
   private final ChannelLogger channelLogger = mock(ChannelLogger.class);
   private final Executor executor = Executors.newSingleThreadExecutor();
   private final String overrideAuthority = "grpc.io";
-<<<<<<< HEAD
+  private final MetricRecorder metricRecorder = new MetricRecorder() {};
   private final int extensionArgValue = 42;
-=======
-  private final MetricRecorder metricRecorder = new MetricRecorder() {};
->>>>>>> 229a010f
   @Mock NameResolver.Listener mockListener;
 
   @Test
@@ -84,11 +81,8 @@
     assertThat(args.getChannelLogger()).isSameInstanceAs(channelLogger);
     assertThat(args.getOffloadExecutor()).isSameInstanceAs(executor);
     assertThat(args.getOverrideAuthority()).isSameInstanceAs(overrideAuthority);
-<<<<<<< HEAD
+    assertThat(args.getMetricRecorder()).isSameInstanceAs(metricRecorder);
     assertThat(args.getExtension(EXT_ARG_KEY)).isEqualTo(extensionArgValue);
-=======
-    assertThat(args.getMetricRecorder()).isSameInstanceAs(metricRecorder);
->>>>>>> 229a010f
 
     NameResolver.Args args2 = args.toBuilder().build();
     assertThat(args2.getDefaultPort()).isEqualTo(defaultPort);
@@ -99,11 +93,8 @@
     assertThat(args2.getChannelLogger()).isSameInstanceAs(channelLogger);
     assertThat(args2.getOffloadExecutor()).isSameInstanceAs(executor);
     assertThat(args2.getOverrideAuthority()).isSameInstanceAs(overrideAuthority);
-<<<<<<< HEAD
+    assertThat(args.getMetricRecorder()).isSameInstanceAs(metricRecorder);
     assertThat(args.getExtension(EXT_ARG_KEY)).isEqualTo(extensionArgValue);
-=======
-    assertThat(args.getMetricRecorder()).isSameInstanceAs(metricRecorder);
->>>>>>> 229a010f
 
     assertThat(args2).isNotSameInstanceAs(args);
     assertThat(args2).isNotEqualTo(args);
@@ -119,11 +110,8 @@
         .setChannelLogger(channelLogger)
         .setOffloadExecutor(executor)
         .setOverrideAuthority(overrideAuthority)
-<<<<<<< HEAD
+        .setMetricRecorder(metricRecorder)
         .setExtension(EXT_ARG_KEY, extensionArgValue)
-=======
-        .setMetricRecorder(metricRecorder)
->>>>>>> 229a010f
         .build();
   }
 
