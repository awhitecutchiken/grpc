/*
 * Copyright 2016 The gRPC Authors
 *
 * Licensed under the Apache License, Version 2.0 (the "License");
 * you may not use this file except in compliance with the License.
 * You may obtain a copy of the License at
 *
 *     http://www.apache.org/licenses/LICENSE-2.0
 *
 * Unless required by applicable law or agreed to in writing, software
 * distributed under the License is distributed on an "AS IS" BASIS,
 * WITHOUT WARRANTIES OR CONDITIONS OF ANY KIND, either express or implied.
 * See the License for the specific language governing permissions and
 * limitations under the License.
 */

package io.grpc;

import static com.google.common.base.Preconditions.checkArgument;
import static com.google.common.base.Preconditions.checkNotNull;

import com.google.common.base.MoreObjects;
import com.google.common.base.Objects;
import com.google.common.base.Preconditions;
import java.util.ArrayList;
import java.util.Arrays;
import java.util.Collections;
import java.util.List;
import java.util.Map;
import java.util.concurrent.ScheduledExecutorService;
import javax.annotation.Nonnull;
import javax.annotation.Nullable;
import javax.annotation.concurrent.Immutable;
import javax.annotation.concurrent.NotThreadSafe;
import javax.annotation.concurrent.ThreadSafe;

/**
 * A pluggable component that receives resolved addresses from {@link NameResolver} and provides the
 * channel a usable subchannel when asked.
 *
 * <h3>Overview</h3>
 *
 * <p>A LoadBalancer typically implements three interfaces:
 * <ol>
 *   <li>{@link LoadBalancer} is the main interface.  All methods on it are invoked sequentially
 *       in the same <strong>synchronization context</strong> (see next section) as returned by
 *       {@link io.grpc.LoadBalancer.Helper#getSynchronizationContext}.  It receives the results
 *       from the {@link NameResolver}, updates of subchannels' connectivity states, and the
 *       channel's request for the LoadBalancer to shutdown.</li>
 *   <li>{@link SubchannelPicker SubchannelPicker} does the actual load-balancing work.  It selects
 *       a {@link Subchannel Subchannel} for each new RPC.</li>
 *   <li>{@link Factory Factory} creates a new {@link LoadBalancer} instance.
 * </ol>
 *
 * <p>{@link Helper Helper} is implemented by gRPC library and provided to {@link Factory
 * Factory}. It provides functionalities that a {@code LoadBalancer} implementation would typically
 * need.
 *
 * <h3>The Synchronization Context</h3>
 *
 * <p>All methods on the {@link LoadBalancer} interface are called from a Synchronization Context,
 * meaning they are serialized, thus the balancer implementation doesn't need to worry about
 * synchronization among them.  {@link io.grpc.LoadBalancer.Helper#getSynchronizationContext}
 * allows implementations to schedule tasks to be run in the same Synchronization Context, with or
 * without a delay, thus those tasks don't need to worry about synchronizing with the balancer
 * methods.
 * 
 * <p>However, the actual running thread may be the network thread, thus the following rules must be
 * followed to prevent blocking or even dead-locking in a network:
 *
 * <ol>
 *
 *   <li><strong>Never block in the Synchronization Context</strong>.  The callback methods must
 *   return quickly.  Examples or work that must be avoided: CPU-intensive calculation, waiting on
 *   synchronization primitives, blocking I/O, blocking RPCs, etc.</li>
 *
 *   <li><strong>Avoid calling into other components with lock held</strong>.  The Synchronization
 *   Context may be under a lock, e.g., the transport lock of OkHttp.  If your LoadBalancer holds a
 *   lock in a callback method (e.g., {@link #handleResolvedAddresses handleResolvedAddresses()})
 *   while calling into another method that also involves locks, be cautious of deadlock.  Generally
 *   you wouldn't need any locking in the LoadBalancer if you follow the canonical implementation
 *   pattern below.</li>
 *
 * </ol>
 *
 * <h3>The canonical implementation pattern</h3>
 *
 * <p>A {@link LoadBalancer} keeps states like the latest addresses from NameResolver, the
 * Subchannel(s) and their latest connectivity states.  These states are mutated within the
 * Synchronization Context,
 *
 * <p>A typical {@link SubchannelPicker SubchannelPicker} holds a snapshot of these states.  It may
 * have its own states, e.g., a picker from a round-robin load-balancer may keep a pointer to the
 * next Subchannel, which are typically mutated by multiple threads.  The picker should only mutate
 * its own state, and should not mutate or re-acquire the states of the LoadBalancer.  This way the
 * picker only needs to synchronize its own states, which is typically trivial to implement.
 *
 * <p>When the LoadBalancer states changes, e.g., Subchannels has become or stopped being READY, and
 * we want subsequent RPCs to use the latest list of READY Subchannels, LoadBalancer would create a
 * new picker, which holds a snapshot of the latest Subchannel list.  Refer to the javadoc of {@link
 * io.grpc.LoadBalancer.SubchannelStateListener#onSubchannelState onSubchannelState()} how to do
 * this properly.
 *
 * <p>No synchronization should be necessary between LoadBalancer and its pickers if you follow
 * the pattern above.  It may be possible to implement in a different way, but that would usually
 * result in more complicated threading.
 *
 * @since 1.2.0
 */
@ExperimentalApi("https://github.com/grpc/grpc-java/issues/1771")
@NotThreadSafe
public abstract class LoadBalancer {

  @Internal
  @NameResolver.ResolutionResultAttr
  public static final Attributes.Key<Map<String, ?>> ATTR_HEALTH_CHECKING_CONFIG =
      Attributes.Key.create("internal:health-checking-config");

  @Internal
<<<<<<< HEAD
  public static final LoadBalancer.CreateSubchannelArgs.Key<LoadBalancer.SubchannelStateListener>
      HEALTH_CONSUMER_LISTENER_ARG_KEY =
      LoadBalancer.CreateSubchannelArgs.Key.create("internal:health-check-consumer-listener");

  @Internal
  public static final Attributes.Key<Boolean>
      HAS_HEALTH_PRODUCER_LISTENER_KEY =
      Attributes.Key.create("internal:has-health-check-producer-listener");
=======
  public static final Attributes.Key<Boolean> IS_PETIOLE_POLICY =
      Attributes.Key.create("io.grpc.IS_PETIOLE_POLICY");
>>>>>>> 3e3ba568

  /**
   * A picker that always returns an erring pick.
   *
   * @deprecated Use {@code new FixedResultPicker(PickResult.withNoResult())} instead.
   */
  @Deprecated
  public static final SubchannelPicker EMPTY_PICKER = new SubchannelPicker() {
    @Override
    public PickResult pickSubchannel(PickSubchannelArgs args) {
      return PickResult.withNoResult();
    }

    @Override
    public String toString() {
      return "EMPTY_PICKER";
    }
  };

  private int recursionCount;

  /**
   * Handles newly resolved server groups and metadata attributes from name resolution system.
   * {@code servers} contained in {@link EquivalentAddressGroup} should be considered equivalent
   * but may be flattened into a single list if needed.
   *
   * <p>Implementations should not modify the given {@code servers}.
   *
   * @param resolvedAddresses the resolved server addresses, attributes, and config.
   * @since 1.21.0
   */
  public void handleResolvedAddresses(ResolvedAddresses resolvedAddresses) {
    if (recursionCount++ == 0) {
      // Note that the information about the addresses actually being accepted will be lost
      // if you rely on this method for backward compatibility.
      acceptResolvedAddresses(resolvedAddresses);
    }
    recursionCount = 0;
  }

  /**
   * Accepts newly resolved addresses from the name resolution system. The {@link
   * EquivalentAddressGroup} addresses should be considered equivalent but may be flattened into a
   * single list if needed.
   *
   * <p>Implementations can choose to reject the given addresses by returning {@code false}.
   *
   * <p>Implementations should not modify the given {@code addresses}.
   *
   * @param resolvedAddresses the resolved server addresses, attributes, and config.
   * @return {@code true} if the resolved addresses were accepted. {@code false} if rejected.
   * @since 1.49.0
   */
  public Status acceptResolvedAddresses(ResolvedAddresses resolvedAddresses) {
    if (resolvedAddresses.getAddresses().isEmpty()
        && !canHandleEmptyAddressListFromNameResolution()) {
      Status unavailableStatus = Status.UNAVAILABLE.withDescription(
              "NameResolver returned no usable address. addrs=" + resolvedAddresses.getAddresses()
                      + ", attrs=" + resolvedAddresses.getAttributes());
      handleNameResolutionError(unavailableStatus);
      return unavailableStatus;
    } else {
      if (recursionCount++ == 0) {
        handleResolvedAddresses(resolvedAddresses);
      }
      recursionCount = 0;

      return Status.OK;
    }
  }

  /**
   * Represents a combination of the resolved server address, associated attributes and a load
   * balancing policy config.  The config is from the {@link
   * LoadBalancerProvider#parseLoadBalancingPolicyConfig(Map)}.
   *
   * @since 1.21.0
   */
  @ExperimentalApi("https://github.com/grpc/grpc-java/issues/1771")
  public static final class ResolvedAddresses {
    private final List<EquivalentAddressGroup> addresses;
    @NameResolver.ResolutionResultAttr
    private final Attributes attributes;
    @Nullable
    private final Object loadBalancingPolicyConfig;
    // Make sure to update toBuilder() below!

    private ResolvedAddresses(
        List<EquivalentAddressGroup> addresses,
        @NameResolver.ResolutionResultAttr Attributes attributes,
        Object loadBalancingPolicyConfig) {
      this.addresses =
          Collections.unmodifiableList(new ArrayList<>(checkNotNull(addresses, "addresses")));
      this.attributes = checkNotNull(attributes, "attributes");
      this.loadBalancingPolicyConfig = loadBalancingPolicyConfig;
    }

    /**
     * Factory for constructing a new Builder.
     *
     * @since 1.21.0
     */
    public static Builder newBuilder() {
      return new Builder();
    }

    /**
     * Converts this back to a builder.
     *
     * @since 1.21.0
     */
    public Builder toBuilder() {
      return newBuilder()
          .setAddresses(addresses)
          .setAttributes(attributes)
          .setLoadBalancingPolicyConfig(loadBalancingPolicyConfig);
    }

    /**
     * Gets the server addresses.
     *
     * @since 1.21.0
     */
    public List<EquivalentAddressGroup> getAddresses() {
      return addresses;
    }

    /**
     * Gets the attributes associated with these addresses.  If this was not previously set,
     * {@link Attributes#EMPTY} will be returned.
     *
     * @since 1.21.0
     */
    @NameResolver.ResolutionResultAttr
    public Attributes getAttributes() {
      return attributes;
    }

    /**
     * Gets the domain specific load balancing policy.  This is the config produced by
     * {@link LoadBalancerProvider#parseLoadBalancingPolicyConfig(Map)}.
     *
     * @since 1.21.0
     */
    @Nullable
    public Object getLoadBalancingPolicyConfig() {
      return loadBalancingPolicyConfig;
    }

    /**
     * Builder for {@link ResolvedAddresses}.
     */
    @ExperimentalApi("https://github.com/grpc/grpc-java/issues/1771")
    public static final class Builder {
      private List<EquivalentAddressGroup> addresses;
      @NameResolver.ResolutionResultAttr
      private Attributes attributes = Attributes.EMPTY;
      @Nullable
      private Object loadBalancingPolicyConfig;

      Builder() {}

      /**
       * Sets the addresses.  This field is required.
       *
       * @return this.
       */
      public Builder setAddresses(List<EquivalentAddressGroup> addresses) {
        this.addresses = addresses;
        return this;
      }

      /**
       * Sets the attributes.  This field is optional; if not called, {@link Attributes#EMPTY}
       * will be used.
       *
       * @return this.
       */
      public Builder setAttributes(@NameResolver.ResolutionResultAttr Attributes attributes) {
        this.attributes = attributes;
        return this;
      }

      /**
       * Sets the load balancing policy config. This field is optional.
       *
       * @return this.
       */
      public Builder setLoadBalancingPolicyConfig(@Nullable Object loadBalancingPolicyConfig) {
        this.loadBalancingPolicyConfig = loadBalancingPolicyConfig;
        return this;
      }

      /**
       * Constructs the {@link ResolvedAddresses}.
       */
      public ResolvedAddresses build() {
        return new ResolvedAddresses(addresses, attributes, loadBalancingPolicyConfig);
      }
    }

    @Override
    public String toString() {
      return MoreObjects.toStringHelper(this)
          .add("addresses", addresses)
          .add("attributes", attributes)
          .add("loadBalancingPolicyConfig", loadBalancingPolicyConfig)
          .toString();
    }

    @Override
    public int hashCode() {
      return Objects.hashCode(addresses, attributes, loadBalancingPolicyConfig);
    }

    @Override
    public boolean equals(Object obj) {
      if (!(obj instanceof ResolvedAddresses)) {
        return false;
      }
      ResolvedAddresses that = (ResolvedAddresses) obj;
      return Objects.equal(this.addresses, that.addresses)
          && Objects.equal(this.attributes, that.attributes)
          && Objects.equal(this.loadBalancingPolicyConfig, that.loadBalancingPolicyConfig);
    }
  }

  /**
   * Handles an error from the name resolution system.
   *
   * @param error a non-OK status
   * @since 1.2.0
   */
  public abstract void handleNameResolutionError(Status error);

  /**
   * Handles a state change on a Subchannel.
   *
   * <p>The initial state of a Subchannel is IDLE. You won't get a notification for the initial IDLE
   * state.
   *
   * <p>If the new state is not SHUTDOWN, this method should create a new picker and call {@link
   * Helper#updateBalancingState Helper.updateBalancingState()}.  Failing to do so may result in
   * unnecessary delays of RPCs. Please refer to {@link PickResult#withSubchannel
   * PickResult.withSubchannel()}'s javadoc for more information.
   *
   * <p>SHUTDOWN can only happen in two cases.  One is that LoadBalancer called {@link
   * Subchannel#shutdown} earlier, thus it should have already discarded this Subchannel.  The other
   * is that Channel is doing a {@link ManagedChannel#shutdownNow forced shutdown} or has already
   * terminated, thus there won't be further requests to LoadBalancer.  Therefore, the LoadBalancer
   * usually don't need to react to a SHUTDOWN state.
   *
   * @param subchannel the involved Subchannel
   * @param stateInfo the new state
   * @since 1.2.0
   * @deprecated This method will be removed.  Stop overriding it.  Instead, pass {@link
   *             SubchannelStateListener} to {@link Subchannel#start} to receive Subchannel state
   *             updates
   */
  @Deprecated
  public void handleSubchannelState(
      Subchannel subchannel, ConnectivityStateInfo stateInfo) {
    // Do nothing.  If the implementation doesn't implement this, it will get subchannel states from
    // the new API.  We don't throw because there may be forwarding LoadBalancers still plumb this.
  }

  /**
   * The channel asks the load-balancer to shutdown.  No more methods on this class will be called
   * after this method.  The implementation should shutdown all Subchannels and OOB channels, and do
   * any other cleanup as necessary.
   *
   * @since 1.2.0
   */
  public abstract void shutdown();

  /**
   * Whether this LoadBalancer can handle empty address group list to be passed to {@link
   * #handleResolvedAddresses(ResolvedAddresses)}.  The default implementation returns
   * {@code false}, meaning that if the NameResolver returns an empty list, the Channel will turn
   * that into an error and call {@link #handleNameResolutionError}.  LoadBalancers that want to
   * accept empty lists should override this method and return {@code true}.
   *
   * <p>This method should always return a constant value.  It's not specified when this will be
   * called.
   */
  public boolean canHandleEmptyAddressListFromNameResolution() {
    return false;
  }

  /**
   * The channel asks the LoadBalancer to establish connections now (if applicable) so that the
   * upcoming RPC may then just pick a ready connection without waiting for connections.  This
   * is triggered by {@link ManagedChannel#getState ManagedChannel.getState(true)}.
   *
   * <p>If LoadBalancer doesn't override it, this is no-op.  If it infeasible to create connections
   * given the current state, e.g. no Subchannel has been created yet, LoadBalancer can ignore this
   * request.
   *
   * @since 1.22.0
   */
  public void requestConnection() {}

  /**
   * The main balancing logic.  It <strong>must be thread-safe</strong>. Typically it should only
   * synchronize on its own state, and avoid synchronizing with the LoadBalancer's state.
   *
   * @since 1.2.0
   */
  @ThreadSafe
  @ExperimentalApi("https://github.com/grpc/grpc-java/issues/1771")
  public abstract static class SubchannelPicker {
    /**
     * Make a balancing decision for a new RPC.
     *
     * @param args the pick arguments
     * @since 1.3.0
     */
    public abstract PickResult pickSubchannel(PickSubchannelArgs args);

    /**
     * Tries to establish connections now so that the upcoming RPC may then just pick a ready
     * connection without having to connect first.
     *
     * <p>No-op if unsupported.
     *
     * @deprecated override {@link LoadBalancer#requestConnection} instead.
     * @since 1.11.0
     */
    @Deprecated
    public void requestConnection() {}
  }

  /**
   * Provides arguments for a {@link SubchannelPicker#pickSubchannel(
   * LoadBalancer.PickSubchannelArgs)}.
   *
   * @since 1.2.0
   */
  @ExperimentalApi("https://github.com/grpc/grpc-java/issues/1771")
  public abstract static class PickSubchannelArgs {

    /**
     * Call options.
     *
     * @since 1.2.0
     */
    public abstract CallOptions getCallOptions();

    /**
     * Headers of the call. {@link SubchannelPicker#pickSubchannel} may mutate it before before
     * returning.
     *
     * @since 1.2.0
     */
    public abstract Metadata getHeaders();

    /**
     * Call method.
     *
     * @since 1.2.0
     */
    public abstract MethodDescriptor<?, ?> getMethodDescriptor();
  }

  /**
   * A balancing decision made by {@link SubchannelPicker SubchannelPicker} for an RPC.
   *
   * <p>The outcome of the decision will be one of the following:
   * <ul>
   *   <li>Proceed: if a Subchannel is provided via {@link #withSubchannel withSubchannel()}, and is
   *       in READY state when the RPC tries to start on it, the RPC will proceed on that
   *       Subchannel.</li>
   *   <li>Error: if an error is provided via {@link #withError withError()}, and the RPC is not
   *       wait-for-ready (i.e., {@link CallOptions#withWaitForReady} was not called), the RPC will
   *       fail immediately with the given error.</li>
   *   <li>Buffer: in all other cases, the RPC will be buffered in the Channel, until the next
   *       picker is provided via {@link Helper#updateBalancingState Helper.updateBalancingState()},
   *       when the RPC will go through the same picking process again.</li>
   * </ul>
   *
   * @since 1.2.0
   */
  @Immutable
  @ExperimentalApi("https://github.com/grpc/grpc-java/issues/1771")
  public static final class PickResult {
    private static final PickResult NO_RESULT = new PickResult(null, null, Status.OK, false);

    @Nullable private final Subchannel subchannel;
    @Nullable private final ClientStreamTracer.Factory streamTracerFactory;
    // An error to be propagated to the application if subchannel == null
    // Or OK if there is no error.
    // subchannel being null and error being OK means RPC needs to wait
    private final Status status;
    // True if the result is created by withDrop()
    private final boolean drop;

    private PickResult(
        @Nullable Subchannel subchannel, @Nullable ClientStreamTracer.Factory streamTracerFactory,
        Status status, boolean drop) {
      this.subchannel = subchannel;
      this.streamTracerFactory = streamTracerFactory;
      this.status = checkNotNull(status, "status");
      this.drop = drop;
    }

    /**
     * A decision to proceed the RPC on a Subchannel.
     *
     * <p>The Subchannel should either be an original Subchannel returned by {@link
     * Helper#createSubchannel Helper.createSubchannel()}, or a wrapper of it preferably based on
     * {@code ForwardingSubchannel}.  At the very least its {@link Subchannel#getInternalSubchannel
     * getInternalSubchannel()} must return the same object as the one returned by the original.
     * Otherwise the Channel cannot use it for the RPC.
     *
     * <p>When the RPC tries to use the return Subchannel, which is briefly after this method
     * returns, the state of the Subchannel will decide where the RPC would go:
     *
     * <ul>
     *   <li>READY: the RPC will proceed on this Subchannel.</li>
     *   <li>IDLE: the RPC will be buffered.  Subchannel will attempt to create connection.</li>
     *   <li>All other states: the RPC will be buffered.</li>
     * </ul>
     *
     * <p><strong>All buffered RPCs will stay buffered</strong> until the next call of {@link
     * Helper#updateBalancingState Helper.updateBalancingState()}, which will trigger a new picking
     * process.
     *
     * <p>Note that Subchannel's state may change at the same time the picker is making the
     * decision, which means the decision may be made with (to-be) outdated information.  For
     * example, a picker may return a Subchannel known to be READY, but it has become IDLE when is
     * about to be used by the RPC, which makes the RPC to be buffered.  The LoadBalancer will soon
     * learn about the Subchannels' transition from READY to IDLE, create a new picker and allow the
     * RPC to use another READY transport if there is any.
     *
     * <p>You will want to avoid running into a situation where there are READY Subchannels out
     * there but some RPCs are still buffered for longer than a brief time.
     * <ul>
     *   <li>This can happen if you return Subchannels with states other than READY and IDLE.  For
     *       example, suppose you round-robin on 2 Subchannels, in READY and CONNECTING states
     *       respectively.  If the picker ignores the state and pick them equally, 50% of RPCs will
     *       be stuck in buffered state until both Subchannels are READY.</li>
     *   <li>This can also happen if you don't create a new picker at key state changes of
     *       Subchannels.  Take the above round-robin example again.  Suppose you do pick only READY
     *       and IDLE Subchannels, and initially both Subchannels are READY.  Now one becomes IDLE,
     *       then CONNECTING and stays CONNECTING for a long time.  If you don't create a new picker
     *       in response to the CONNECTING state to exclude that Subchannel, 50% of RPCs will hit it
     *       and be buffered even though the other Subchannel is READY.</li>
     * </ul>
     *
     * <p>In order to prevent unnecessary delay of RPCs, the rules of thumb are:
     * <ol>
     *   <li>The picker should only pick Subchannels that are known as READY or IDLE.  Whether to
     *       pick IDLE Subchannels depends on whether you want Subchannels to connect on-demand or
     *       actively:
     *       <ul>
     *         <li>If you want connect-on-demand, include IDLE Subchannels in your pick results,
     *             because when an RPC tries to use an IDLE Subchannel, the Subchannel will try to
     *             connect.</li>
     *         <li>If you want Subchannels to be always connected even when there is no RPC, you
     *             would call {@link Subchannel#requestConnection Subchannel.requestConnection()}
     *             whenever the Subchannel has transitioned to IDLE, then you don't need to include
     *             IDLE Subchannels in your pick results.</li>
     *       </ul></li>
     *   <li>Always create a new picker and call {@link Helper#updateBalancingState
     *       Helper.updateBalancingState()} whenever {@link #handleSubchannelState
     *       handleSubchannelState()} is called, unless the new state is SHUTDOWN. See
     *       {@code handleSubchannelState}'s javadoc for more details.</li>
     * </ol>
     *
     * @param subchannel the picked Subchannel.  It must have been {@link Subchannel#start started}
     * @param streamTracerFactory if not null, will be used to trace the activities of the stream
     *                            created as a result of this pick. Note it's possible that no
     *                            stream is created at all in some cases.
     * @since 1.3.0
     */
    public static PickResult withSubchannel(
        Subchannel subchannel, @Nullable ClientStreamTracer.Factory streamTracerFactory) {
      return new PickResult(
          checkNotNull(subchannel, "subchannel"), streamTracerFactory, Status.OK,
          false);
    }

    /**
     * Equivalent to {@code withSubchannel(subchannel, null)}.
     *
     * @since 1.2.0
     */
    public static PickResult withSubchannel(Subchannel subchannel) {
      return withSubchannel(subchannel, null);
    }

    /**
     * A decision to report a connectivity error to the RPC.  If the RPC is {@link
     * CallOptions#withWaitForReady wait-for-ready}, it will stay buffered.  Otherwise, it will fail
     * with the given error.
     *
     * @param error the error status.  Must not be OK.
     * @since 1.2.0
     */
    public static PickResult withError(Status error) {
      Preconditions.checkArgument(!error.isOk(), "error status shouldn't be OK");
      return new PickResult(null, null, error, false);
    }

    /**
     * A decision to fail an RPC immediately.  This is a final decision and will ignore retry
     * policy.
     *
     * @param status the status with which the RPC will fail.  Must not be OK.
     * @since 1.8.0
     */
    public static PickResult withDrop(Status status) {
      Preconditions.checkArgument(!status.isOk(), "drop status shouldn't be OK");
      return new PickResult(null, null, status, true);
    }

    /**
     * No decision could be made.  The RPC will stay buffered.
     *
     * @since 1.2.0
     */
    public static PickResult withNoResult() {
      return NO_RESULT;
    }

    /**
     * The Subchannel if this result was created by {@link #withSubchannel withSubchannel()}, or
     * null otherwise.
     *
     * @since 1.2.0
     */
    @Nullable
    public Subchannel getSubchannel() {
      return subchannel;
    }

    /**
     * The stream tracer factory this result was created with.
     *
     * @since 1.3.0
     */
    @Nullable
    public ClientStreamTracer.Factory getStreamTracerFactory() {
      return streamTracerFactory;
    }

    /**
     * The status associated with this result.  Non-{@code OK} if created with {@link #withError
     * withError}, or {@code OK} otherwise.
     *
     * @since 1.2.0
     */
    public Status getStatus() {
      return status;
    }

    /**
     * Returns {@code true} if this result was created by {@link #withDrop withDrop()}.
     *
     * @since 1.8.0
     */
    public boolean isDrop() {
      return drop;
    }

    @Override
    public String toString() {
      return MoreObjects.toStringHelper(this)
          .add("subchannel", subchannel)
          .add("streamTracerFactory", streamTracerFactory)
          .add("status", status)
          .add("drop", drop)
          .toString();
    }

    @Override
    public int hashCode() {
      return Objects.hashCode(subchannel, status, streamTracerFactory, drop);
    }

    /**
     * Returns true if the {@link Subchannel}, {@link Status}, and
     * {@link ClientStreamTracer.Factory} all match.
     */
    @Override
    public boolean equals(Object other) {
      if (!(other instanceof PickResult)) {
        return false;
      }
      PickResult that = (PickResult) other;
      return Objects.equal(subchannel, that.subchannel) && Objects.equal(status, that.status)
          && Objects.equal(streamTracerFactory, that.streamTracerFactory)
          && drop == that.drop;
    }
  }

  /**
   * Arguments for creating a {@link Subchannel}.
   *
   * @since 1.22.0
   */
  @ExperimentalApi("https://github.com/grpc/grpc-java/issues/1771")
  public static final class CreateSubchannelArgs {
    private final List<EquivalentAddressGroup> addrs;
    private final Attributes attrs;
    private final Object[][] customOptions;

    private CreateSubchannelArgs(
        List<EquivalentAddressGroup> addrs, Attributes attrs, Object[][] customOptions) {
      this.addrs = checkNotNull(addrs, "addresses are not set");
      this.attrs = checkNotNull(attrs, "attrs");
      this.customOptions = checkNotNull(customOptions, "customOptions");
    }

    /**
     * Returns the addresses, which is an unmodifiable list.
     */
    public List<EquivalentAddressGroup> getAddresses() {
      return addrs;
    }

    /**
     * Returns the attributes.
     */
    public Attributes getAttributes() {
      return attrs;
    }

    /**
     * Get the value for a custom option or its inherent default.
     *
     * @param key Key identifying option
     */
    @SuppressWarnings("unchecked")
    public <T> T getOption(Key<T> key) {
      Preconditions.checkNotNull(key, "key");
      for (int i = 0; i < customOptions.length; i++) {
        if (key.equals(customOptions[i][0])) {
          return (T) customOptions[i][1];
        }
      }
      return key.defaultValue;
    }

    /**
     * Returns a builder with the same initial values as this object.
     */
    public Builder toBuilder() {
      return newBuilder().setAddresses(addrs).setAttributes(attrs).copyCustomOptions(customOptions);
    }

    /**
     * Creates a new builder.
     */
    public static Builder newBuilder() {
      return new Builder();
    }

    @Override
    public String toString() {
      return MoreObjects.toStringHelper(this)
          .add("addrs", addrs)
          .add("attrs", attrs)
          .add("customOptions", Arrays.deepToString(customOptions))
          .toString();
    }

    @ExperimentalApi("https://github.com/grpc/grpc-java/issues/1771")
    public static final class Builder {

      private List<EquivalentAddressGroup> addrs;
      private Attributes attrs = Attributes.EMPTY;
      private Object[][] customOptions = new Object[0][2];

      Builder() {
      }

      private Builder copyCustomOptions(Object[][] options) {
        customOptions = new Object[options.length][2];
        System.arraycopy(options, 0, customOptions, 0, options.length);
        return this;
      }

      /**
       * Add a custom option. Any existing value for the key is overwritten.
       *
       * <p>This is an <strong>optional</strong> property.
       *
       * @param key the option key
       * @param value the option value
       */
      public <T> Builder addOption(Key<T> key, T value) {
        Preconditions.checkNotNull(key, "key");
        Preconditions.checkNotNull(value, "value");

        int existingIdx = -1;
        for (int i = 0; i < customOptions.length; i++) {
          if (key.equals(customOptions[i][0])) {
            existingIdx = i;
            break;
          }
        }

        if (existingIdx == -1) {
          Object[][] newCustomOptions = new Object[customOptions.length + 1][2];
          System.arraycopy(customOptions, 0, newCustomOptions, 0, customOptions.length);
          customOptions = newCustomOptions;
          existingIdx = customOptions.length - 1;
        }
        customOptions[existingIdx] = new Object[]{key, value};
        return this;
      }

      /**
       * The addresses to connect to.  All addresses are considered equivalent and will be tried
       * in the order they are provided.
       */
      public Builder setAddresses(EquivalentAddressGroup addrs) {
        this.addrs = Collections.singletonList(addrs);
        return this;
      }

      /**
       * The addresses to connect to.  All addresses are considered equivalent and will
       * be tried in the order they are provided.
       *
       * <p>This is a <strong>required</strong> property.
       *
       * @throws IllegalArgumentException if {@code addrs} is empty
       */
      public Builder setAddresses(List<EquivalentAddressGroup> addrs) {
        checkArgument(!addrs.isEmpty(), "addrs is empty");
        this.addrs = Collections.unmodifiableList(new ArrayList<>(addrs));
        return this;
      }

      /**
       * Attributes provided here will be included in {@link Subchannel#getAttributes}.
       *
       * <p>This is an <strong>optional</strong> property.  Default is empty if not set.
       */
      public Builder setAttributes(Attributes attrs) {
        this.attrs = checkNotNull(attrs, "attrs");
        return this;
      }

      /**
       * Creates a new args object.
       */
      public CreateSubchannelArgs build() {
        return new CreateSubchannelArgs(addrs, attrs, customOptions);
      }
    }

    /**
     * Key for a key-value pair. Uses reference equality.
     */
    @ExperimentalApi("https://github.com/grpc/grpc-java/issues/1771")
    public static final class Key<T> {

      private final String debugString;
      private final T defaultValue;

      private Key(String debugString, T defaultValue) {
        this.debugString = debugString;
        this.defaultValue = defaultValue;
      }

      /**
       * Factory method for creating instances of {@link Key}. The default value of the key is
       * {@code null}.
       *
       * @param debugString a debug string that describes this key.
       * @param <T> Key type
       * @return Key object
       */
      public static <T> Key<T> create(String debugString) {
        Preconditions.checkNotNull(debugString, "debugString");
        return new Key<>(debugString, /*defaultValue=*/ null);
      }

      /**
       * Factory method for creating instances of {@link Key}.
       *
       * @param debugString a debug string that describes this key.
       * @param defaultValue default value to return when value for key not set
       * @param <T> Key type
       * @return Key object
       */
      public static <T> Key<T> createWithDefault(String debugString, T defaultValue) {
        Preconditions.checkNotNull(debugString, "debugString");
        return new Key<>(debugString, defaultValue);
      }

      /**
       * Returns the user supplied default value for this key.
       */
      public T getDefault() {
        return defaultValue;
      }

      @Override
      public String toString() {
        return debugString;
      }
    }
  }

  /**
   * Provides essentials for LoadBalancer implementations.
   *
   * @since 1.2.0
   */
  @ThreadSafe
  @ExperimentalApi("https://github.com/grpc/grpc-java/issues/1771")
  public abstract static class Helper {
    /**
     * Creates a Subchannel, which is a logical connection to the given group of addresses which are
     * considered equivalent.  The {@code attrs} are custom attributes associated with this
     * Subchannel, and can be accessed later through {@link Subchannel#getAttributes
     * Subchannel.getAttributes()}.
     *
     * <p>The LoadBalancer is responsible for closing unused Subchannels, and closing all
     * Subchannels within {@link #shutdown}.
     *
     * <p>It must be called from {@link #getSynchronizationContext the Synchronization Context}
     *
     * @since 1.22.0
     */
    public Subchannel createSubchannel(CreateSubchannelArgs args) {
      throw new UnsupportedOperationException();
    }

    /**
     * Out-of-band channel for LoadBalancer’s own RPC needs, e.g., talking to an external
     * load-balancer service.
     *
     * <p>The LoadBalancer is responsible for closing unused OOB channels, and closing all OOB
     * channels within {@link #shutdown}.
     *
     * @since 1.4.0
     */
    public abstract ManagedChannel createOobChannel(EquivalentAddressGroup eag, String authority);

    /**
     * Accept a list of EAG for multiple authorities: https://github.com/grpc/grpc-java/issues/4618
     * */
    public ManagedChannel createOobChannel(List<EquivalentAddressGroup> eag,
        String authority) {
      throw new UnsupportedOperationException();
    }

    /**
     * Updates the addresses used for connections in the {@code Channel} that was created by {@link
     * #createOobChannel(EquivalentAddressGroup, String)}. This is superior to {@link
     * #createOobChannel(EquivalentAddressGroup, String)} when the old and new addresses overlap,
     * since the channel can continue using an existing connection.
     *
     * @throws IllegalArgumentException if {@code channel} was not returned from {@link
     *     #createOobChannel}
     * @since 1.4.0
     */
    public void updateOobChannelAddresses(ManagedChannel channel, EquivalentAddressGroup eag) {
      throw new UnsupportedOperationException();
    }

    /**
     * Updates the addresses with a new EAG list. Connection is continued when old and new addresses
     * overlap.
     * */
    public void updateOobChannelAddresses(ManagedChannel channel,
        List<EquivalentAddressGroup> eag) {
      throw new UnsupportedOperationException();
    }

    /**
     * Creates an out-of-band channel for LoadBalancer's own RPC needs, e.g., talking to an external
     * load-balancer service, that is specified by a target string.  See the documentation on
     * {@link ManagedChannelBuilder#forTarget} for the format of a target string.
     *
     * <p>The target string will be resolved by a {@link NameResolver} created according to the
     * target string.
     *
     * <p>The LoadBalancer is responsible for closing unused OOB channels, and closing all OOB
     * channels within {@link #shutdown}.
     *
     * @since 1.20.0
     */
    public ManagedChannel createResolvingOobChannel(String target) {
      return createResolvingOobChannelBuilder(target).build();
    }

    /**
     * Creates an out-of-band channel builder for LoadBalancer's own RPC needs, e.g., talking to an
     * external load-balancer service, that is specified by a target string.  See the documentation
     * on {@link ManagedChannelBuilder#forTarget} for the format of a target string.
     *
     * <p>The target string will be resolved by a {@link NameResolver} created according to the
     * target string.
     *
     * <p>The returned oob-channel builder defaults to use the same authority and ChannelCredentials
     * (without bearer tokens) as the parent channel's for authentication. This is different from
     * {@link #createResolvingOobChannelBuilder(String, ChannelCredentials)}.
     *
     * <p>The LoadBalancer is responsible for closing unused OOB channels, and closing all OOB
     * channels within {@link #shutdown}.
     *
     * @deprecated Use {@link #createResolvingOobChannelBuilder(String, ChannelCredentials)}
     *     instead.
     * @since 1.31.0
     */
    @Deprecated
    public ManagedChannelBuilder<?> createResolvingOobChannelBuilder(String target) {
      throw new UnsupportedOperationException("Not implemented");
    }

    /**
     * Creates an out-of-band channel builder for LoadBalancer's own RPC needs, e.g., talking to an
     * external load-balancer service, that is specified by a target string and credentials.  See
     * the documentation on {@link Grpc#newChannelBuilder} for the format of a target string.
     *
     * <p>The target string will be resolved by a {@link NameResolver} created according to the
     * target string.
     *
     * <p>The LoadBalancer is responsible for closing unused OOB channels, and closing all OOB
     * channels within {@link #shutdown}.
     *
     * @since 1.35.0
     */
    public ManagedChannelBuilder<?> createResolvingOobChannelBuilder(
        String target, ChannelCredentials creds) {
      throw new UnsupportedOperationException();
    }

    /**
     * Set a new state with a new picker to the channel.
     *
     * <p>When a new picker is provided via {@code updateBalancingState()}, the channel will apply
     * the picker on all buffered RPCs, by calling {@link SubchannelPicker#pickSubchannel(
     * LoadBalancer.PickSubchannelArgs)}.
     *
     * <p>The channel will hold the picker and use it for all RPCs, until {@code
     * updateBalancingState()} is called again and a new picker replaces the old one.  If {@code
     * updateBalancingState()} has never been called, the channel will buffer all RPCs until a
     * picker is provided.
     *
     * <p>It should be called from the Synchronization Context.  Currently will log a warning if
     * violated.  It will become an exception eventually.  See <a
     * href="https://github.com/grpc/grpc-java/issues/5015">#5015</a> for the background.
     *
     * <p>The passed state will be the channel's new state. The SHUTDOWN state should not be passed
     * and its behavior is undefined.
     *
     * @since 1.6.0
     */
    public abstract void updateBalancingState(
        @Nonnull ConnectivityState newState, @Nonnull SubchannelPicker newPicker);

    /**
     * Call {@link NameResolver#refresh} on the channel's resolver.
     *
     * <p>It should be called from the Synchronization Context.  Currently will log a warning if
     * violated.  It will become an exception eventually.  See <a
     * href="https://github.com/grpc/grpc-java/issues/5015">#5015</a> for the background.
     *
     * @since 1.18.0
     */
    public void refreshNameResolution() {
      throw new UnsupportedOperationException();
    }

    /**
     * Historically the channel automatically refreshes name resolution if any subchannel
     * connection is broken. It's transitioning to let load balancers make the decision. To
     * avoid silent breakages, the channel checks if {@link #refreshNameResolution} is called
     * by the load balancer. If not, it will do it and log a warning. This will be removed in
     * the future and load balancers are completely responsible for triggering the refresh.
     * See <a href="https://github.com/grpc/grpc-java/issues/8088">#8088</a> for the background.
     *
     * <p>This should rarely be used, but sometimes the address for the subchannel wasn't
     * provided by the name resolver and a refresh needs to be directed somewhere else instead.
     * Then you can call this method to disable the short-tem check for detecting LoadBalancers
     * that need to be updated for the new expected behavior.
     *
     * @since 1.38.0
     * @deprecated Warning has been removed
     */
    @ExperimentalApi("https://github.com/grpc/grpc-java/issues/8088")
    @Deprecated
    public void ignoreRefreshNameResolutionCheck() {
      // no-op
    }

    /**
     * Returns a {@link SynchronizationContext} that runs tasks in the same Synchronization Context
     * as that the callback methods on the {@link LoadBalancer} interface are run in.
     *
     * <p>Pro-tip: in order to call {@link SynchronizationContext#schedule}, you need to provide a
     * {@link ScheduledExecutorService}.  {@link #getScheduledExecutorService} is provided for your
     * convenience.
     *
     * @since 1.17.0
     */
    public SynchronizationContext getSynchronizationContext() {
      // TODO(zhangkun): make getSynchronizationContext() abstract after runSerialized() is deleted
      throw new UnsupportedOperationException();
    }

    /**
     * Returns a {@link ScheduledExecutorService} for scheduling delayed tasks.
     *
     * <p>This service is a shared resource and is only meant for quick tasks.  DO NOT block or run
     * time-consuming tasks.
     *
     * <p>The returned service doesn't support {@link ScheduledExecutorService#shutdown shutdown()}
     * and {@link ScheduledExecutorService#shutdownNow shutdownNow()}.  They will throw if called.
     *
     * @since 1.17.0
     */
    public ScheduledExecutorService getScheduledExecutorService() {
      throw new UnsupportedOperationException();
    }

    /**
     * Returns the authority string of the channel, which is derived from the DNS-style target name.
     * If overridden by a load balancer, {@link #getUnsafeChannelCredentials} must also be
     * overridden to call {@link #getChannelCredentials} or provide appropriate credentials.
     *
     * @since 1.2.0
     */
    public abstract String getAuthority();

    /**
     * Returns the ChannelCredentials used to construct the channel, without bearer tokens.
     *
     * @since 1.35.0
     */
    public ChannelCredentials getChannelCredentials() {
      return getUnsafeChannelCredentials().withoutBearerTokens();
    }

    /**
     * Returns the UNSAFE ChannelCredentials used to construct the channel,
     * including bearer tokens. Load balancers should generally have no use for
     * these credentials and use of them is heavily discouraged. These must be used
     * <em>very</em> carefully to avoid sending bearer tokens to untrusted servers
     * as the server could then impersonate the client. Generally it is only safe
     * to use these credentials when communicating with the backend.
     *
     * @since 1.35.0
     */
    public ChannelCredentials getUnsafeChannelCredentials() {
      throw new UnsupportedOperationException();
    }

    /**
     * Returns the {@link ChannelLogger} for the Channel served by this LoadBalancer.
     *
     * @since 1.17.0
     */
    public ChannelLogger getChannelLogger() {
      throw new UnsupportedOperationException();
    }

    /**
     * Returns the {@link NameResolver.Args} that the Channel uses to create {@link NameResolver}s.
     *
     * @since 1.22.0
     */
    public NameResolver.Args getNameResolverArgs() {
      throw new UnsupportedOperationException();
    }

    /**
     * Returns the {@link NameResolverRegistry} that the Channel uses to look for {@link
     * NameResolver}s.
     *
     * @since 1.22.0
     */
    public NameResolverRegistry getNameResolverRegistry() {
      throw new UnsupportedOperationException();
    }
  }

  /**
   * A logical connection to a server, or a group of equivalent servers represented by an {@link 
   * EquivalentAddressGroup}.
   *
   * <p>It maintains at most one physical connection (aka transport) for sending new RPCs, while
   * also keeps track of previous transports that has been shut down but not terminated yet.
   *
   * <p>If there isn't an active transport yet, and an RPC is assigned to the Subchannel, it will
   * create a new transport.  It won't actively create transports otherwise.  {@link
   * #requestConnection requestConnection()} can be used to ask Subchannel to create a transport if
   * there isn't any.
   *
   * <p>{@link #start} must be called prior to calling any other methods, with the exception of
   * {@link #shutdown}, which can be called at any time.
   *
   * @since 1.2.0
   */
  @ExperimentalApi("https://github.com/grpc/grpc-java/issues/1771")
  public abstract static class Subchannel {
    /**
     * Starts the Subchannel.  Can only be called once.
     *
     * <p>Must be called prior to any other method on this class, except for {@link #shutdown} which
     * may be called at any time.
     *
     * <p>Must be called from the {@link Helper#getSynchronizationContext Synchronization Context},
     * otherwise it may throw.  See <a href="https://github.com/grpc/grpc-java/issues/5015">
     * #5015</a> for more discussions.
     *
     * @param listener receives state updates for this Subchannel.
     */
    public void start(SubchannelStateListener listener) {
      throw new UnsupportedOperationException("Not implemented");
    }

    /**
     * Shuts down the Subchannel.  After this method is called, this Subchannel should no longer
     * be returned by the latest {@link SubchannelPicker picker}, and can be safely discarded.
     *
     * <p>Calling it on an already shut-down Subchannel has no effect.
     *
     * <p>It should be called from the Synchronization Context.  Currently will log a warning if
     * violated.  It will become an exception eventually.  See <a
     * href="https://github.com/grpc/grpc-java/issues/5015">#5015</a> for the background.
     *
     * @since 1.2.0
     */
    public abstract void shutdown();

    /**
     * Asks the Subchannel to create a connection (aka transport), if there isn't an active one.
     *
     * <p>It should be called from the Synchronization Context.  Currently will log a warning if
     * violated.  It will become an exception eventually.  See <a
     * href="https://github.com/grpc/grpc-java/issues/5015">#5015</a> for the background.
     *
     * @since 1.2.0
     */
    public abstract void requestConnection();

    /**
     * Returns the addresses that this Subchannel is bound to.  This can be called only if
     * the Subchannel has only one {@link EquivalentAddressGroup}.  Under the hood it calls
     * {@link #getAllAddresses}.
     *
     * <p>It should be called from the Synchronization Context.  Currently will log a warning if
     * violated.  It will become an exception eventually.  See <a
     * href="https://github.com/grpc/grpc-java/issues/5015">#5015</a> for the background.
     *
     * @throws IllegalStateException if this subchannel has more than one EquivalentAddressGroup.
     *         Use {@link #getAllAddresses} instead
     * @since 1.2.0
     */
    public final EquivalentAddressGroup getAddresses() {
      List<EquivalentAddressGroup> groups = getAllAddresses();
      Preconditions.checkState(groups.size() == 1, "%s does not have exactly one group", groups);
      return groups.get(0);
    }

    /**
     * Returns the addresses that this Subchannel is bound to. The returned list will not be empty.
     *
     * <p>It should be called from the Synchronization Context.  Currently will log a warning if
     * violated.  It will become an exception eventually.  See <a
     * href="https://github.com/grpc/grpc-java/issues/5015">#5015</a> for the background.
     *
     * @since 1.14.0
     */
    public List<EquivalentAddressGroup> getAllAddresses() {
      throw new UnsupportedOperationException();
    }

    /**
     * The same attributes passed to {@link Helper#createSubchannel Helper.createSubchannel()}.
     * LoadBalancer can use it to attach additional information here, e.g., the shard this
     * Subchannel belongs to.
     *
     * @since 1.2.0
     */
    public abstract Attributes getAttributes();

    /**
     * (Internal use only) returns a {@link Channel} that is backed by this Subchannel.  This allows
     * a LoadBalancer to issue its own RPCs for auxiliary purposes, such as health-checking, on
     * already-established connections.  This channel has certain restrictions:
     * <ol>
     *   <li>It can issue RPCs only if the Subchannel is {@code READY}. If {@link
     *   Channel#newCall} is called when the Subchannel is not {@code READY}, the RPC will fail
     *   immediately.</li>
     *   <li>It doesn't support {@link CallOptions#withWaitForReady wait-for-ready} RPCs. Such RPCs
     *   will fail immediately.</li>
     * </ol>
     *
     * <p>RPCs made on this Channel is not counted when determining ManagedChannel's {@link
     * ManagedChannelBuilder#idleTimeout idle mode}.  In other words, they won't prevent
     * ManagedChannel from entering idle mode.
     *
     * <p>Warning: RPCs made on this channel will prevent a shut-down transport from terminating. If
     * you make long-running RPCs, you need to make sure they will finish in time after the
     * Subchannel has transitioned away from {@code READY} state
     * (notified through {@link #handleSubchannelState}).
     *
     * <p>Warning: this is INTERNAL API, is not supposed to be used by external users, and may
     * change without notice. If you think you must use it, please file an issue.
     */
    @Internal
    public Channel asChannel() {
      throw new UnsupportedOperationException();
    }

    /**
     * Returns a {@link ChannelLogger} for this Subchannel.
     *
     * @since 1.17.0
     */
    public ChannelLogger getChannelLogger() {
      throw new UnsupportedOperationException();
    }

    /**
     * Replaces the existing addresses used with this {@code Subchannel}. If the new and old
     * addresses overlap, the Subchannel can continue using an existing connection.
     *
     * <p>It must be called from the Synchronization Context or will throw.
     *
     * @throws IllegalArgumentException if {@code addrs} is empty
     * @since 1.22.0
     */
    public void updateAddresses(List<EquivalentAddressGroup> addrs) {
      throw new UnsupportedOperationException();
    }

    /**
     * (Internal use only) returns an object that represents the underlying subchannel that is used
     * by the Channel for sending RPCs when this {@link Subchannel} is picked.  This is an opaque
     * object that is both provided and consumed by the Channel.  Its type <strong>is not</strong>
     * {@code Subchannel}.
     *
     * <p>Warning: this is INTERNAL API, is not supposed to be used by external users, and may
     * change without notice. If you think you must use it, please file an issue and we can consider
     * removing its "internal" status.
     */
    @Internal
    public Object getInternalSubchannel() {
      throw new UnsupportedOperationException();
    }
  }

  /**
   * Receives state changes for one {@link Subchannel}. All methods are run under {@link
   * Helper#getSynchronizationContext}.
   *
   * @since 1.22.0
   */
  public interface SubchannelStateListener {
    /**
     * Handles a state change on a Subchannel.
     *
     * <p>The initial state of a Subchannel is IDLE. You won't get a notification for the initial
     * IDLE state.
     *
     * <p>If the new state is not SHUTDOWN, this method should create a new picker and call {@link
     * Helper#updateBalancingState Helper.updateBalancingState()}.  Failing to do so may result in
     * unnecessary delays of RPCs. Please refer to {@link PickResult#withSubchannel
     * PickResult.withSubchannel()}'s javadoc for more information.
     *
     * <p>When a subchannel's state is IDLE or TRANSIENT_FAILURE and the address for the subchannel
     * was received in {@link LoadBalancer#handleResolvedAddresses}, load balancers should call
     * {@link Helper#refreshNameResolution} to inform polling name resolvers that it is an
     * appropriate time to refresh the addresses. Without the refresh, changes to the addresses may
     * never be detected.
     *
     * <p>SHUTDOWN can only happen in two cases.  One is that LoadBalancer called {@link
     * Subchannel#shutdown} earlier, thus it should have already discarded this Subchannel.  The
     * other is that Channel is doing a {@link ManagedChannel#shutdownNow forced shutdown} or has
     * already terminated, thus there won't be further requests to LoadBalancer.  Therefore, the
     * LoadBalancer usually don't need to react to a SHUTDOWN state.
     *
     * @param newState the new state
     * @since 1.22.0
     */
    void onSubchannelState(ConnectivityStateInfo newState);
  }

  /**
   * Factory to create {@link LoadBalancer} instance.
   *
   * @since 1.2.0
   */
  @ThreadSafe
  @ExperimentalApi("https://github.com/grpc/grpc-java/issues/1771")
  public abstract static class Factory {
    /**
     * Creates a {@link LoadBalancer} that will be used inside a channel.
     *
     * @since 1.2.0
     */
    public abstract LoadBalancer newLoadBalancer(Helper helper);
  }

  /**
   * A picker that always returns an erring pick.
   *
   * @deprecated Use {@code new FixedResultPicker(PickResult.withError(error))} instead.
   */
  @Deprecated
  public static final class ErrorPicker extends SubchannelPicker {

    private final Status error;

    public ErrorPicker(Status error) {
      this.error = checkNotNull(error, "error");
    }

    @Override
    public PickResult pickSubchannel(PickSubchannelArgs args) {
      return PickResult.withError(error);
    }

    @Override
    public String toString() {
      return MoreObjects.toStringHelper(this)
          .add("error", error)
          .toString();
    }
  }

  /** A picker that always returns the same result. */
  public static final class FixedResultPicker extends SubchannelPicker {
    private final PickResult result;

    public FixedResultPicker(PickResult result) {
      this.result = Preconditions.checkNotNull(result, "result");
    }

    @Override
    public PickResult pickSubchannel(PickSubchannelArgs args) {
      return result;
    }

    @Override
    public String toString() {
      return "FixedResultPicker(" + result + ")";
    }
  }
}<|MERGE_RESOLUTION|>--- conflicted
+++ resolved
@@ -117,7 +117,6 @@
       Attributes.Key.create("internal:health-checking-config");
 
   @Internal
-<<<<<<< HEAD
   public static final LoadBalancer.CreateSubchannelArgs.Key<LoadBalancer.SubchannelStateListener>
       HEALTH_CONSUMER_LISTENER_ARG_KEY =
       LoadBalancer.CreateSubchannelArgs.Key.create("internal:health-check-consumer-listener");
@@ -126,10 +125,9 @@
   public static final Attributes.Key<Boolean>
       HAS_HEALTH_PRODUCER_LISTENER_KEY =
       Attributes.Key.create("internal:has-health-check-producer-listener");
-=======
+
   public static final Attributes.Key<Boolean> IS_PETIOLE_POLICY =
       Attributes.Key.create("io.grpc.IS_PETIOLE_POLICY");
->>>>>>> 3e3ba568
 
   /**
    * A picker that always returns an erring pick.
