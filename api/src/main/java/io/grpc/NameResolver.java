--- conflicted
+++ resolved
@@ -730,13 +730,8 @@
 
       /**
        * Sets the addresses resolved by name resolution or the error in doing so.  This field is required.
-<<<<<<< HEAD
-       *
-       * @since 1.65.0
-=======
        * @param addresses
        * @return
->>>>>>> 7deb4916
        */
       public Builder setAddressesOrError(StatusOr<List<EquivalentAddressGroup>> addresses) {
         this.addresses = addresses;
