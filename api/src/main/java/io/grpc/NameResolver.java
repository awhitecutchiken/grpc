--- conflicted
+++ resolved
@@ -251,11 +251,7 @@
      * Handles updates on resolved addresses and attributes.
      *
      * @param resolutionResult the resolved server addresses, attributes, and Service Config.
-<<<<<<< HEAD
-     * @since 1.65.0
-=======
      * @since 1.66
->>>>>>> 9ba2f9de
      */
     public Status onResult2(ResolutionResult resolutionResult) {
       throw new UnsupportedOperationException("Not implemented.");
