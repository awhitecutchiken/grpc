load("@rules_jvm_external//:defs.bzl", "artifact")

java_library(
    name = "api",
    srcs = glob([
        "src/main/java/**/*.java",
        "src/context/java/**/*.java",
    ]),
    javacopts = ["-Xep:DoNotCall:OFF"],  # Remove once requiring Bazel 3.4.0+; allows non-final
    visibility = ["//visibility:public"],
    deps = [
<<<<<<< HEAD
        "//context",
        artifact("com.google.code.findbugs:jsr305"),
        artifact("com.google.errorprone:error_prone_annotations"),
        artifact("com.google.guava:failureaccess"),  # future transitive dep of Guava. See #5214
        artifact("com.google.guava:guava"),
        artifact("com.google.j2objc:j2objc-annotations"),
=======
        "@com_google_code_findbugs_jsr305//jar",
        "@com_google_errorprone_error_prone_annotations//jar",
        "@com_google_guava_failureaccess//jar",  # future transitive dep of Guava. See #5214
        "@com_google_guava_guava//jar",
        "@com_google_j2objc_j2objc_annotations//jar",
>>>>>>> 2c83ef06
    ],
)<|MERGE_RESOLUTION|>--- conflicted
+++ resolved
@@ -9,19 +9,10 @@
     javacopts = ["-Xep:DoNotCall:OFF"],  # Remove once requiring Bazel 3.4.0+; allows non-final
     visibility = ["//visibility:public"],
     deps = [
-<<<<<<< HEAD
-        "//context",
         artifact("com.google.code.findbugs:jsr305"),
         artifact("com.google.errorprone:error_prone_annotations"),
         artifact("com.google.guava:failureaccess"),  # future transitive dep of Guava. See #5214
         artifact("com.google.guava:guava"),
         artifact("com.google.j2objc:j2objc-annotations"),
-=======
-        "@com_google_code_findbugs_jsr305//jar",
-        "@com_google_errorprone_error_prone_annotations//jar",
-        "@com_google_guava_failureaccess//jar",  # future transitive dep of Guava. See #5214
-        "@com_google_guava_guava//jar",
-        "@com_google_j2objc_j2objc_annotations//jar",
->>>>>>> 2c83ef06
     ],
 )