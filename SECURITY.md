--- conflicted
+++ resolved
@@ -318,7 +318,6 @@
 
 Below are known to work version combinations:
 
-<<<<<<< HEAD
 grpc-netty version | netty-codec-http2 version | netty-tcnative-boringssl-static version
 ------------------ | ------------------------- | ---------------------------------------
 1.0.0-1.0.1        | 4.1.3.Final               | 1.1.33.Fork19
@@ -327,19 +326,8 @@
 1.4.x              | 4.1.11.Final              | 2.0.1.Final
 1.5.x              | 4.1.12.Final              | 2.0.5.Final
 1.6.x              | 4.1.14.Final              | 2.0.5.Final
-1.7.x-             | 4.1.16.Final              | 2.0.6.Final
-=======
-grpc-netty version | netty-code-http2 version | netty-tcnative-boringssl-static version
------------------- | ------------------------ | ---------------------------------------
-1.0.0-1.0.1        | 4.1.3.Final              | 1.1.33.Fork19
-1.0.2-1.0.3        | 4.1.6.Final              | 1.1.33.Fork23
-1.1.x-1.3.x        | 4.1.8.Final              | 1.1.33.Fork26
-1.4.x              | 4.1.11.Final             | 2.0.1.Final
-1.5.x              | 4.1.12.Final             | 2.0.5.Final
-1.6.x              | 4.1.14.Final             | 2.0.5.Final
-1.7.x-1.8.x        | 4.1.16.Final             | 2.0.6.Final
-1.9.x-             | 4.1.17.Final             | 2.0.7.Final
->>>>>>> bc549701
+1.7.x-1.8.x        | 4.1.16.Final              | 2.0.6.Final
+1.9.x-             | 4.1.17.Final              | 2.0.7.Final
 
 ### OkHttp
 If you are using gRPC on Android devices, you are most likely using `grpc-okhttp` transport.
