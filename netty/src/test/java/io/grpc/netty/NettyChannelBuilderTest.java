/*
 * Copyright 2015, Google Inc. All rights reserved.
 *
 * Redistribution and use in source and binary forms, with or without
 * modification, are permitted provided that the following conditions are
 * met:
 *
 *    * Redistributions of source code must retain the above copyright
 * notice, this list of conditions and the following disclaimer.
 *    * Redistributions in binary form must reproduce the above
 * copyright notice, this list of conditions and the following disclaimer
 * in the documentation and/or other materials provided with the
 * distribution.
 *
 *    * Neither the name of Google Inc. nor the names of its
 * contributors may be used to endorse or promote products derived from
 * this software without specific prior written permission.
 *
 * THIS SOFTWARE IS PROVIDED BY THE COPYRIGHT HOLDERS AND CONTRIBUTORS
 * "AS IS" AND ANY EXPRESS OR IMPLIED WARRANTIES, INCLUDING, BUT NOT
 * LIMITED TO, THE IMPLIED WARRANTIES OF MERCHANTABILITY AND FITNESS FOR
 * A PARTICULAR PURPOSE ARE DISCLAIMED. IN NO EVENT SHALL THE COPYRIGHT
 * OWNER OR CONTRIBUTORS BE LIABLE FOR ANY DIRECT, INDIRECT, INCIDENTAL,
 * SPECIAL, EXEMPLARY, OR CONSEQUENTIAL DAMAGES (INCLUDING, BUT NOT
 * LIMITED TO, PROCUREMENT OF SUBSTITUTE GOODS OR SERVICES; LOSS OF USE,
 * DATA, OR PROFITS; OR BUSINESS INTERRUPTION) HOWEVER CAUSED AND ON ANY
 * THEORY OF LIABILITY, WHETHER IN CONTRACT, STRICT LIABILITY, OR TORT
 * (INCLUDING NEGLIGENCE OR OTHERWISE) ARISING IN ANY WAY OUT OF THE USE
 * OF THIS SOFTWARE, EVEN IF ADVISED OF THE POSSIBILITY OF SUCH DAMAGE.
 */

package io.grpc.netty;

import static org.junit.Assert.assertEquals;
import static org.junit.Assert.assertTrue;

import static org.mockito.Mockito.mock;
import static org.mockito.Mockito.when;

import io.grpc.internal.ClientTransportFactory;
import io.grpc.netty.ProtocolNegotiators.TlsNegotiator;
import io.netty.handler.ssl.SslContext;

import org.junit.Rule;
import org.junit.Test;
import org.junit.rules.ExpectedException;
import org.junit.runner.RunWith;
import org.junit.runners.JUnit4;

import java.net.InetSocketAddress;
import java.net.SocketAddress;

import javax.net.ssl.SSLException;

@RunWith(JUnit4.class)
public class NettyChannelBuilderTest {

  @Rule public final ExpectedException thrown = ExpectedException.none();
  private final SslContext noSslContext = null;

  @Test
  public void overrideAllowsInvalidAuthority() {
    NettyChannelBuilder builder = new NettyChannelBuilder(new SocketAddress(){}) {
      @Override
      protected String checkAuthority(String authority) {
        return authority;
      }
    };

    ClientTransportFactory factory = builder.overrideAuthority("[invalidauthority")
        .negotiationType(NegotiationType.PLAINTEXT)
        .buildTransportFactory();
  }

  @Test
  public void failOverrideInvalidAuthority() {
    thrown.expect(IllegalArgumentException.class);
    thrown.expectMessage("Invalid authority:");

    NettyChannelBuilder builder = new NettyChannelBuilder(new SocketAddress(){});

    ClientTransportFactory factory = builder.overrideAuthority("[invalidauthority")
        .negotiationType(NegotiationType.PLAINTEXT)
        .buildTransportFactory();
  }

  @Test
  public void failInvalidAuthority() {
    thrown.expect(IllegalArgumentException.class);
    thrown.expectMessage("Invalid host or port");

    NettyChannelBuilder.forAddress(new InetSocketAddress("invalid_authority", 1234));
  }

  @Test
  public void sslContextCanBeNull() {
<<<<<<< HEAD
    NettyChannelBuilder builder = new NettyChannelBuilder(new SocketAddress(){});
=======
    NettyChannelBuilder builder = mock(NettyChannelBuilder.class);
>>>>>>> 27c6e5cf
    builder.sslContext(null);
  }

  @Test
  public void failIfSslContextIsNotClient() {
    thrown.expect(IllegalArgumentException.class);
    thrown.expectMessage("Server SSL context can not be used for client channel");

    SslContext sslContext = mock(SslContext.class);
<<<<<<< HEAD

    NettyChannelBuilder builder = new NettyChannelBuilder(new SocketAddress(){});
=======
    when(sslContext.isClient()).thenReturn(false);

    NettyChannelBuilder builder = mock(NettyChannelBuilder.class);
>>>>>>> 27c6e5cf
    builder.sslContext(sslContext);
  }

  @Test
  public void createProtocolNegotiator_plaintext() {
    ProtocolNegotiator negotiator = NettyChannelBuilder.createProtocolNegotiator(
        "authority",
        NegotiationType.PLAINTEXT,
        noSslContext);
    // just check that the classes are the same, and that negotiator is not null.
    assertTrue(negotiator instanceof ProtocolNegotiators.PlaintextNegotiator);
  }

  @Test
  public void createProtocolNegotiator_plaintextUpgrade() {
    ProtocolNegotiator negotiator = NettyChannelBuilder.createProtocolNegotiator(
        "authority",
        NegotiationType.PLAINTEXT_UPGRADE,
        noSslContext);
    // just check that the classes are the same, and that negotiator is not null.
    assertTrue(negotiator instanceof ProtocolNegotiators.PlaintextUpgradeNegotiator);
  }

  @Test
  public void createProtocolNegotiator_tlsWithNoContext() {
    ProtocolNegotiator negotiator = NettyChannelBuilder.createProtocolNegotiator(
        "authority:1234",
        NegotiationType.TLS,
        noSslContext);

    assertTrue(negotiator instanceof ProtocolNegotiators.TlsNegotiator);
    ProtocolNegotiators.TlsNegotiator n = (TlsNegotiator) negotiator;

    assertEquals("authority", n.getHost());
    assertEquals(1234, n.getPort());
  }

  @Test
  public void createProtocolNegotiator_tlsWithClientContext() throws SSLException {
    ProtocolNegotiator negotiator = NettyChannelBuilder.createProtocolNegotiator(
        "authority:1234",
        NegotiationType.TLS,
        GrpcSslContexts.forClient().build());

    assertTrue(negotiator instanceof ProtocolNegotiators.TlsNegotiator);
    ProtocolNegotiators.TlsNegotiator n = (TlsNegotiator) negotiator;

    assertEquals("authority", n.getHost());
    assertEquals(1234, n.getPort());
  }

  @Test
  public void createProtocolNegotiator_tlsWithAuthorityFallback() {
    ProtocolNegotiator negotiator = NettyChannelBuilder.createProtocolNegotiator(
        "bad_authority",
        NegotiationType.TLS,
        noSslContext);

    assertTrue(negotiator instanceof ProtocolNegotiators.TlsNegotiator);
    ProtocolNegotiators.TlsNegotiator n = (TlsNegotiator) negotiator;

    assertEquals("bad_authority", n.getHost());
    assertEquals(-1, n.getPort());
  }
}<|MERGE_RESOLUTION|>--- conflicted
+++ resolved
@@ -35,7 +35,6 @@
 import static org.junit.Assert.assertTrue;
 
 import static org.mockito.Mockito.mock;
-import static org.mockito.Mockito.when;
 
 import io.grpc.internal.ClientTransportFactory;
 import io.grpc.netty.ProtocolNegotiators.TlsNegotiator;
@@ -94,11 +93,7 @@
 
   @Test
   public void sslContextCanBeNull() {
-<<<<<<< HEAD
     NettyChannelBuilder builder = new NettyChannelBuilder(new SocketAddress(){});
-=======
-    NettyChannelBuilder builder = mock(NettyChannelBuilder.class);
->>>>>>> 27c6e5cf
     builder.sslContext(null);
   }
 
@@ -108,14 +103,8 @@
     thrown.expectMessage("Server SSL context can not be used for client channel");
 
     SslContext sslContext = mock(SslContext.class);
-<<<<<<< HEAD
 
     NettyChannelBuilder builder = new NettyChannelBuilder(new SocketAddress(){});
-=======
-    when(sslContext.isClient()).thenReturn(false);
-
-    NettyChannelBuilder builder = mock(NettyChannelBuilder.class);
->>>>>>> 27c6e5cf
     builder.sslContext(sslContext);
   }
 
