--- conflicted
+++ resolved
@@ -720,7 +720,6 @@
     }
   }
 
-<<<<<<< HEAD
   private void closeStreamWhenDone(ChannelPromise promise, Http2Stream stream) {
     promise.addListener(
         new ChannelFutureListener() {
@@ -729,18 +728,6 @@
             serverStream(stream).complete();
           }
         });
-=======
-  private void closeStreamWhenDone(ChannelPromise promise, int streamId) throws Http2Exception {
-    final NettyServerStream.TransportState stream = serverStream(requireHttp2Stream(streamId));
-    if (stream != null) {
-      promise.addListener(new ChannelFutureListener() {
-        @Override
-        public void operationComplete(ChannelFuture future) {
-          stream.complete();
-        }
-      });
-    }
->>>>>>> 92463f62
   }
 
   /**
