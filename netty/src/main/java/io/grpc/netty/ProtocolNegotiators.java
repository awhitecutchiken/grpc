/*
 * Copyright 2015 The gRPC Authors
 *
 * Licensed under the Apache License, Version 2.0 (the "License");
 * you may not use this file except in compliance with the License.
 * You may obtain a copy of the License at
 *
 *     http://www.apache.org/licenses/LICENSE-2.0
 *
 * Unless required by applicable law or agreed to in writing, software
 * distributed under the License is distributed on an "AS IS" BASIS,
 * WITHOUT WARRANTIES OR CONDITIONS OF ANY KIND, either express or implied.
 * See the License for the specific language governing permissions and
 * limitations under the License.
 */

package io.grpc.netty;

import static com.google.common.base.Preconditions.checkNotNull;
import static io.grpc.netty.GrpcSslContexts.NEXT_PROTOCOL_VERSIONS;

import com.google.common.annotations.VisibleForTesting;
import com.google.common.base.Preconditions;
import io.grpc.Attributes;
import io.grpc.Grpc;
import io.grpc.Internal;
import io.grpc.InternalChannelz;
import io.grpc.SecurityLevel;
import io.grpc.Status;
import io.grpc.internal.GrpcAttributes;
import io.grpc.internal.GrpcUtil;
import io.netty.channel.ChannelDuplexHandler;
import io.netty.channel.ChannelFuture;
import io.netty.channel.ChannelFutureListener;
import io.netty.channel.ChannelHandler;
import io.netty.channel.ChannelHandlerAdapter;
import io.netty.channel.ChannelHandlerContext;
import io.netty.channel.ChannelInboundHandler;
import io.netty.channel.ChannelInboundHandlerAdapter;
import io.netty.channel.ChannelPipeline;
import io.netty.channel.ChannelPromise;
import io.netty.handler.codec.http.DefaultHttpRequest;
import io.netty.handler.codec.http.HttpClientCodec;
import io.netty.handler.codec.http.HttpClientUpgradeHandler;
import io.netty.handler.codec.http.HttpMethod;
import io.netty.handler.codec.http.HttpVersion;
import io.netty.handler.codec.http2.Http2ClientUpgradeCodec;
import io.netty.handler.proxy.HttpProxyHandler;
import io.netty.handler.proxy.ProxyConnectionEvent;
import io.netty.handler.proxy.ProxyHandler;
import io.netty.handler.ssl.OpenSsl;
import io.netty.handler.ssl.OpenSslEngine;
import io.netty.handler.ssl.SslContext;
import io.netty.handler.ssl.SslHandler;
import io.netty.handler.ssl.SslHandshakeCompletionEvent;
import io.netty.util.AsciiString;
import io.netty.util.ReferenceCountUtil;
import java.net.SocketAddress;
import java.net.URI;
import java.util.ArrayDeque;
import java.util.Arrays;
import java.util.Queue;
import java.util.logging.Level;
import java.util.logging.Logger;
import javax.annotation.Nullable;
import javax.net.ssl.SSLEngine;
import javax.net.ssl.SSLParameters;
import javax.net.ssl.SSLSession;

/**
 * Common {@link ProtocolNegotiator}s used by gRPC.
 */
@Internal
public final class ProtocolNegotiators {
  private static final Logger log = Logger.getLogger(ProtocolNegotiators.class.getName());

  private ProtocolNegotiators() {
  }

  /**
   * Create a server plaintext handler for gRPC.
   */
  public static ProtocolNegotiator serverPlaintext() {
    return new ProtocolNegotiator() {
      @Override
      public Handler newHandler(final GrpcHttp2ConnectionHandler handler) {
        class PlaintextHandler extends ChannelHandlerAdapter implements Handler {
          @Override
          public void handlerAdded(ChannelHandlerContext ctx) throws Exception {
            // Set sttributes before replace to be sure we pass it before accepting any requests.
            handler.handleProtocolNegotiationCompleted(Attributes.newBuilder()
                .set(Grpc.TRANSPORT_ATTR_REMOTE_ADDR, ctx.channel().remoteAddress())
                .set(Grpc.TRANSPORT_ATTR_LOCAL_ADDR, ctx.channel().localAddress())
                .build(),
                /*securityInfo=*/ null);
            // Just replace this handler with the gRPC handler.
            ctx.pipeline().replace(this, null, handler);
          }

          @Override
          public AsciiString scheme() {
            return Utils.HTTP;
          }
        }

        return new PlaintextHandler();
      }

      @Override
      public void close() {}
    };
  }

  /**
   * Create a server TLS handler for HTTP/2 capable of using ALPN/NPN.
   */
  public static ProtocolNegotiator serverTls(final SslContext sslContext) {
    Preconditions.checkNotNull(sslContext, "sslContext");
    return new ProtocolNegotiator() {
      @Override
      public Handler newHandler(GrpcHttp2ConnectionHandler handler) {
        return new ServerTlsHandler(sslContext, handler);
      }

      @Override
      public void close() {}
    };
  }

  @VisibleForTesting
  static final class ServerTlsHandler extends ChannelInboundHandlerAdapter
      implements ProtocolNegotiator.Handler {
    private final GrpcHttp2ConnectionHandler grpcHandler;
    private final SslContext sslContext;

    ServerTlsHandler(SslContext sslContext, GrpcHttp2ConnectionHandler grpcHandler) {
      this.sslContext = sslContext;
      this.grpcHandler = grpcHandler;
    }

    @Override
    public void handlerAdded(ChannelHandlerContext ctx) throws Exception {
      super.handlerAdded(ctx);

      SSLEngine sslEngine = sslContext.newEngine(ctx.alloc());
      ctx.pipeline().addFirst(new SslHandler(sslEngine, false));
    }

    @Override
    public void exceptionCaught(ChannelHandlerContext ctx, Throwable cause) throws Exception {
      fail(ctx, cause);
    }

    @Override
    public void userEventTriggered(ChannelHandlerContext ctx, Object evt) throws Exception {
      if (evt instanceof SslHandshakeCompletionEvent) {
        SslHandshakeCompletionEvent handshakeEvent = (SslHandshakeCompletionEvent) evt;
        if (handshakeEvent.isSuccess()) {
          if (NEXT_PROTOCOL_VERSIONS.contains(sslHandler(ctx.pipeline()).applicationProtocol())) {
            SSLSession session = sslHandler(ctx.pipeline()).engine().getSession();
            // Successfully negotiated the protocol.
            // Notify about completion and pass down SSLSession in attributes.
            grpcHandler.handleProtocolNegotiationCompleted(
                Attributes.newBuilder()
                    .set(Grpc.TRANSPORT_ATTR_SSL_SESSION, session)
                    .set(Grpc.TRANSPORT_ATTR_REMOTE_ADDR, ctx.channel().remoteAddress())
                    .set(Grpc.TRANSPORT_ATTR_LOCAL_ADDR, ctx.channel().localAddress())
                    .build(),
                new InternalChannelz.Security(new InternalChannelz.Tls(session)));
            // Replace this handler with the GRPC handler.
            ctx.pipeline().replace(this, null, grpcHandler);
          } else {
            fail(ctx, new Exception(
                "Failed protocol negotiation: Unable to find compatible protocol."));
          }
        } else {
          fail(ctx, handshakeEvent.cause());
        }
      }
      super.userEventTriggered(ctx, evt);
    }

    private SslHandler sslHandler(ChannelPipeline pipeline) {
      return pipeline.get(SslHandler.class);
    }

    private void fail(ChannelHandlerContext ctx, Throwable exception) {
      logSslEngineDetails(Level.FINE, ctx, "TLS negotiation failed for new client.", exception);
      ctx.close();
    }

    @Override
    public AsciiString scheme() {
      return Utils.HTTPS;
    }
  }

  /**
   * Returns a {@link ProtocolNegotiator} that does HTTP CONNECT proxy negotiation.
   */
  public static ProtocolNegotiator httpProxy(final SocketAddress proxyAddress,
      final @Nullable String proxyUsername, final @Nullable String proxyPassword,
      final ProtocolNegotiator negotiator) {
    Preconditions.checkNotNull(proxyAddress, "proxyAddress");
    Preconditions.checkNotNull(negotiator, "negotiator");
    class ProxyNegotiator implements ProtocolNegotiator {
      @Override
      public Handler newHandler(GrpcHttp2ConnectionHandler http2Handler) {
        HttpProxyHandler proxyHandler;
        if (proxyUsername == null || proxyPassword == null) {
          proxyHandler = new HttpProxyHandler(proxyAddress);
        } else {
          proxyHandler = new HttpProxyHandler(proxyAddress, proxyUsername, proxyPassword);
        }
        return new BufferUntilProxyTunnelledHandler(
            proxyHandler, negotiator.newHandler(http2Handler));
      }

      // This method is not normally called, because we use httpProxy on a per-connection basis in
      // NettyChannelBuilder. Instead, we expect `negotiator' to be closed by NettyTransportFactory.
      @Override
      public void close() {
        negotiator.close();
      }
    }

    return new ProxyNegotiator();
  }

  /**
   * Buffers all writes until the HTTP CONNECT tunnel is established.
   */
  static final class BufferUntilProxyTunnelledHandler extends AbstractBufferingHandler
      implements ProtocolNegotiator.Handler {
    private final ProtocolNegotiator.Handler originalHandler;

    public BufferUntilProxyTunnelledHandler(
        ProxyHandler proxyHandler, ProtocolNegotiator.Handler handler) {
      super(proxyHandler, handler);
      this.originalHandler = handler;
    }


    @Override
    public AsciiString scheme() {
      return originalHandler.scheme();
    }

    @Override
    public void userEventTriggered(ChannelHandlerContext ctx, Object evt) throws Exception {
      if (evt instanceof ProxyConnectionEvent) {
        writeBufferedAndRemove(ctx);
      }
      super.userEventTriggered(ctx, evt);
    }

    @Override
    public void channelInactive(ChannelHandlerContext ctx) throws Exception {
      fail(ctx, unavailableException("Connection broken while trying to CONNECT through proxy"));
      super.channelInactive(ctx);
    }

    @Override
    public void close(ChannelHandlerContext ctx, ChannelPromise future) throws Exception {
      if (ctx.channel().isActive()) { // This may be a notification that the socket was closed
        fail(ctx, unavailableException("Channel closed while trying to CONNECT through proxy"));
      }
      super.close(ctx, future);
    }
  }

  /**
   * Returns a {@link ProtocolNegotiator} that ensures the pipeline is set up so that TLS will
   * be negotiated, the {@code handler} is added and writes to the {@link io.netty.channel.Channel}
   * may happen immediately, even before the TLS Handshake is complete.
   */
  public static ProtocolNegotiator tls(SslContext sslContext) {
    return new TlsNegotiator(sslContext);
  }

  @VisibleForTesting
  static final class TlsNegotiator implements ProtocolNegotiator {
    private final SslContext sslContext;

    TlsNegotiator(SslContext sslContext) {
      this.sslContext = checkNotNull(sslContext, "sslContext");
    }

    @VisibleForTesting
    HostPort parseAuthority(String authority) {
      URI uri = GrpcUtil.authorityToUri(Preconditions.checkNotNull(authority, "authority"));
      String host;
      int port;
      if (uri.getHost() != null) {
        host = uri.getHost();
        port = uri.getPort();
      } else {
        /*
         * Implementation note: We pick -1 as the port here rather than deriving it from the
         * original socket address.  The SSL engine doens't use this port number when contacting the
         * remote server, but rather it is used for other things like SSL Session caching.  When an
         * invalid authority is provided (like "bad_cert"), picking the original port and passing it
         * in would mean that the port might used under the assumption that it was correct.   By
         * using -1 here, it forces the SSL implementation to treat it as invalid.
         */
        host = authority;
        port = -1;
      }
      return new HostPort(host, port);
    }

    @Override
    public Handler newHandler(GrpcHttp2ConnectionHandler handler) {
      final HostPort hostPort = parseAuthority(handler.getAuthority());

      ChannelHandler sslBootstrap = new ChannelHandlerAdapter() {
        @Override
        public void handlerAdded(ChannelHandlerContext ctx) throws Exception {
          SSLEngine sslEngine = sslContext.newEngine(ctx.alloc(), hostPort.host, hostPort.port);
          SSLParameters sslParams = sslEngine.getSSLParameters();
          sslParams.setEndpointIdentificationAlgorithm("HTTPS");
          sslEngine.setSSLParameters(sslParams);
          ctx.pipeline().replace(this, null, new SslHandler(sslEngine, false));
        }
      };
      return new BufferUntilTlsNegotiatedHandler(sslBootstrap, handler);
    }

    @Override
    public void close() {}
  }

  /** A tuple of (host, port). */
  @VisibleForTesting
  static final class HostPort {
    final String host;
    final int port;

    public HostPort(String host, int port) {
      this.host = host;
      this.port = port;
    }
  }

  /**
   * Returns a {@link ProtocolNegotiator} used for upgrading to HTTP/2 from HTTP/1.x.
   */
  public static ProtocolNegotiator plaintextUpgrade() {
    return new PlaintextUpgradeNegotiator();
  }

  static final class PlaintextUpgradeNegotiator implements ProtocolNegotiator {
    @Override
    public Handler newHandler(GrpcHttp2ConnectionHandler handler) {
      // Register the plaintext upgrader
      Http2ClientUpgradeCodec upgradeCodec = new Http2ClientUpgradeCodec(handler);
      HttpClientCodec httpClientCodec = new HttpClientCodec();
      final HttpClientUpgradeHandler upgrader =
          new HttpClientUpgradeHandler(httpClientCodec, upgradeCodec, 1000);
      return new BufferingHttp2UpgradeHandler(upgrader, handler);
    }

    @Override
    public void close() {}
  }

  /**
   * Returns a {@link ChannelHandler} that ensures that the {@code handler} is added to the
   * pipeline writes to the {@link io.netty.channel.Channel} may happen immediately, even before it
   * is active.
   */
  public static ProtocolNegotiator plaintext() {
    return new PlaintextNegotiator();
  }

  static final class PlaintextNegotiator implements ProtocolNegotiator {
    @Override
    public Handler newHandler(GrpcHttp2ConnectionHandler handler) {
      return new BufferUntilChannelActiveHandler(handler);
    }

    @Override
    public void close() {}
  }

  private static RuntimeException unavailableException(String msg) {
    return Status.UNAVAILABLE.withDescription(msg).asRuntimeException();
  }

  @VisibleForTesting
  static void logSslEngineDetails(Level level, ChannelHandlerContext ctx, String msg,
                                                @Nullable Throwable t) {
    if (!log.isLoggable(level)) {
      return;
    }

    SslHandler sslHandler = ctx.pipeline().get(SslHandler.class);
    SSLEngine engine = sslHandler.engine();

    StringBuilder builder = new StringBuilder(msg);
    builder.append("\nSSLEngine Details: [\n");
    if (engine instanceof OpenSslEngine) {
      builder.append("    OpenSSL, ");
      builder.append("Version: 0x").append(Integer.toHexString(OpenSsl.version()));
      builder.append(" (").append(OpenSsl.versionString()).append("), ");
      builder.append("ALPN supported: ").append(OpenSsl.isAlpnSupported());
    } else if (JettyTlsUtil.isJettyAlpnConfigured()) {
      builder.append("    Jetty ALPN");
    } else if (JettyTlsUtil.isJettyNpnConfigured()) {
      builder.append("    Jetty NPN");
    } else if (JettyTlsUtil.isJava9AlpnAvailable()) {
      builder.append("    JDK9 ALPN");
    }
    builder.append("\n    TLS Protocol: ");
    builder.append(engine.getSession().getProtocol());
    builder.append("\n    Application Protocol: ");
    builder.append(sslHandler.applicationProtocol());
    builder.append("\n    Need Client Auth: " );
    builder.append(engine.getNeedClientAuth());
    builder.append("\n    Want Client Auth: ");
    builder.append(engine.getWantClientAuth());
    builder.append("\n    Supported protocols=");
    builder.append(Arrays.toString(engine.getSupportedProtocols()));
    builder.append("\n    Enabled protocols=");
    builder.append(Arrays.toString(engine.getEnabledProtocols()));
    builder.append("\n    Supported ciphers=");
    builder.append(Arrays.toString(engine.getSupportedCipherSuites()));
    builder.append("\n    Enabled ciphers=");
    builder.append(Arrays.toString(engine.getEnabledCipherSuites()));
    builder.append("\n]");

    log.log(level, builder.toString(), t);
  }

  /**
   * Buffers all writes until either {@link #writeBufferedAndRemove(ChannelHandlerContext)} or
   * {@link #fail(ChannelHandlerContext, Throwable)} is called. This handler allows us to
   * write to a {@link io.netty.channel.Channel} before we are allowed to write to it officially
   * i.e.  before it's active or the TLS Handshake is complete.
   */
  public abstract static class AbstractBufferingHandler extends ChannelDuplexHandler {

    private ChannelHandler[] handlers;
    private Queue<ChannelWrite> bufferedWrites = new ArrayDeque<ChannelWrite>();
    private boolean writing;
    private boolean flushRequested;
    private Throwable failCause;

    /**
     * @param handlers the ChannelHandlers are added to the pipeline on channelRegistered and
     *                 before this handler.
     */
    protected AbstractBufferingHandler(ChannelHandler... handlers) {
      this.handlers = handlers;
    }

    /**
     * When this channel is registered, we will add all the ChannelHandlers passed into our
     * constructor to the pipeline.
     */
    @Override
    public void channelRegistered(ChannelHandlerContext ctx) throws Exception {
      /**
       * This check is necessary as a channel may be registered with different event loops during it
       * lifetime and we only want to configure it once.
       */
      if (handlers != null) {
        for (ChannelHandler handler : handlers) {
          ctx.pipeline().addBefore(ctx.name(), null, handler);
        }
        ChannelHandler handler0 = handlers[0];
        ChannelHandlerContext handler0Ctx = ctx.pipeline().context(handlers[0]);
        handlers = null;
        if (handler0Ctx != null) { // The handler may have removed itself immediately
          if (handler0 instanceof ChannelInboundHandler) {
            ((ChannelInboundHandler) handler0).channelRegistered(handler0Ctx);
          } else {
            handler0Ctx.fireChannelRegistered();
          }
        }
      } else {
        super.channelRegistered(ctx);
      }
    }

    /**
     * Do not rely on channel handlers to propagate exceptions to us.
     * {@link NettyClientHandler} is an example of a class that does not propagate exceptions.
     * Add a listener to the connect future directly and do appropriate error handling.
     */
    @Override
    public void connect(final ChannelHandlerContext ctx, SocketAddress remoteAddress,
        SocketAddress localAddress, ChannelPromise promise) throws Exception {
      super.connect(ctx, remoteAddress, localAddress, promise);
      promise.addListener(new ChannelFutureListener() {
        @Override
        public void operationComplete(ChannelFuture future) throws Exception {
          if (!future.isSuccess()) {
            fail(ctx, future.cause());
          }
        }
      });
    }

    /**
     * If we encounter an exception, then notify all buffered writes that we failed.
     */
    @Override
    public void exceptionCaught(ChannelHandlerContext ctx, Throwable cause) throws Exception {
      fail(ctx, cause);
    }

    /**
     * If this channel becomes inactive, then notify all buffered writes that we failed.
     */
    @Override
    public void channelInactive(ChannelHandlerContext ctx) throws Exception {
      fail(ctx, unavailableException("Connection broken while performing protocol negotiation"));
      super.channelInactive(ctx);
    }

    /**
     * Buffers the write until either {@link #writeBufferedAndRemove(ChannelHandlerContext)} is
     * called, or we have somehow failed. If we have already failed in the past, then the write
     * will fail immediately.
     */
    @Override
    public void write(ChannelHandlerContext ctx, Object msg, ChannelPromise promise)
        throws Exception {
      /**
       * This check handles a race condition between Channel.write (in the calling thread) and the
       * removal of this handler (in the event loop thread).
       * The problem occurs in e.g. this sequence:
       * 1) [caller thread] The write method identifies the context for this handler
       * 2) [event loop] This handler removes itself from the pipeline
       * 3) [caller thread] The write method delegates to the invoker to call the write method in
       *    the event loop thread. When this happens, we identify that this handler has been
       *    removed with "bufferedWrites == null".
       */
      if (failCause != null) {
        promise.setFailure(failCause);
        ReferenceCountUtil.release(msg);
      } else if (bufferedWrites == null) {
        super.write(ctx, msg, promise);
      } else {
        bufferedWrites.add(new ChannelWrite(msg, promise));
      }
    }

    /**
     * Calls to this method will not trigger an immediate flush. The flush will be deferred until
     * {@link #writeBufferedAndRemove(ChannelHandlerContext)}.
     */
    @Override
    public void flush(ChannelHandlerContext ctx) {
      /**
       * Swallowing any flushes is not only an optimization but also required
       * for the SslHandler to work correctly. If the SslHandler receives multiple
       * flushes while the handshake is still ongoing, then the handshake "randomly"
       * times out. Not sure at this point why this is happening. Doing a single flush
       * seems to work but multiple flushes don't ...
       */
      if (bufferedWrites == null) {
        ctx.flush();
      } else {
        flushRequested = true;
      }
    }

    /**
     * If we are still performing protocol negotiation, then this will propagate failures to all
     * buffered writes.
     */
    @Override
    public void close(ChannelHandlerContext ctx, ChannelPromise future) throws Exception {
      if (ctx.channel().isActive()) { // This may be a notification that the socket was closed
        fail(ctx, unavailableException("Channel closed while performing protocol negotiation"));
      }
      super.close(ctx, future);
    }

    /**
     * Propagate failures to all buffered writes.
     */
    protected final void fail(ChannelHandlerContext ctx, Throwable cause) {
      if (failCause == null) {
        failCause = cause;
      }
      if (bufferedWrites != null) {
        while (!bufferedWrites.isEmpty()) {
          ChannelWrite write = bufferedWrites.poll();
          write.promise.setFailure(cause);
          ReferenceCountUtil.release(write.msg);
        }
        bufferedWrites = null;
      }

      /**
       * In case something goes wrong ensure that the channel gets closed as the
       * NettyClientTransport relies on the channel's close future to get completed.
       */
      ctx.close();
    }

    protected final void writeBufferedAndRemove(ChannelHandlerContext ctx) {
      if (!ctx.channel().isActive() || writing) {
        return;
      }
      // Make sure that method can't be reentered, so that the ordering
      // in the queue can't be messed up.
      writing = true;
      while (!bufferedWrites.isEmpty()) {
        ChannelWrite write = bufferedWrites.poll();
        ctx.write(write.msg, write.promise);
      }
      assert bufferedWrites.isEmpty();
      bufferedWrites = null;
      if (flushRequested) {
        ctx.flush();
      }
      // Removal has to happen last as the above writes will likely trigger
      // new writes that have to be added to the end of queue in order to not
      // mess up the ordering.
      ctx.pipeline().remove(this);
    }

    private static class ChannelWrite {
      Object msg;
      ChannelPromise promise;

      ChannelWrite(Object msg, ChannelPromise promise) {
        this.msg = msg;
        this.promise = promise;
      }
    }
  }

  /**
   * Buffers all writes until the TLS Handshake is complete.
   */
  private static class BufferUntilTlsNegotiatedHandler extends AbstractBufferingHandler
      implements ProtocolNegotiator.Handler {

    private final GrpcHttp2ConnectionHandler grpcHandler;

    BufferUntilTlsNegotiatedHandler(
        ChannelHandler bootstrapHandler, GrpcHttp2ConnectionHandler grpcHandler) {
      super(bootstrapHandler);
      this.grpcHandler = grpcHandler;
    }

    @Override
    public AsciiString scheme() {
      return Utils.HTTPS;
    }

    @Override
    public void userEventTriggered(ChannelHandlerContext ctx, Object evt) throws Exception {
      if (evt instanceof SslHandshakeCompletionEvent) {
        SslHandshakeCompletionEvent handshakeEvent = (SslHandshakeCompletionEvent) evt;
        if (handshakeEvent.isSuccess()) {
          SslHandler handler = ctx.pipeline().get(SslHandler.class);
          if (NEXT_PROTOCOL_VERSIONS.contains(handler.applicationProtocol())) {
            // Successfully negotiated the protocol.
            logSslEngineDetails(Level.FINER, ctx, "TLS negotiation succeeded.", null);

            // Wait until negotiation is complete to add gRPC.   If added too early, HTTP/2 writes
            // will fail before we see the userEvent, and the channel is closed down prematurely.
            ctx.pipeline().addBefore(ctx.name(), null, grpcHandler);

            SSLSession session = handler.engine().getSession();
            // Successfully negotiated the protocol.
            // Notify about completion and pass down SSLSession in attributes.
            grpcHandler.handleProtocolNegotiationCompleted(
                Attributes.newBuilder()
                    .set(Grpc.TRANSPORT_ATTR_SSL_SESSION, session)
                    .set(Grpc.TRANSPORT_ATTR_REMOTE_ADDR, ctx.channel().remoteAddress())
<<<<<<< HEAD
                    .set(GrpcAttributes.ATTR_SECURITY_LEVEL, SecurityLevel.PRIVACY_AND_INTEGRITY)
=======
                    .set(Grpc.TRANSPORT_ATTR_LOCAL_ADDR, ctx.channel().localAddress())
                    .set(CallCredentials.ATTR_SECURITY_LEVEL, SecurityLevel.PRIVACY_AND_INTEGRITY)
>>>>>>> 4ce9c049
                    .build(),
                new InternalChannelz.Security(new InternalChannelz.Tls(session)));
            writeBufferedAndRemove(ctx);
          } else {
            Exception ex = new Exception(
                "Failed ALPN negotiation: Unable to find compatible protocol.");
            logSslEngineDetails(Level.FINE, ctx, "TLS negotiation failed.", ex);
            fail(ctx, ex);
          }
        } else {
          fail(ctx, handshakeEvent.cause());
        }
      }
      super.userEventTriggered(ctx, evt);
    }
  }

  /**
   * Buffers all writes until the {@link io.netty.channel.Channel} is active.
   */
  private static class BufferUntilChannelActiveHandler extends AbstractBufferingHandler
      implements ProtocolNegotiator.Handler {

    private final GrpcHttp2ConnectionHandler handler;

    BufferUntilChannelActiveHandler(GrpcHttp2ConnectionHandler handler) {
      super(handler);
      this.handler = handler;
    }

    @Override
    public AsciiString scheme() {
      return Utils.HTTP;
    }

    @Override
    public void handlerAdded(ChannelHandlerContext ctx) {
      writeBufferedAndRemove(ctx);
    }

    @Override
    public void channelActive(ChannelHandlerContext ctx) throws Exception {
      writeBufferedAndRemove(ctx);
      handler.handleProtocolNegotiationCompleted(
          Attributes
              .newBuilder()
              .set(Grpc.TRANSPORT_ATTR_REMOTE_ADDR, ctx.channel().remoteAddress())
<<<<<<< HEAD
              .set(GrpcAttributes.ATTR_SECURITY_LEVEL, SecurityLevel.NONE)
=======
              .set(Grpc.TRANSPORT_ATTR_LOCAL_ADDR, ctx.channel().localAddress())
              .set(CallCredentials.ATTR_SECURITY_LEVEL, SecurityLevel.NONE)
>>>>>>> 4ce9c049
              .build(),
          /*securityInfo=*/ null);
      super.channelActive(ctx);
    }
  }

  /**
   * Buffers all writes until the HTTP to HTTP/2 upgrade is complete.
   */
  private static class BufferingHttp2UpgradeHandler extends AbstractBufferingHandler
      implements ProtocolNegotiator.Handler {

    private final GrpcHttp2ConnectionHandler grpcHandler;

    BufferingHttp2UpgradeHandler(ChannelHandler handler, GrpcHttp2ConnectionHandler grpcHandler) {
      super(handler);
      this.grpcHandler = grpcHandler;
    }

    @Override
    public AsciiString scheme() {
      return Utils.HTTP;
    }

    @Override
    public void channelActive(ChannelHandlerContext ctx) throws Exception {
      // Trigger the HTTP/1.1 plaintext upgrade protocol by issuing an HTTP request
      // which causes the upgrade headers to be added
      DefaultHttpRequest upgradeTrigger =
          new DefaultHttpRequest(HttpVersion.HTTP_1_1, HttpMethod.GET, "/");
      ctx.writeAndFlush(upgradeTrigger);
      super.channelActive(ctx);
    }

    @Override
    public void userEventTriggered(ChannelHandlerContext ctx, Object evt) throws Exception {
      if (evt == HttpClientUpgradeHandler.UpgradeEvent.UPGRADE_SUCCESSFUL) {
        writeBufferedAndRemove(ctx);
        grpcHandler.handleProtocolNegotiationCompleted(
            Attributes
                .newBuilder()
                .set(Grpc.TRANSPORT_ATTR_REMOTE_ADDR, ctx.channel().remoteAddress())
<<<<<<< HEAD
                .set(GrpcAttributes.ATTR_SECURITY_LEVEL, SecurityLevel.NONE)
=======
                .set(Grpc.TRANSPORT_ATTR_LOCAL_ADDR, ctx.channel().localAddress())
                .set(CallCredentials.ATTR_SECURITY_LEVEL, SecurityLevel.NONE)
>>>>>>> 4ce9c049
                .build(),
            /*securityInfo=*/ null);
      } else if (evt == HttpClientUpgradeHandler.UpgradeEvent.UPGRADE_REJECTED) {
        fail(ctx, unavailableException("HTTP/2 upgrade rejected"));
      }
      super.userEventTriggered(ctx, evt);
    }
  }
}<|MERGE_RESOLUTION|>--- conflicted
+++ resolved
@@ -675,12 +675,8 @@
                 Attributes.newBuilder()
                     .set(Grpc.TRANSPORT_ATTR_SSL_SESSION, session)
                     .set(Grpc.TRANSPORT_ATTR_REMOTE_ADDR, ctx.channel().remoteAddress())
-<<<<<<< HEAD
+                    .set(Grpc.TRANSPORT_ATTR_LOCAL_ADDR, ctx.channel().localAddress())
                     .set(GrpcAttributes.ATTR_SECURITY_LEVEL, SecurityLevel.PRIVACY_AND_INTEGRITY)
-=======
-                    .set(Grpc.TRANSPORT_ATTR_LOCAL_ADDR, ctx.channel().localAddress())
-                    .set(CallCredentials.ATTR_SECURITY_LEVEL, SecurityLevel.PRIVACY_AND_INTEGRITY)
->>>>>>> 4ce9c049
                     .build(),
                 new InternalChannelz.Security(new InternalChannelz.Tls(session)));
             writeBufferedAndRemove(ctx);
@@ -728,12 +724,8 @@
           Attributes
               .newBuilder()
               .set(Grpc.TRANSPORT_ATTR_REMOTE_ADDR, ctx.channel().remoteAddress())
-<<<<<<< HEAD
+              .set(Grpc.TRANSPORT_ATTR_LOCAL_ADDR, ctx.channel().localAddress())
               .set(GrpcAttributes.ATTR_SECURITY_LEVEL, SecurityLevel.NONE)
-=======
-              .set(Grpc.TRANSPORT_ATTR_LOCAL_ADDR, ctx.channel().localAddress())
-              .set(CallCredentials.ATTR_SECURITY_LEVEL, SecurityLevel.NONE)
->>>>>>> 4ce9c049
               .build(),
           /*securityInfo=*/ null);
       super.channelActive(ctx);
@@ -776,12 +768,8 @@
             Attributes
                 .newBuilder()
                 .set(Grpc.TRANSPORT_ATTR_REMOTE_ADDR, ctx.channel().remoteAddress())
-<<<<<<< HEAD
+                .set(Grpc.TRANSPORT_ATTR_LOCAL_ADDR, ctx.channel().localAddress())
                 .set(GrpcAttributes.ATTR_SECURITY_LEVEL, SecurityLevel.NONE)
-=======
-                .set(Grpc.TRANSPORT_ATTR_LOCAL_ADDR, ctx.channel().localAddress())
-                .set(CallCredentials.ATTR_SECURITY_LEVEL, SecurityLevel.NONE)
->>>>>>> 4ce9c049
                 .build(),
             /*securityInfo=*/ null);
       } else if (evt == HttpClientUpgradeHandler.UpgradeEvent.UPGRADE_REJECTED) {
