/*
 * Copyright 2014, Google Inc. All rights reserved.
 *
 * Redistribution and use in source and binary forms, with or without
 * modification, are permitted provided that the following conditions are
 * met:
 *
 *    * Redistributions of source code must retain the above copyright
 * notice, this list of conditions and the following disclaimer.
 *    * Redistributions in binary form must reproduce the above
 * copyright notice, this list of conditions and the following disclaimer
 * in the documentation and/or other materials provided with the
 * distribution.
 *
 *    * Neither the name of Google Inc. nor the names of its
 * contributors may be used to endorse or promote products derived from
 * this software without specific prior written permission.
 *
 * THIS SOFTWARE IS PROVIDED BY THE COPYRIGHT HOLDERS AND CONTRIBUTORS
 * "AS IS" AND ANY EXPRESS OR IMPLIED WARRANTIES, INCLUDING, BUT NOT
 * LIMITED TO, THE IMPLIED WARRANTIES OF MERCHANTABILITY AND FITNESS FOR
 * A PARTICULAR PURPOSE ARE DISCLAIMED. IN NO EVENT SHALL THE COPYRIGHT
 * OWNER OR CONTRIBUTORS BE LIABLE FOR ANY DIRECT, INDIRECT, INCIDENTAL,
 * SPECIAL, EXEMPLARY, OR CONSEQUENTIAL DAMAGES (INCLUDING, BUT NOT
 * LIMITED TO, PROCUREMENT OF SUBSTITUTE GOODS OR SERVICES; LOSS OF USE,
 * DATA, OR PROFITS; OR BUSINESS INTERRUPTION) HOWEVER CAUSED AND ON ANY
 * THEORY OF LIABILITY, WHETHER IN CONTRACT, STRICT LIABILITY, OR TORT
 * (INCLUDING NEGLIGENCE OR OTHERWISE) ARISING IN ANY WAY OUT OF THE USE
 * OF THIS SOFTWARE, EVEN IF ADVISED OF THE POSSIBILITY OF SUCH DAMAGE.
 */

package io.grpc.netty;

import com.google.common.base.Preconditions;
import io.grpc.ServerStreamTracer;
import io.grpc.Status;
import io.grpc.internal.LogId;
import io.grpc.internal.ServerTransport;
import io.grpc.internal.ServerTransportListener;
import io.netty.channel.Channel;
import io.netty.channel.ChannelFuture;
import io.netty.channel.ChannelFutureListener;
import io.netty.channel.ChannelHandler;
<<<<<<< HEAD
import java.util.List;
import java.util.concurrent.TimeUnit;
=======
>>>>>>> 42360277
import java.util.logging.Level;
import java.util.logging.Logger;

/**
 * The Netty-based server transport.
 */
class NettyServerTransport implements ServerTransport {
  private static final Logger log = Logger.getLogger(NettyServerTransport.class.getName());

  private final LogId logId = LogId.allocate(getClass().getName());
  private final Channel channel;
  private final ProtocolNegotiator protocolNegotiator;
  private final int maxStreams;
  private ServerTransportListener listener;
  private boolean terminated;
  private final int flowControlWindow;
  private final int maxMessageSize;
  private final int maxHeaderListSize;
<<<<<<< HEAD
  // TODO(zdapeng): allow custom keep alive config values by NettyServerBuilder
  private final long keepAliveTimeInNanos = Long.MAX_VALUE; // this disables keepalive
  private final long keepAliveTimeoutInNanos = TimeUnit.NANOSECONDS.convert(20L, TimeUnit.SECONDS);
  private final List<ServerStreamTracer.Factory> streamTracerFactories;

  NettyServerTransport(Channel channel, ProtocolNegotiator protocolNegotiator,
      List<ServerStreamTracer.Factory> streamTracerFactories, int maxStreams,
      int flowControlWindow, int maxMessageSize, int maxHeaderListSize) {
=======
  private final long keepAliveTimeInNanos;
  private final long keepAliveTimeoutInNanos;
  private final boolean permitKeepAliveWithoutCalls;
  private final long permitKeepAliveTimeInNanos;

  NettyServerTransport(Channel channel, ProtocolNegotiator protocolNegotiator, int maxStreams,
      int flowControlWindow, int maxMessageSize, int maxHeaderListSize, long keepAliveTimeInNanos,
      long keepAliveTimeoutInNanos, boolean permitKeepAliveWithoutCalls,
      long permitKeepAliveTimeInNanos) {
>>>>>>> 42360277
    this.channel = Preconditions.checkNotNull(channel, "channel");
    this.protocolNegotiator = Preconditions.checkNotNull(protocolNegotiator, "protocolNegotiator");
    this.streamTracerFactories =
        Preconditions.checkNotNull(streamTracerFactories, "streamTracerFactories");
    this.maxStreams = maxStreams;
    this.flowControlWindow = flowControlWindow;
    this.maxMessageSize = maxMessageSize;
    this.maxHeaderListSize = maxHeaderListSize;
    this.keepAliveTimeInNanos = keepAliveTimeInNanos;
    this.keepAliveTimeoutInNanos = keepAliveTimeoutInNanos;
    this.permitKeepAliveWithoutCalls = permitKeepAliveWithoutCalls;
    this.permitKeepAliveTimeInNanos = permitKeepAliveTimeInNanos;
  }

  public void start(ServerTransportListener listener) {
    Preconditions.checkState(this.listener == null, "Handler already registered");
    this.listener = listener;

    // Create the Netty handler for the pipeline.
    final NettyServerHandler grpcHandler = createHandler(listener);
    HandlerSettings.setAutoWindow(grpcHandler);

    // Notify when the channel closes.
    channel.closeFuture().addListener(new ChannelFutureListener() {
      @Override
      public void operationComplete(ChannelFuture future) throws Exception {
        notifyTerminated(grpcHandler.connectionError());
      }
    });

    ChannelHandler negotiationHandler = protocolNegotiator.newHandler(grpcHandler);
    channel.pipeline().addLast(negotiationHandler);
  }

  @Override
  public void shutdown() {
    if (channel.isOpen()) {
      channel.close();
    }
  }

  @Override
  public void shutdownNow(Status reason) {
    if (channel.isOpen()) {
      channel.writeAndFlush(new ForcefulCloseCommand(reason));
    }
  }

  @Override
  public LogId getLogId() {
    return logId;
  }

  /**
   * For testing purposes only.
   */
  Channel channel() {
    return channel;
  }

  private void notifyTerminated(Throwable t) {
    if (t != null) {
      log.log(Level.SEVERE, "Transport failed", t);
    }
    if (!terminated) {
      terminated = true;
      listener.transportTerminated();
    }
  }

  /**
   * Creates the Netty handler to be used in the channel pipeline.
   */
  private NettyServerHandler createHandler(ServerTransportListener transportListener) {
<<<<<<< HEAD
    return NettyServerHandler.newHandler(transportListener, streamTracerFactories, maxStreams,
        flowControlWindow, maxHeaderListSize, maxMessageSize, keepAliveTimeInNanos,
        keepAliveTimeoutInNanos);
=======
    return NettyServerHandler.newHandler(transportListener, maxStreams, flowControlWindow,
        maxHeaderListSize, maxMessageSize, keepAliveTimeInNanos, keepAliveTimeoutInNanos,
        permitKeepAliveWithoutCalls, permitKeepAliveTimeInNanos);
>>>>>>> 42360277
  }
}<|MERGE_RESOLUTION|>--- conflicted
+++ resolved
@@ -41,11 +41,7 @@
 import io.netty.channel.ChannelFuture;
 import io.netty.channel.ChannelFutureListener;
 import io.netty.channel.ChannelHandler;
-<<<<<<< HEAD
 import java.util.List;
-import java.util.concurrent.TimeUnit;
-=======
->>>>>>> 42360277
 import java.util.logging.Level;
 import java.util.logging.Logger;
 
@@ -64,26 +60,17 @@
   private final int flowControlWindow;
   private final int maxMessageSize;
   private final int maxHeaderListSize;
-<<<<<<< HEAD
-  // TODO(zdapeng): allow custom keep alive config values by NettyServerBuilder
-  private final long keepAliveTimeInNanos = Long.MAX_VALUE; // this disables keepalive
-  private final long keepAliveTimeoutInNanos = TimeUnit.NANOSECONDS.convert(20L, TimeUnit.SECONDS);
+  private final long keepAliveTimeInNanos;
+  private final long keepAliveTimeoutInNanos;
+  private final boolean permitKeepAliveWithoutCalls;
+  private final long permitKeepAliveTimeInNanos;
   private final List<ServerStreamTracer.Factory> streamTracerFactories;
 
   NettyServerTransport(Channel channel, ProtocolNegotiator protocolNegotiator,
       List<ServerStreamTracer.Factory> streamTracerFactories, int maxStreams,
-      int flowControlWindow, int maxMessageSize, int maxHeaderListSize) {
-=======
-  private final long keepAliveTimeInNanos;
-  private final long keepAliveTimeoutInNanos;
-  private final boolean permitKeepAliveWithoutCalls;
-  private final long permitKeepAliveTimeInNanos;
-
-  NettyServerTransport(Channel channel, ProtocolNegotiator protocolNegotiator, int maxStreams,
       int flowControlWindow, int maxMessageSize, int maxHeaderListSize, long keepAliveTimeInNanos,
       long keepAliveTimeoutInNanos, boolean permitKeepAliveWithoutCalls,
       long permitKeepAliveTimeInNanos) {
->>>>>>> 42360277
     this.channel = Preconditions.checkNotNull(channel, "channel");
     this.protocolNegotiator = Preconditions.checkNotNull(protocolNegotiator, "protocolNegotiator");
     this.streamTracerFactories =
@@ -158,14 +145,8 @@
    * Creates the Netty handler to be used in the channel pipeline.
    */
   private NettyServerHandler createHandler(ServerTransportListener transportListener) {
-<<<<<<< HEAD
     return NettyServerHandler.newHandler(transportListener, streamTracerFactories, maxStreams,
         flowControlWindow, maxHeaderListSize, maxMessageSize, keepAliveTimeInNanos,
-        keepAliveTimeoutInNanos);
-=======
-    return NettyServerHandler.newHandler(transportListener, maxStreams, flowControlWindow,
-        maxHeaderListSize, maxMessageSize, keepAliveTimeInNanos, keepAliveTimeoutInNanos,
-        permitKeepAliveWithoutCalls, permitKeepAliveTimeInNanos);
->>>>>>> 42360277
+        keepAliveTimeoutInNanos, permitKeepAliveWithoutCalls, permitKeepAliveTimeInNanos);
   }
 }