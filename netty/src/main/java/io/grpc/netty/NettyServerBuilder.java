/*
 * Copyright 2014, Google Inc. All rights reserved.
 *
 * Redistribution and use in source and binary forms, with or without
 * modification, are permitted provided that the following conditions are
 * met:
 *
 *    * Redistributions of source code must retain the above copyright
 * notice, this list of conditions and the following disclaimer.
 *    * Redistributions in binary form must reproduce the above
 * copyright notice, this list of conditions and the following disclaimer
 * in the documentation and/or other materials provided with the
 * distribution.
 *
 *    * Neither the name of Google Inc. nor the names of its
 * contributors may be used to endorse or promote products derived from
 * this software without specific prior written permission.
 *
 * THIS SOFTWARE IS PROVIDED BY THE COPYRIGHT HOLDERS AND CONTRIBUTORS
 * "AS IS" AND ANY EXPRESS OR IMPLIED WARRANTIES, INCLUDING, BUT NOT
 * LIMITED TO, THE IMPLIED WARRANTIES OF MERCHANTABILITY AND FITNESS FOR
 * A PARTICULAR PURPOSE ARE DISCLAIMED. IN NO EVENT SHALL THE COPYRIGHT
 * OWNER OR CONTRIBUTORS BE LIABLE FOR ANY DIRECT, INDIRECT, INCIDENTAL,
 * SPECIAL, EXEMPLARY, OR CONSEQUENTIAL DAMAGES (INCLUDING, BUT NOT
 * LIMITED TO, PROCUREMENT OF SUBSTITUTE GOODS OR SERVICES; LOSS OF USE,
 * DATA, OR PROFITS; OR BUSINESS INTERRUPTION) HOWEVER CAUSED AND ON ANY
 * THEORY OF LIABILITY, WHETHER IN CONTRACT, STRICT LIABILITY, OR TORT
 * (INCLUDING NEGLIGENCE OR OTHERWISE) ARISING IN ANY WAY OUT OF THE USE
 * OF THIS SOFTWARE, EVEN IF ADVISED OF THE POSSIBILITY OF SUCH DAMAGE.
 */

package io.grpc.netty;

import static com.google.common.base.Preconditions.checkArgument;
import static io.grpc.internal.GrpcUtil.DEFAULT_MAX_MESSAGE_SIZE;
import static io.grpc.internal.GrpcUtil.DEFAULT_SERVER_KEEPALIVE_TIMEOUT_NANOS;
import static io.grpc.internal.GrpcUtil.DEFAULT_SERVER_KEEPALIVE_TIME_NANOS;
import static io.grpc.internal.GrpcUtil.SERVER_KEEPALIVE_TIME_NANOS_DISABLED;

import com.google.common.base.Preconditions;
import com.google.errorprone.annotations.CanIgnoreReturnValue;
import io.grpc.ExperimentalApi;
import io.grpc.Internal;
import io.grpc.ServerStreamTracer;
import io.grpc.internal.AbstractServerImplBuilder;
import io.grpc.internal.GrpcUtil;
import io.netty.channel.EventLoopGroup;
import io.netty.channel.ServerChannel;
import io.netty.channel.socket.nio.NioServerSocketChannel;
import io.netty.handler.ssl.SslContext;
import java.io.File;
import java.net.InetSocketAddress;
import java.net.SocketAddress;
<<<<<<< HEAD
import java.util.List;
=======
import java.util.concurrent.TimeUnit;
>>>>>>> 42360277
import javax.annotation.CheckReturnValue;
import javax.annotation.Nullable;
import javax.net.ssl.SSLException;

/**
 * A builder to help simplify the construction of a Netty-based GRPC server.
 */
@ExperimentalApi("https://github.com/grpc/grpc-java/issues/1784")
@CanIgnoreReturnValue
public final class NettyServerBuilder extends AbstractServerImplBuilder<NettyServerBuilder> {
  public static final int DEFAULT_FLOW_CONTROL_WINDOW = 1048576; // 1MiB

  private static final long MIN_KEEPALIVE_TIME_NANO = TimeUnit.MILLISECONDS.toNanos(1L);
  private static final long MIN_KEEPALIVE_TIMEOUT_NANO = TimeUnit.MICROSECONDS.toNanos(499L);
  private static final long AS_LARGE_AS_INFINITE = TimeUnit.DAYS.toNanos(1000L);

  private final SocketAddress address;
  private Class<? extends ServerChannel> channelType = NioServerSocketChannel.class;
  @Nullable
  private EventLoopGroup bossEventLoopGroup;
  @Nullable
  private EventLoopGroup workerEventLoopGroup;
  private SslContext sslContext;
  private ProtocolNegotiator protocolNegotiator;
  private int maxConcurrentCallsPerConnection = Integer.MAX_VALUE;
  private int flowControlWindow = DEFAULT_FLOW_CONTROL_WINDOW;
  private int maxMessageSize = DEFAULT_MAX_MESSAGE_SIZE;
  private int maxHeaderListSize = GrpcUtil.DEFAULT_MAX_HEADER_LIST_SIZE;
  private long keepAliveTimeInNanos =  DEFAULT_SERVER_KEEPALIVE_TIME_NANOS;
  private long keepAliveTimeoutInNanos = DEFAULT_SERVER_KEEPALIVE_TIMEOUT_NANOS;
  private boolean permitKeepAliveWithoutCalls;
  private long permitKeepAliveTimeInNanos = TimeUnit.MINUTES.toNanos(5);

  /**
   * Creates a server builder that will bind to the given port.
   *
   * @param port the port on which the server is to be bound.
   * @return the server builder.
   */
  @CheckReturnValue
  public static NettyServerBuilder forPort(int port) {
    return new NettyServerBuilder(port);
  }

  /**
   * Creates a server builder configured with the given {@link SocketAddress}.
   *
   * @param address the socket address on which the server is to be bound.
   * @return the server builder
   */
  @CheckReturnValue
  public static NettyServerBuilder forAddress(SocketAddress address) {
    return new NettyServerBuilder(address);
  }

  @CheckReturnValue
  private NettyServerBuilder(int port) {
    this.address = new InetSocketAddress(port);
  }

  @CheckReturnValue
  private NettyServerBuilder(SocketAddress address) {
    this.address = address;
  }

  /**
   * Specify the channel type to use, by default we use {@link NioServerSocketChannel}.
   */
  public NettyServerBuilder channelType(Class<? extends ServerChannel> channelType) {
    this.channelType = Preconditions.checkNotNull(channelType, "channelType");
    return this;
  }

  /**
   * Provides the boss EventGroupLoop to the server.
   *
   * <p>It's an optional parameter. If the user has not provided one when the server is built, the
   * builder will use the default one which is static.
   *
   * <p>The server won't take ownership of the given EventLoopGroup. It's caller's responsibility
   * to shut it down when it's desired.
   *
   * <p>Grpc uses non-daemon {@link Thread}s by default and thus a {@link io.grpc.Server} will
   * continue to run even after the main thread has terminated. However, users have to be cautious
   * when providing their own {@link EventLoopGroup}s.
   * For example, Netty's {@link EventLoopGroup}s use daemon threads by default
   * and thus an application with only daemon threads running besides the main thread will exit as
   * soon as the main thread completes.
   * A simple solution to this problem is to call {@link io.grpc.Server#awaitTermination()} to
   * keep the main thread alive until the server has terminated.
   */
  public NettyServerBuilder bossEventLoopGroup(EventLoopGroup group) {
    this.bossEventLoopGroup = group;
    return this;
  }

  /**
   * Provides the worker EventGroupLoop to the server.
   *
   * <p>It's an optional parameter. If the user has not provided one when the server is built, the
   * builder will create one.
   *
   * <p>The server won't take ownership of the given EventLoopGroup. It's caller's responsibility
   * to shut it down when it's desired.
   *
   * <p>Grpc uses non-daemon {@link Thread}s by default and thus a {@link io.grpc.Server} will
   * continue to run even after the main thread has terminated. However, users have to be cautious
   * when providing their own {@link EventLoopGroup}s.
   * For example, Netty's {@link EventLoopGroup}s use daemon threads by default
   * and thus an application with only daemon threads running besides the main thread will exit as
   * soon as the main thread completes.
   * A simple solution to this problem is to call {@link io.grpc.Server#awaitTermination()} to
   * keep the main thread alive until the server has terminated.
   */
  public NettyServerBuilder workerEventLoopGroup(EventLoopGroup group) {
    this.workerEventLoopGroup = group;
    return this;
  }

  /**
   * Sets the TLS context to use for encryption. Providing a context enables encryption. It must
   * have been configured with {@link GrpcSslContexts}, but options could have been overridden.
   */
  public NettyServerBuilder sslContext(SslContext sslContext) {
    if (sslContext != null) {
      checkArgument(sslContext.isServer(),
          "Client SSL context can not be used for server");
      GrpcSslContexts.ensureAlpnAndH2Enabled(sslContext.applicationProtocolNegotiator());
    }
    this.sslContext = sslContext;
    return this;
  }

  /**
   * Sets the {@link ProtocolNegotiator} to be used. If non-{@code null}, overrides the value
   * specified in {@link #sslContext(SslContext)}.
   *
   * <p>Default: {@code null}.
   */
  @Internal
  public final NettyServerBuilder protocolNegotiator(
          @Nullable ProtocolNegotiator protocolNegotiator) {
    this.protocolNegotiator = protocolNegotiator;
    return this;
  }

  /**
   * The maximum number of concurrent calls permitted for each incoming connection. Defaults to no
   * limit.
   */
  public NettyServerBuilder maxConcurrentCallsPerConnection(int maxCalls) {
    checkArgument(maxCalls > 0, "max must be positive: %s", maxCalls);
    this.maxConcurrentCallsPerConnection = maxCalls;
    return this;
  }

  /**
   * Sets the HTTP/2 flow control window. If not called, the default value
   * is {@link #DEFAULT_FLOW_CONTROL_WINDOW}).
   */
  public NettyServerBuilder flowControlWindow(int flowControlWindow) {
    checkArgument(flowControlWindow > 0, "flowControlWindow must be positive");
    this.flowControlWindow = flowControlWindow;
    return this;
  }

  /**
   * Sets the maximum message size allowed to be received on the server. If not called,
   * defaults to 4 MiB. The default provides protection to services who haven't considered the
   * possibility of receiving large messages while trying to be large enough to not be hit in normal
   * usage.
   */
  public NettyServerBuilder maxMessageSize(int maxMessageSize) {
    checkArgument(maxMessageSize >= 0, "maxMessageSize must be >= 0");
    this.maxMessageSize = maxMessageSize;
    return this;
  }

  /**
   * Sets the maximum size of header list allowed to be received on the server. If not called,
   * defaults to {@link GrpcUtil#DEFAULT_MAX_HEADER_LIST_SIZE}.
   */
  public NettyServerBuilder maxHeaderListSize(int maxHeaderListSize) {
    checkArgument(maxHeaderListSize > 0, "maxHeaderListSize must be > 0");
    this.maxHeaderListSize = maxHeaderListSize;
    return this;
  }

  /**
   * Sets a custom keepalive time, the delay time for sending next keepalive ping. An unreasonably
   * small value might be increased, and {@code Long.MAX_VALUE} nano seconds or an unreasonably
   * large value will disable keepalive.
   *
   * @since 1.3.0
   */
  public NettyServerBuilder keepAliveTime(long keepAliveTime, TimeUnit timeUnit) {
    checkArgument(keepAliveTime > 0L, "keepalive time must be positive");
    keepAliveTimeInNanos = timeUnit.toNanos(keepAliveTime);
    if (keepAliveTimeInNanos >= AS_LARGE_AS_INFINITE) {
      // Bump keepalive time to infinite. This disables keep alive.
      keepAliveTimeInNanos = SERVER_KEEPALIVE_TIME_NANOS_DISABLED;
    }
    if (keepAliveTimeInNanos < MIN_KEEPALIVE_TIME_NANO) {
      // Bump keepalive time.
      keepAliveTimeInNanos = MIN_KEEPALIVE_TIME_NANO;
    }
    return this;
  }

  /**
   * Sets a custom keepalive timeout, the timeout for keepalive ping requests. An unreasonably small
   * value might be increased.
   *
   * @since 1.3.0
   */
  public NettyServerBuilder keepAliveTimeout(long keepAliveTimeout, TimeUnit timeUnit) {
    checkArgument(keepAliveTimeout > 0L, "keepalive timeout must be positive");
    keepAliveTimeoutInNanos = timeUnit.toNanos(keepAliveTimeout);
    if (keepAliveTimeoutInNanos < MIN_KEEPALIVE_TIMEOUT_NANO) {
      // Bump keepalive timeout.
      keepAliveTimeoutInNanos = MIN_KEEPALIVE_TIMEOUT_NANO;
    }
    return this;
  }

  /**
   * Specify the most aggressive keep-alive time clients are permitted to configure. The server will
   * try to detect clients exceeding this rate and when detected will forcefully close the
   * connection. The default is 5 minutes.
   *
   * <p>Even though a default is defined that allows some keep-alives, clients must not use
   * keep-alive without approval from the service owner. Otherwise, they may experience failures in
   * the future if the service becomes more restrictive. When unthrottled, keep-alives can cause a
   * significant amount of traffic and CPU usage, so clients and servers should be conservative in
   * what they use and accept.
   *
   * @see #denyKeepAliveWithoutCalls()
   * @see #permitKeepAliveWithoutCalls()
   * @since 1.3.0
   */
  public NettyServerBuilder permitKeepAliveTime(long keepAliveTime, TimeUnit timeUnit) {
    checkArgument(keepAliveTime >= 0, "permit keepalive time must be non-negative");
    permitKeepAliveTimeInNanos = timeUnit.toNanos(keepAliveTime);
    return this;
  }

  /**
   * Allow clients to send keep-alive HTTP/2 PINGs even if there are no outstanding RPCs on the
   * connection.
   *
   * @see #denyKeepAliveWithoutCalls()
   * @see #permitKeepAliveTime(long, TimeUnit)
   * @since 1.3.0
   */
  public NettyServerBuilder permitKeepAliveWithoutCalls() {
    permitKeepAliveWithoutCalls = true;
    return this;
  }

  /**
   * Only allow clients to send keep-alive HTTP/2 PINGs when there are outstanding RPCs on the
   * connection. This reduces the resources idle connections may consume, reducing the impact of
   * permitting keep-alive. This is the default.
   *
   * @see #permitKeepAliveWithoutCalls()
   * @see #permitKeepAliveTime(long, TimeUnit)
   * @since 1.3.0
   */
  public NettyServerBuilder denyKeepAliveWithoutCalls() {
    permitKeepAliveWithoutCalls = false;
    return this;
  }

  @Override
  @CheckReturnValue
  protected NettyServer buildTransportServer(
      List<ServerStreamTracer.Factory> streamTracerFactories) {
    ProtocolNegotiator negotiator = protocolNegotiator;
    if (negotiator == null) {
      negotiator = sslContext != null ? ProtocolNegotiators.serverTls(sslContext) :
              ProtocolNegotiators.serverPlaintext();
    }
    return new NettyServer(address, channelType, bossEventLoopGroup, workerEventLoopGroup,
<<<<<<< HEAD
        negotiator, streamTracerFactories, maxConcurrentCallsPerConnection, flowControlWindow,
        maxMessageSize, maxHeaderListSize);
=======
        negotiator, maxConcurrentCallsPerConnection, flowControlWindow, maxMessageSize,
        maxHeaderListSize, keepAliveTimeInNanos, keepAliveTimeoutInNanos,
        permitKeepAliveWithoutCalls, permitKeepAliveTimeInNanos);
>>>>>>> 42360277
  }

  @Override
  public NettyServerBuilder useTransportSecurity(File certChain, File privateKey) {
    try {
      sslContext = GrpcSslContexts.forServer(certChain, privateKey).build();
    } catch (SSLException e) {
      // This should likely be some other, easier to catch exception.
      throw new RuntimeException(e);
    }
    return this;
  }
}<|MERGE_RESOLUTION|>--- conflicted
+++ resolved
@@ -51,11 +51,8 @@
 import java.io.File;
 import java.net.InetSocketAddress;
 import java.net.SocketAddress;
-<<<<<<< HEAD
 import java.util.List;
-=======
 import java.util.concurrent.TimeUnit;
->>>>>>> 42360277
 import javax.annotation.CheckReturnValue;
 import javax.annotation.Nullable;
 import javax.net.ssl.SSLException;
@@ -339,14 +336,9 @@
               ProtocolNegotiators.serverPlaintext();
     }
     return new NettyServer(address, channelType, bossEventLoopGroup, workerEventLoopGroup,
-<<<<<<< HEAD
         negotiator, streamTracerFactories, maxConcurrentCallsPerConnection, flowControlWindow,
-        maxMessageSize, maxHeaderListSize);
-=======
-        negotiator, maxConcurrentCallsPerConnection, flowControlWindow, maxMessageSize,
-        maxHeaderListSize, keepAliveTimeInNanos, keepAliveTimeoutInNanos,
+        maxMessageSize, maxHeaderListSize, keepAliveTimeInNanos, keepAliveTimeoutInNanos,
         permitKeepAliveWithoutCalls, permitKeepAliveTimeInNanos);
->>>>>>> 42360277
   }
 
   @Override
