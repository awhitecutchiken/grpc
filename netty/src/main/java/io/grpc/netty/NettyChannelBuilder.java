--- conflicted
+++ resolved
@@ -453,22 +453,8 @@
       this.channelOptions = new HashMap<ChannelOption<?>, Object>(channelOptions);
 
       if (transportCreationParamsFilterFactory == null) {
-<<<<<<< HEAD
-        transportCreationParamsFilterFactory = new TransportCreationParamsFilterFactory() {
-          @Override
-          public TransportCreationParamsFilter create(
-              SocketAddress targetServerAddress,
-              String authority,
-              String userAgent,
-              ProxyParameters proxy) {
-            return new DynamicNettyTransportParams(
-                targetServerAddress, authority, userAgent, proxy);
-          }
-        };
-=======
         transportCreationParamsFilterFactory =
             new DefaultNettyTransportCreationParamsFilterFactory(sslContext);
->>>>>>> 8585cd5e
       }
       this.transportCreationParamsFilterFactory = transportCreationParamsFilterFactory;
 
@@ -529,23 +515,6 @@
       }
     }
 
-<<<<<<< HEAD
-    @CheckReturnValue
-    private final class DynamicNettyTransportParams implements TransportCreationParamsFilter {
-
-      private final SocketAddress targetServerAddress;
-      private final String authority;
-      @Nullable private final String userAgent;
-      @Nullable private final ProxyParameters proxy;
-
-      private DynamicNettyTransportParams(
-          SocketAddress targetServerAddress, String authority, @Nullable String userAgent,
-          @Nullable ProxyParameters proxy) {
-        this.targetServerAddress = targetServerAddress;
-        this.authority = authority;
-        this.userAgent = userAgent;
-        this.proxy = proxy;
-=======
     private final class DefaultNettyTransportCreationParamsFilterFactory
         implements TransportCreationParamsFilterFactory {
       private final SslContext sslContext;
@@ -559,13 +528,16 @@
           }
         }
         this.sslContext = sslContext;
->>>>>>> 8585cd5e
       }
 
       @Override
       public TransportCreationParamsFilter create(
-          SocketAddress targetServerAddress, String authority, String userAgent) {
-        return new DynamicNettyTransportParams(targetServerAddress, authority, userAgent);
+          SocketAddress targetServerAddress,
+          String authority,
+          String userAgent,
+          ProxyParameters proxyParams) {
+        return new DynamicNettyTransportParams(
+            targetServerAddress, authority, userAgent, proxyParams);
       }
 
       @CheckReturnValue
@@ -574,17 +546,17 @@
         private final SocketAddress targetServerAddress;
         private final String authority;
         @Nullable private final String userAgent;
-
-<<<<<<< HEAD
-      @Override
-      public ProtocolNegotiator getProtocolNegotiator() {
-        return createProtocolNegotiator(authority, negotiationType, sslContext, proxy);
-=======
+        private ProxyParameters proxyParams;
+
         private DynamicNettyTransportParams(
-            SocketAddress targetServerAddress, String authority, String userAgent) {
+            SocketAddress targetServerAddress,
+            String authority,
+            String userAgent,
+            ProxyParameters proxyParams) {
           this.targetServerAddress = targetServerAddress;
           this.authority = authority;
           this.userAgent = userAgent;
+          this.proxyParams = proxyParams;
         }
 
         @Override
@@ -604,9 +576,8 @@
 
         @Override
         public ProtocolNegotiator getProtocolNegotiator() {
-          return createProtocolNegotiator(authority, negotiationType, sslContext);
-        }
->>>>>>> 8585cd5e
+          return createProtocolNegotiator(authority, negotiationType, sslContext, proxyParams);
+        }
       }
     }
   }
