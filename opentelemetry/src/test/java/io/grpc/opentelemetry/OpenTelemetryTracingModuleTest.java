--- conflicted
+++ resolved
@@ -39,11 +39,8 @@
 import io.grpc.ClientInterceptor;
 import io.grpc.ClientInterceptors;
 import io.grpc.ClientStreamTracer;
-<<<<<<< HEAD
 import io.grpc.KnownLength;
-=======
 import io.grpc.ManagedChannel;
->>>>>>> 2aae68e1
 import io.grpc.Metadata;
 import io.grpc.MethodDescriptor;
 import io.grpc.NoopServerCall;
@@ -116,7 +113,7 @@
 
     @Override
     public int read() {
-      // InProcessTransport doesn't actually read bytes from the InputStream.  The InputStream is
+      // InProcessTransport doesn't actually read bytes from the InputStream. The InputStream is
       // passed to the InProcess server and consumed by MARSHALLER.parse().
       throw new UnsupportedOperationException("Should not be called");
     }
