apply plugin: 'com.android.library'

group = "io.grpc"
version = "1.18.0-SNAPSHOT" // CURRENT_GRPC_VERSION
description = 'gRPC: Android'

buildscript {
    repositories {
        google()
        jcenter()
        mavenCentral()
        maven { url "https://plugins.gradle.org/m2/" }
    }
    dependencies {
        classpath 'com.android.tools.build:gradle:3.0.1'
        classpath "net.ltgt.gradle:gradle-errorprone-plugin:0.6"
        classpath 'com.github.dcendents:android-maven-gradle-plugin:2.1'
    }
}

apply plugin: "net.ltgt.errorprone"
apply plugin: 'com.github.dcendents.android-maven'
apply plugin: "signing"

android {
    compileSdkVersion 27
    defaultConfig {
        consumerProguardFiles "proguard-rules.txt"
        minSdkVersion 14
        targetSdkVersion 27
        versionCode 1
        versionName "1.0"
        testInstrumentationRunner "android.support.test.runner.AndroidJUnitRunner"
    }
    lintOptions { abortOnError false }
}

repositories {
    mavenCentral()
    mavenLocal()
}

dependencies {
<<<<<<< HEAD
    errorprone 'com.google.errorprone:error_prone_core:2.3.2'
    errorproneJavac 'com.google.errorprone:javac:9+181-r4173-1'

    implementation 'io.grpc:grpc-core:1.17.0-SNAPSHOT' // CURRENT_GRPC_VERSION
=======
    implementation 'io.grpc:grpc-core:1.18.0-SNAPSHOT' // CURRENT_GRPC_VERSION
>>>>>>> 1fbf7bb3

    testImplementation 'io.grpc:grpc-okhttp:1.18.0-SNAPSHOT' // CURRENT_GRPC_VERSION
    testImplementation 'junit:junit:4.12'
    testImplementation 'org.robolectric:robolectric:3.7.1'
    testImplementation 'com.google.truth:truth:0.39'
}

signing {
    required false
    sign configurations.archives
}

task javadocs(type: Javadoc) {
    source = android.sourceSets.main.java.srcDirs
    // TODO(ericgribkoff) Fix javadoc errors
    failOnError false
    options {
        // Disable JavaDoc doclint on Java 8.
        if (JavaVersion.current().isJava8Compatible()) {
            addStringOption('Xdoclint:none', '-quiet')
        }
    }
}

task javadocsJar(type: Jar, dependsOn: javadocs) {
    classifier = 'javadoc'
    from javadocs.destinationDir
}

task sourcesJar(type: Jar) {
    classifier = 'sources'
    from android.sourceSets.main.java.srcDirs
}

artifacts {
    archives sourcesJar
    archives javadocsJar
}

uploadArchives.repositories.mavenDeployer {
    beforeDeployment { MavenDeployment deployment -> signing.signPom(deployment) }
    if (rootProject.hasProperty('repositoryDir')) {
        repository(url: new File(rootProject.repositoryDir).toURI())
    } else {
        String stagingUrl
        if (rootProject.hasProperty('repositoryId')) {
            stagingUrl = 'https://oss.sonatype.org/service/local/staging/deployByRepositoryId/' +
                    rootProject.repositoryId
        } else {
            stagingUrl = 'https://oss.sonatype.org/service/local/staging/deploy/maven2/'
        }
        def configureAuth = {
            if (rootProject.hasProperty('ossrhUsername') && rootProject.hasProperty('ossrhPassword')) {
                authentication(userName: rootProject.ossrhUsername, password: rootProject.ossrhPassword)
            }
        }
        repository(url: stagingUrl, configureAuth)
        snapshotRepository(url: 'https://oss.sonatype.org/content/repositories/snapshots/', configureAuth)
    }
}

[
    install.repositories.mavenInstaller,
    uploadArchives.repositories.mavenDeployer,
]*.pom*.whenConfigured { pom ->
    pom.project {
        name "$project.group:$project.name"
        description project.description
        url 'https://conscrypt.org/'

        scm {
            connection 'scm:git:https://github.com/grpc/grpc-java.git'
            developerConnection 'scm:git:git@github.com:grpc/grpc-java.git'
            url 'https://github.com/grpc/grpc-java'
        }

        licenses {
            license {
                name 'Apache 2.0'
                url 'https://opensource.org/licenses/Apache-2.0'
            }
        }

        developers {
            developer {
                id "grpc.io"
                name "gRPC Contributors"
                email "grpc-io@googlegroups.com"
                url "https://grpc.io/"
                // https://issues.gradle.org/browse/GRADLE-2719
                organization = "gRPC Authors"
                organizationUrl "https://www.google.com"
            }
        }
    }
    def core = pom.dependencies.find {dep -> dep.artifactId == 'grpc-core'}
    if (core != null) {
        // Depend on specific version of grpc-core because internal package is unstable
        core.version = "[" + core.version + "]"
    }
}<|MERGE_RESOLUTION|>--- conflicted
+++ resolved
@@ -41,14 +41,10 @@
 }
 
 dependencies {
-<<<<<<< HEAD
     errorprone 'com.google.errorprone:error_prone_core:2.3.2'
     errorproneJavac 'com.google.errorprone:javac:9+181-r4173-1'
 
-    implementation 'io.grpc:grpc-core:1.17.0-SNAPSHOT' // CURRENT_GRPC_VERSION
-=======
     implementation 'io.grpc:grpc-core:1.18.0-SNAPSHOT' // CURRENT_GRPC_VERSION
->>>>>>> 1fbf7bb3
 
     testImplementation 'io.grpc:grpc-okhttp:1.18.0-SNAPSHOT' // CURRENT_GRPC_VERSION
     testImplementation 'junit:junit:4.12'
