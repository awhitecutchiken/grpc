--- conflicted
+++ resolved
@@ -1,10 +1,6 @@
 [versions]
-<<<<<<< HEAD
 googleauth = "1.22.0"
 netty = '4.1.110.Final'
-=======
-netty = '4.1.100.Final'
->>>>>>> 00136096
 # Keep the following references of tcnative version in sync whenever it's updated:
 #   SECURITY.md
 nettytcnative = '2.0.65.Final'
