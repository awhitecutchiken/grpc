--- conflicted
+++ resolved
@@ -30,20 +30,6 @@
   @io.grpc.ExperimentalApi("https://github.com/grpc/grpc-java/issues/1901")
   @java.lang.Deprecated // Use {@link #getReportScenarioMethod()} instead. 
   public static final io.grpc.MethodDescriptor<io.grpc.benchmarks.proto.Control.ScenarioResult,
-<<<<<<< HEAD
-      io.grpc.benchmarks.proto.Control.Void> METHOD_REPORT_SCENARIO =
-      io.grpc.MethodDescriptor.<io.grpc.benchmarks.proto.Control.ScenarioResult, io.grpc.benchmarks.proto.Control.Void>newBuilder()
-          .setType(io.grpc.MethodDescriptor.MethodType.UNARY)
-          .setFullMethodName(generateFullMethodName(
-              "grpc.testing.ReportQpsScenarioService", "ReportScenario"))
-          .setSampledToLocalTracing(true)
-          .setRequestMarshaller(io.grpc.protobuf.ProtoUtils.marshaller(
-              io.grpc.benchmarks.proto.Control.ScenarioResult.getDefaultInstance()))
-          .setResponseMarshaller(io.grpc.protobuf.ProtoUtils.marshaller(
-              io.grpc.benchmarks.proto.Control.Void.getDefaultInstance()))
-          .setSchemaDescriptor(new ReportQpsScenarioServiceMethodDescriptorSupplier("ReportScenario"))
-          .build();
-=======
       io.grpc.benchmarks.proto.Control.Void> METHOD_REPORT_SCENARIO = getReportScenarioMethod();
 
   private static volatile io.grpc.MethodDescriptor<io.grpc.benchmarks.proto.Control.ScenarioResult,
@@ -61,7 +47,7 @@
               .setType(io.grpc.MethodDescriptor.MethodType.UNARY)
               .setFullMethodName(generateFullMethodName(
                   "grpc.testing.ReportQpsScenarioService", "ReportScenario"))
-              .setRegisterForTracing(true)
+              .setSampledToLocalTracing(true)
               .setRequestMarshaller(io.grpc.protobuf.ProtoUtils.marshaller(
                   io.grpc.benchmarks.proto.Control.ScenarioResult.getDefaultInstance()))
               .setResponseMarshaller(io.grpc.protobuf.ProtoUtils.marshaller(
@@ -73,7 +59,6 @@
      }
      return getReportScenarioMethod;
   }
->>>>>>> 80a8c8f3
 
   /**
    * Creates a new async stub that supports all call types for the service
