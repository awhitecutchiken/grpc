--- conflicted
+++ resolved
@@ -346,19 +346,6 @@
           "@$ExperimentalApi$(\"https://github.com/grpc/grpc-java/issues/1901\")\n"
           "@$Deprecated$ // Use {@link #$method_method_name$()} instead. \n"
           "public static final $MethodDescriptor$<$input_type$,\n"
-<<<<<<< HEAD
-          "    $output_type$> $method_field_name$ =\n"
-          "    $MethodDescriptor$.<$input_type$, $output_type$>newBuilder()\n"
-          "        .setType($MethodType$.$method_type$)\n"
-          "        .setFullMethodName(generateFullMethodName(\n"
-          "            \"$Package$$service_name$\", \"$method_name$\"))\n"
-          "        .setSampledToLocalTracing(true)\n"
-          "        .setRequestMarshaller($NanoUtils$.<$input_type$>marshaller(\n"
-          "            new NanoFactory<$input_type$>(ARG_IN_$method_field_name$)))\n"
-          "        .setResponseMarshaller($NanoUtils$.<$output_type$>marshaller(\n"
-          "            new NanoFactory<$output_type$>(ARG_OUT_$method_field_name$)))\n"
-          "        .build();\n");
-=======
           "    $output_type$> $method_field_name$ = $method_method_name$();\n"
           "\n"
           "private static volatile $MethodDescriptor$<$input_type$,\n"
@@ -376,7 +363,7 @@
           "            .setType($MethodType$.$method_type$)\n"
           "            .setFullMethodName(generateFullMethodName(\n"
           "                \"$Package$$service_name$\", \"$method_name$\"))\n"
-          "            .setRegisterForTracing(true)\n"
+          "            .setSampledToLocalTracing(true)\n"
           "            .setRequestMarshaller($NanoUtils$.<$input_type$>marshaller(\n"
           "                new NanoFactory<$input_type$>(ARG_IN_$method_field_name$)))\n"
           "            .setResponseMarshaller($NanoUtils$.<$output_type$>marshaller(\n"
@@ -387,7 +374,6 @@
           "  }\n"
           "  return $method_new_field_name$;\n"
           "}\n");
->>>>>>> 80a8c8f3
     } else {
       if (flavor == ProtoFlavor::LITE) {
         (*vars)["ProtoUtils"] = "io.grpc.protobuf.lite.ProtoLiteUtils";
@@ -399,18 +385,6 @@
           "@$ExperimentalApi$(\"https://github.com/grpc/grpc-java/issues/1901\")\n"
           "@$Deprecated$ // Use {@link #$method_method_name$()} instead. \n"
           "public static final $MethodDescriptor$<$input_type$,\n"
-<<<<<<< HEAD
-          "    $output_type$> $method_field_name$ =\n"
-          "    $MethodDescriptor$.<$input_type$, $output_type$>newBuilder()\n"
-          "        .setType($MethodType$.$method_type$)\n"
-          "        .setFullMethodName(generateFullMethodName(\n"
-          "            \"$Package$$service_name$\", \"$method_name$\"))\n"
-          "        .setSampledToLocalTracing(true)\n"
-          "        .setRequestMarshaller($ProtoUtils$.marshaller(\n"
-          "            $input_type$.getDefaultInstance()))\n"
-          "        .setResponseMarshaller($ProtoUtils$.marshaller(\n"
-          "            $output_type$.getDefaultInstance()))\n");
-=======
           "    $output_type$> $method_field_name$ = $method_method_name$();\n"
           "\n"
           "private static volatile $MethodDescriptor$<$input_type$,\n"
@@ -428,12 +402,11 @@
           "            .setType($MethodType$.$method_type$)\n"
           "            .setFullMethodName(generateFullMethodName(\n"
           "                \"$Package$$service_name$\", \"$method_name$\"))\n"
-          "            .setRegisterForTracing(true)\n"
+          "            .setSampledToLocalTracing(true)\n"
           "            .setRequestMarshaller($ProtoUtils$.marshaller(\n"
           "                $input_type$.getDefaultInstance()))\n"
           "            .setResponseMarshaller($ProtoUtils$.marshaller(\n"
           "                $output_type$.getDefaultInstance()))\n");
->>>>>>> 80a8c8f3
 
       (*vars)["proto_method_descriptor_supplier"] = service->name() + "MethodDescriptorSupplier";
       if (flavor == ProtoFlavor::NORMAL) {
