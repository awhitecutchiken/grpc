package io.grpc.health.v1;

import static io.grpc.MethodDescriptor.generateFullMethodName;
import static io.grpc.stub.ClientCalls.asyncBidiStreamingCall;
import static io.grpc.stub.ClientCalls.asyncClientStreamingCall;
import static io.grpc.stub.ClientCalls.asyncServerStreamingCall;
import static io.grpc.stub.ClientCalls.asyncUnaryCall;
import static io.grpc.stub.ClientCalls.blockingServerStreamingCall;
import static io.grpc.stub.ClientCalls.blockingUnaryCall;
import static io.grpc.stub.ClientCalls.futureUnaryCall;
import static io.grpc.stub.ServerCalls.asyncBidiStreamingCall;
import static io.grpc.stub.ServerCalls.asyncClientStreamingCall;
import static io.grpc.stub.ServerCalls.asyncServerStreamingCall;
import static io.grpc.stub.ServerCalls.asyncUnaryCall;
import static io.grpc.stub.ServerCalls.asyncUnimplementedStreamingCall;
import static io.grpc.stub.ServerCalls.asyncUnimplementedUnaryCall;

/**
 */
@javax.annotation.Generated(
    value = "by gRPC proto compiler",
    comments = "Source: health.proto")
public final class HealthGrpc {

  private HealthGrpc() {}

  public static final String SERVICE_NAME = "grpc.health.v1.Health";

  // Static method descriptors that strictly reflect the proto.
  @io.grpc.ExperimentalApi("https://github.com/grpc/grpc-java/issues/1901")
  @java.lang.Deprecated // Use {@link #getCheckMethod()} instead. 
  public static final io.grpc.MethodDescriptor<io.grpc.health.v1.HealthCheckRequest,
<<<<<<< HEAD
      io.grpc.health.v1.HealthCheckResponse> METHOD_CHECK =
      io.grpc.MethodDescriptor.<io.grpc.health.v1.HealthCheckRequest, io.grpc.health.v1.HealthCheckResponse>newBuilder()
          .setType(io.grpc.MethodDescriptor.MethodType.UNARY)
          .setFullMethodName(generateFullMethodName(
              "grpc.health.v1.Health", "Check"))
          .setSampledToLocalTracing(true)
          .setRequestMarshaller(io.grpc.protobuf.ProtoUtils.marshaller(
              io.grpc.health.v1.HealthCheckRequest.getDefaultInstance()))
          .setResponseMarshaller(io.grpc.protobuf.ProtoUtils.marshaller(
              io.grpc.health.v1.HealthCheckResponse.getDefaultInstance()))
          .setSchemaDescriptor(new HealthMethodDescriptorSupplier("Check"))
          .build();
=======
      io.grpc.health.v1.HealthCheckResponse> METHOD_CHECK = getCheckMethod();

  private static volatile io.grpc.MethodDescriptor<io.grpc.health.v1.HealthCheckRequest,
      io.grpc.health.v1.HealthCheckResponse> getCheckMethod;

  @io.grpc.ExperimentalApi("https://github.com/grpc/grpc-java/issues/1901")
  public static io.grpc.MethodDescriptor<io.grpc.health.v1.HealthCheckRequest,
      io.grpc.health.v1.HealthCheckResponse> getCheckMethod() {
    io.grpc.MethodDescriptor<io.grpc.health.v1.HealthCheckRequest, io.grpc.health.v1.HealthCheckResponse> getCheckMethod;
    if ((getCheckMethod = HealthGrpc.getCheckMethod) == null) {
      synchronized (HealthGrpc.class) {
        if ((getCheckMethod = HealthGrpc.getCheckMethod) == null) {
          HealthGrpc.getCheckMethod = getCheckMethod = 
              io.grpc.MethodDescriptor.<io.grpc.health.v1.HealthCheckRequest, io.grpc.health.v1.HealthCheckResponse>newBuilder()
              .setType(io.grpc.MethodDescriptor.MethodType.UNARY)
              .setFullMethodName(generateFullMethodName(
                  "grpc.health.v1.Health", "Check"))
              .setRegisterForTracing(true)
              .setRequestMarshaller(io.grpc.protobuf.ProtoUtils.marshaller(
                  io.grpc.health.v1.HealthCheckRequest.getDefaultInstance()))
              .setResponseMarshaller(io.grpc.protobuf.ProtoUtils.marshaller(
                  io.grpc.health.v1.HealthCheckResponse.getDefaultInstance()))
                  .setSchemaDescriptor(new HealthMethodDescriptorSupplier("Check"))
                  .build();
          }
        }
     }
     return getCheckMethod;
  }
>>>>>>> 80a8c8f3

  /**
   * Creates a new async stub that supports all call types for the service
   */
  public static HealthStub newStub(io.grpc.Channel channel) {
    return new HealthStub(channel);
  }

  /**
   * Creates a new blocking-style stub that supports unary and streaming output calls on the service
   */
  public static HealthBlockingStub newBlockingStub(
      io.grpc.Channel channel) {
    return new HealthBlockingStub(channel);
  }

  /**
   * Creates a new ListenableFuture-style stub that supports unary calls on the service
   */
  public static HealthFutureStub newFutureStub(
      io.grpc.Channel channel) {
    return new HealthFutureStub(channel);
  }

  /**
   */
  public static abstract class HealthImplBase implements io.grpc.BindableService {

    /**
     */
    public void check(io.grpc.health.v1.HealthCheckRequest request,
        io.grpc.stub.StreamObserver<io.grpc.health.v1.HealthCheckResponse> responseObserver) {
      asyncUnimplementedUnaryCall(getCheckMethod(), responseObserver);
    }

    @java.lang.Override public final io.grpc.ServerServiceDefinition bindService() {
      return io.grpc.ServerServiceDefinition.builder(getServiceDescriptor())
          .addMethod(
            getCheckMethod(),
            asyncUnaryCall(
              new MethodHandlers<
                io.grpc.health.v1.HealthCheckRequest,
                io.grpc.health.v1.HealthCheckResponse>(
                  this, METHODID_CHECK)))
          .build();
    }
  }

  /**
   */
  public static final class HealthStub extends io.grpc.stub.AbstractStub<HealthStub> {
    private HealthStub(io.grpc.Channel channel) {
      super(channel);
    }

    private HealthStub(io.grpc.Channel channel,
        io.grpc.CallOptions callOptions) {
      super(channel, callOptions);
    }

    @java.lang.Override
    protected HealthStub build(io.grpc.Channel channel,
        io.grpc.CallOptions callOptions) {
      return new HealthStub(channel, callOptions);
    }

    /**
     */
    public void check(io.grpc.health.v1.HealthCheckRequest request,
        io.grpc.stub.StreamObserver<io.grpc.health.v1.HealthCheckResponse> responseObserver) {
      asyncUnaryCall(
          getChannel().newCall(getCheckMethod(), getCallOptions()), request, responseObserver);
    }
  }

  /**
   */
  public static final class HealthBlockingStub extends io.grpc.stub.AbstractStub<HealthBlockingStub> {
    private HealthBlockingStub(io.grpc.Channel channel) {
      super(channel);
    }

    private HealthBlockingStub(io.grpc.Channel channel,
        io.grpc.CallOptions callOptions) {
      super(channel, callOptions);
    }

    @java.lang.Override
    protected HealthBlockingStub build(io.grpc.Channel channel,
        io.grpc.CallOptions callOptions) {
      return new HealthBlockingStub(channel, callOptions);
    }

    /**
     */
    public io.grpc.health.v1.HealthCheckResponse check(io.grpc.health.v1.HealthCheckRequest request) {
      return blockingUnaryCall(
          getChannel(), getCheckMethod(), getCallOptions(), request);
    }
  }

  /**
   */
  public static final class HealthFutureStub extends io.grpc.stub.AbstractStub<HealthFutureStub> {
    private HealthFutureStub(io.grpc.Channel channel) {
      super(channel);
    }

    private HealthFutureStub(io.grpc.Channel channel,
        io.grpc.CallOptions callOptions) {
      super(channel, callOptions);
    }

    @java.lang.Override
    protected HealthFutureStub build(io.grpc.Channel channel,
        io.grpc.CallOptions callOptions) {
      return new HealthFutureStub(channel, callOptions);
    }

    /**
     */
    public com.google.common.util.concurrent.ListenableFuture<io.grpc.health.v1.HealthCheckResponse> check(
        io.grpc.health.v1.HealthCheckRequest request) {
      return futureUnaryCall(
          getChannel().newCall(getCheckMethod(), getCallOptions()), request);
    }
  }

  private static final int METHODID_CHECK = 0;

  private static final class MethodHandlers<Req, Resp> implements
      io.grpc.stub.ServerCalls.UnaryMethod<Req, Resp>,
      io.grpc.stub.ServerCalls.ServerStreamingMethod<Req, Resp>,
      io.grpc.stub.ServerCalls.ClientStreamingMethod<Req, Resp>,
      io.grpc.stub.ServerCalls.BidiStreamingMethod<Req, Resp> {
    private final HealthImplBase serviceImpl;
    private final int methodId;

    MethodHandlers(HealthImplBase serviceImpl, int methodId) {
      this.serviceImpl = serviceImpl;
      this.methodId = methodId;
    }

    @java.lang.Override
    @java.lang.SuppressWarnings("unchecked")
    public void invoke(Req request, io.grpc.stub.StreamObserver<Resp> responseObserver) {
      switch (methodId) {
        case METHODID_CHECK:
          serviceImpl.check((io.grpc.health.v1.HealthCheckRequest) request,
              (io.grpc.stub.StreamObserver<io.grpc.health.v1.HealthCheckResponse>) responseObserver);
          break;
        default:
          throw new AssertionError();
      }
    }

    @java.lang.Override
    @java.lang.SuppressWarnings("unchecked")
    public io.grpc.stub.StreamObserver<Req> invoke(
        io.grpc.stub.StreamObserver<Resp> responseObserver) {
      switch (methodId) {
        default:
          throw new AssertionError();
      }
    }
  }

  private static abstract class HealthBaseDescriptorSupplier
      implements io.grpc.protobuf.ProtoFileDescriptorSupplier, io.grpc.protobuf.ProtoServiceDescriptorSupplier {
    HealthBaseDescriptorSupplier() {}

    @java.lang.Override
    public com.google.protobuf.Descriptors.FileDescriptor getFileDescriptor() {
      return io.grpc.health.v1.HealthProto.getDescriptor();
    }

    @java.lang.Override
    public com.google.protobuf.Descriptors.ServiceDescriptor getServiceDescriptor() {
      return getFileDescriptor().findServiceByName("Health");
    }
  }

  private static final class HealthFileDescriptorSupplier
      extends HealthBaseDescriptorSupplier {
    HealthFileDescriptorSupplier() {}
  }

  private static final class HealthMethodDescriptorSupplier
      extends HealthBaseDescriptorSupplier
      implements io.grpc.protobuf.ProtoMethodDescriptorSupplier {
    private final String methodName;

    HealthMethodDescriptorSupplier(String methodName) {
      this.methodName = methodName;
    }

    @java.lang.Override
    public com.google.protobuf.Descriptors.MethodDescriptor getMethodDescriptor() {
      return getServiceDescriptor().findMethodByName(methodName);
    }
  }

  private static volatile io.grpc.ServiceDescriptor serviceDescriptor;

  public static io.grpc.ServiceDescriptor getServiceDescriptor() {
    io.grpc.ServiceDescriptor result = serviceDescriptor;
    if (result == null) {
      synchronized (HealthGrpc.class) {
        result = serviceDescriptor;
        if (result == null) {
          serviceDescriptor = result = io.grpc.ServiceDescriptor.newBuilder(SERVICE_NAME)
              .setSchemaDescriptor(new HealthFileDescriptorSupplier())
              .addMethod(getCheckMethod())
              .build();
        }
      }
    }
    return result;
  }
}<|MERGE_RESOLUTION|>--- conflicted
+++ resolved
@@ -30,20 +30,6 @@
   @io.grpc.ExperimentalApi("https://github.com/grpc/grpc-java/issues/1901")
   @java.lang.Deprecated // Use {@link #getCheckMethod()} instead. 
   public static final io.grpc.MethodDescriptor<io.grpc.health.v1.HealthCheckRequest,
-<<<<<<< HEAD
-      io.grpc.health.v1.HealthCheckResponse> METHOD_CHECK =
-      io.grpc.MethodDescriptor.<io.grpc.health.v1.HealthCheckRequest, io.grpc.health.v1.HealthCheckResponse>newBuilder()
-          .setType(io.grpc.MethodDescriptor.MethodType.UNARY)
-          .setFullMethodName(generateFullMethodName(
-              "grpc.health.v1.Health", "Check"))
-          .setSampledToLocalTracing(true)
-          .setRequestMarshaller(io.grpc.protobuf.ProtoUtils.marshaller(
-              io.grpc.health.v1.HealthCheckRequest.getDefaultInstance()))
-          .setResponseMarshaller(io.grpc.protobuf.ProtoUtils.marshaller(
-              io.grpc.health.v1.HealthCheckResponse.getDefaultInstance()))
-          .setSchemaDescriptor(new HealthMethodDescriptorSupplier("Check"))
-          .build();
-=======
       io.grpc.health.v1.HealthCheckResponse> METHOD_CHECK = getCheckMethod();
 
   private static volatile io.grpc.MethodDescriptor<io.grpc.health.v1.HealthCheckRequest,
@@ -61,7 +47,7 @@
               .setType(io.grpc.MethodDescriptor.MethodType.UNARY)
               .setFullMethodName(generateFullMethodName(
                   "grpc.health.v1.Health", "Check"))
-              .setRegisterForTracing(true)
+              .setSampledToLocalTracing(true)
               .setRequestMarshaller(io.grpc.protobuf.ProtoUtils.marshaller(
                   io.grpc.health.v1.HealthCheckRequest.getDefaultInstance()))
               .setResponseMarshaller(io.grpc.protobuf.ProtoUtils.marshaller(
@@ -73,7 +59,6 @@
      }
      return getCheckMethod;
   }
->>>>>>> 80a8c8f3
 
   /**
    * Creates a new async stub that supports all call types for the service
