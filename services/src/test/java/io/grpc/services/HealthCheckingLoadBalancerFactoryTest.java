--- conflicted
+++ resolved
@@ -1098,17 +1098,12 @@
     assertThat(healthImpls[0].calls).hasSize(1);
   }
 
-<<<<<<< HEAD
-  private Attributes attrsWithHealthCheckService(@Nullable String unused) {
-    return Attributes.EMPTY;
-=======
   private Attributes attrsWithHealthCheckService(@Nullable String serviceName) {
     HashMap<String, Object> hcConfig = new HashMap<>();
     hcConfig.put("serviceName", serviceName);
     return Attributes.newBuilder()
         .set(LoadBalancer.ATTR_HEALTH_CHECKING_CONFIG, hcConfig)
         .build();
->>>>>>> 37b23134
   }
 
   private HealthCheckRequest makeRequest(String service) {
