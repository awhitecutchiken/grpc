/*
 * Copyright 2022 The gRPC Authors
 *
 * Licensed under the Apache License, Version 2.0 (the "License");
 * you may not use this file except in compliance with the License.
 * You may obtain a copy of the License at
 *
 *     http://www.apache.org/licenses/LICENSE-2.0
 *
 * Unless required by applicable law or agreed to in writing, software
 * distributed under the License is distributed on an "AS IS" BASIS,
 * WITHOUT WARRANTIES OR CONDITIONS OF ANY KIND, either express or implied.
 * See the License for the specific language governing permissions and
 * limitations under the License.
 */

package io.grpc.services;

import io.grpc.ExperimentalApi;
import java.util.Collections;
import java.util.Map;
import java.util.concurrent.ConcurrentHashMap;

/**
 * Implements the service/APIs for Out-of-Band metrics reporting, only for utilization metrics.
 * A user should use the public set-APIs to update the server machine's utilization metrics data.
 */
@ExperimentalApi("https://github.com/grpc/grpc-java/issues/9006")
public final class MetricRecorder {
  private volatile ConcurrentHashMap<String, Double> metricsData = new ConcurrentHashMap<>();
  private volatile double cpuUtilization;
  private volatile double memoryUtilization;
  private volatile double qps;

  public static MetricRecorder newInstance() {
    return new MetricRecorder();
  }

  private MetricRecorder() {}

  /**
   * Update the metrics value in the range [0, 1] corresponding to the specified key. Values outside
   * the valid range are ignored.
   */
  public void putUtilizationMetric(String key, double value) {
    if (!MetricRecorderHelper.isUtilizationValid(value)) {
      return;
    }
    metricsData.put(key, value);
  }

  /**
   * Replace the whole metrics data using the specified map. No range validation.
   */
  public void setAllUtilizationMetrics(Map<String, Double> metrics) {
    metricsData = new ConcurrentHashMap<>(metrics);
  }

  /**
   * Remove the metrics data entry corresponding to the specified key.
   */
  public void removeUtilizationMetric(String key) {
    metricsData.remove(key);
  }

  /**
   * Update the CPU utilization metrics data in the range [0, 1]. Values outside the valid range are
   * ignored.
   */
  public void setCpuUtilizationMetric(double value) {
    if (!MetricRecorderHelper.isUtilizationValid(value)) {
      return;
    }
    cpuUtilization = value;
  }

  /**
   * Clear the CPU utilization metrics data.
   */
  public void clearCpuUtilizationMetric() {
    cpuUtilization = 0;
  }

  /**
   * Update the memory utilization metrics data in the range [0, 1]. Values outside the valid range
   * are ignored.
   */
  public void setMemoryUtilizationMetric(double value) {
    if (!MetricRecorderHelper.isUtilizationValid(value)) {
      return;
    }
    memoryUtilization = value;
  }

  /**
   * Clear the memory utilization metrics data.
   */
  public void clearMemoryUtilizationMetric() {
    memoryUtilization = 0;
  }

  /**
   * Update the QPS metrics data in the range [0, inf). Values outside the valid range are ignored.
   */
<<<<<<< HEAD
  public void setQpsMetric(double value) {
=======
  public void setQps(double value) {
    if (!MetricRecorderHelper.isQpsValid(value)) {
      return;
    }
>>>>>>> 1c6a7412
    qps = value;
  }

  /**
   * Clear the QPS metrics data.
   */
  public void clearQpsMetric() {
    qps = 0;
  }

  MetricReport getMetricReport() {
    return new MetricReport(cpuUtilization, memoryUtilization, qps,
        Collections.emptyMap(), Collections.unmodifiableMap(metricsData));
  }
}<|MERGE_RESOLUTION|>--- conflicted
+++ resolved
@@ -102,14 +102,10 @@
   /**
    * Update the QPS metrics data in the range [0, inf). Values outside the valid range are ignored.
    */
-<<<<<<< HEAD
   public void setQpsMetric(double value) {
-=======
-  public void setQps(double value) {
     if (!MetricRecorderHelper.isQpsValid(value)) {
       return;
     }
->>>>>>> 1c6a7412
     qps = value;
   }
 
