--- conflicted
+++ resolved
@@ -54,13 +54,8 @@
         protocPluginBaseName = 'protoc-gen-grpc-java'
         javaPluginPath = "$rootDir/compiler/build/exe/java_plugin/$protocPluginBaseName$exeSuffix"
 
-<<<<<<< HEAD
         nettyVersion = '4.1.69.Final'
-        guavaVersion = '30.1-android'
-=======
-        nettyVersion = '4.1.63.Final'
         guavaVersion = '30.1.1-android'
->>>>>>> 6f223920
         googleauthVersion = '0.22.2'
         protobufVersion = '3.19.2'
         protocVersion = protobufVersion
