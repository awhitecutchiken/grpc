--- conflicted
+++ resolved
@@ -49,13 +49,8 @@
         protocPluginBaseName = 'protoc-gen-grpc-java'
         javaPluginPath = "$rootDir/compiler/build/exe/java_plugin/$protocPluginBaseName$exeSuffix"
 
-<<<<<<< HEAD
         nettyVersion = '4.1.50.Final'
-        guavaVersion = '28.2-android'
-=======
-        nettyVersion = '4.1.48.Final'
         guavaVersion = '29.0-android'
->>>>>>> 959769aa
         googleauthVersion = '0.20.0'
         protobufVersion = '3.12.0'
         protocVersion = protobufVersion
