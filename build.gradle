--- conflicted
+++ resolved
@@ -107,13 +107,8 @@
         javaPluginPath = "$rootDir/compiler/build/exe/java_plugin/$protocPluginBaseName$exeSuffix"
 
         nettyVersion = '4.1.38.Final'
-<<<<<<< HEAD
-        googleauthVersion = '0.16.0'
-        guavaVersion = '28.0-android'
-=======
+        guavaVersion = '28.1-android'
         googleauthVersion = '0.17.1'
-        guavaVersion = '26.0-android'
->>>>>>> e430372e
         protobufVersion = '3.9.0'
         protocVersion = protobufVersion
         opencensusVersion = '0.21.0'
