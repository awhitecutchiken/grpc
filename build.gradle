buildscript {
  repositories {
    mavenCentral()
    mavenLocal()
    maven {
      url "https://plugins.gradle.org/m2/"
    }
  }
  dependencies {
    classpath 'com.google.gradle:osdetector-gradle-plugin:1.4.0'
    classpath 'ru.vyarus:gradle-animalsniffer-plugin:1.4.0'
    classpath 'net.ltgt.gradle:gradle-errorprone-plugin:0.0.11'
    classpath "me.champeau.gradle:jmh-gradle-plugin:0.4.4"
    classpath 'me.champeau.gradle:japicmp-gradle-plugin:0.2.5'
  }
}

subprojects {
    apply plugin: "checkstyle"
    apply plugin: "java"
    apply plugin: "maven"
    apply plugin: "idea"
    apply plugin: "signing"
    apply plugin: "jacoco"

    apply plugin: "me.champeau.gradle.jmh"
    apply plugin: "com.google.osdetector"
    // The plugin only has an effect if a signature is specified
    apply plugin: "ru.vyarus.animalsniffer"
    if (!rootProject.hasProperty('errorProne') || rootProject.errorProne.toBoolean()) {
      apply plugin: "net.ltgt.errorprone"

      dependencies {
        // The ErrorProne plugin defaults to the latest, which would break our
        // build if error prone releases a new version with a new check
        errorprone 'com.google.errorprone:error_prone_core:2.0.21'
      }
    } else {
      // Remove per-project error-prone checker config
      allprojects {
        afterEvaluate { project ->
          project.tasks.withType(JavaCompile) {
            options.compilerArgs.removeAll { it.startsWith("-Xep:") }
          }
        }
      }
    }
    // TODO(zpencer): remove when intellij 2017.2 is released
    // https://github.com/gradle/gradle/issues/2315
    idea.module.inheritOutputDirs = true

    group = "io.grpc"
    version = "1.9.0-SNAPSHOT" // CURRENT_GRPC_VERSION

    sourceCompatibility = 1.6
    targetCompatibility = 1.6

    repositories {
        mavenCentral()
        mavenLocal()
        maven {
          url "https://oss.sonatype.org/content/repositories/snapshots/"
        }
    }

    [compileJava, compileTestJava, compileJmhJava].each() {
        it.options.compilerArgs += ["-Xlint:all", "-Xlint:-options", "-Xlint:-path"]
        it.options.encoding = "UTF-8"
        if (rootProject.hasProperty('failOnWarnings') && rootProject.failOnWarnings.toBoolean()) {
            it.options.compilerArgs += ["-Werror"]
        }
    }

    compileTestJava {
      // serialVersionUID is basically guaranteed to be useless in our tests
      options.compilerArgs += ["-Xlint:-serial"]
    }

    jar.manifest {
        attributes('Implementation-Title': name,
                'Implementation-Version': version,
                'Built-By': System.getProperty('user.name'),
                'Built-JDK': System.getProperty('java.version'),
                'Source-Compatibility': sourceCompatibility,
                'Target-Compatibility': targetCompatibility)
    }

    javadoc.options {
        encoding = 'UTF-8'
        use = true
        links 'https://docs.oracle.com/javase/8/docs/api/'
    }

    ext {
        def exeSuffix = osdetector.os == 'windows' ? ".exe" : ""
        protocPluginBaseName = 'protoc-gen-grpc-java'
        javaPluginPath = "$rootDir/compiler/build/exe/java_plugin/$protocPluginBaseName$exeSuffix"

        nettyVersion = '4.1.16.Final'
        guavaVersion = '19.0'
        protobufVersion = '3.4.0'
        protocVersion = protobufVersion
        protobufNanoVersion = '3.0.0-alpha-5'

        configureProtoCompilation = {
          String generatedSourcePath = "${projectDir}/src/generated"
          if (rootProject.childProjects.containsKey('grpc-compiler')) {
            // Only when the codegen is built along with the project, will we be able to recompile
            // the proto files.
            project.apply plugin: 'com.google.protobuf'
            project.protobuf {
              protoc {
                if (project.hasProperty('protoc')) {
                  path = project.protoc
                } else {
                  artifact = "com.google.protobuf:protoc:${protocVersion}"
                }
              }
              plugins {
                grpc {
                  path = javaPluginPath
                }
              }
              generateProtoTasks {
                all().each { task ->
                  task.dependsOn ':grpc-compiler:java_pluginExecutable'
                  // Delete the generated sources first, so that we can be alerted if they are not re-compiled.
                  task.dependsOn 'deleteGeneratedSource' + task.sourceSet.name
                  // Recompile protos when the codegen has been changed
                  task.inputs.file javaPluginPath
                  // Recompile protos when build.gradle has been changed, because
                  // it's possible the version of protoc has been changed.
                  task.inputs.file "${rootProject.projectDir}/build.gradle"
                  task.plugins {
                    grpc {
                      option 'noversion'
                    }
                  }
                }
              }
              generatedFilesBaseDir = generatedSourcePath
            }

            sourceSets.each { sourceSet ->
              task "deleteGeneratedSource${sourceSet.name}" {
                doLast {
                  project.delete project.fileTree(dir: generatedSourcePath + '/' + sourceSet.name)
                }
              }
            }
          } else {
            // Otherwise, we just use the checked-in generated code.
            project.sourceSets {
              main {
                java {
                  srcDir "${generatedSourcePath}/main/java"
                  srcDir "${generatedSourcePath}/main/javanano"
                  srcDir "${generatedSourcePath}/main/grpc"
                }
              }
              test {
                java {
                  srcDir "${generatedSourcePath}/test/java"
                  srcDir "${generatedSourcePath}/test/javanano"
                  srcDir "${generatedSourcePath}/test/grpc"
                }
              }
            }
          }

          [compileJava, compileTestJava, compileJmhJava].each() {
            // Protobuf-generated code produces some warnings.
            // https://github.com/google/protobuf/issues/2718
            it.options.compilerArgs += ["-Xlint:-cast", "-Xep:MissingOverride:OFF",
                "-Xep:ReferenceEquality:OFF", "-Xep:FunctionalInterfaceClash:OFF"]
          }
        }

        def epoll_suffix = "";
        if (osdetector.classifier in ["linux-x86_64"]) {
            // The native code is only pre-compiled on certain platforms.
            epoll_suffix = ":" + osdetector.classifier
        }
        libraries = [
                errorprone: "com.google.errorprone:error_prone_annotations:2.0.19",
                guava: "com.google.guava:guava:${guavaVersion}",
                hpack: 'com.twitter:hpack:0.10.1',
                jsr305: 'com.google.code.findbugs:jsr305:3.0.0',
<<<<<<< HEAD
                oauth_client: 'com.google.auth:google-auth-library-oauth2-http:0.7.0',
                google_api_protos: 'com.google.api.grpc:proto-google-common-protos:1.0.0',
                google_auth_credentials: 'com.google.auth:google-auth-library-credentials:0.4.0',
=======
                oauth_client: 'com.google.auth:google-auth-library-oauth2-http:0.9.0',
                google_api_protos: 'com.google.api.grpc:proto-google-common-protos:0.1.9',
                google_auth_credentials: 'com.google.auth:google-auth-library-credentials:0.9.0',
>>>>>>> 6bab82ee
                okhttp: 'com.squareup.okhttp:okhttp:2.5.0',
                okio: 'com.squareup.okio:okio:1.6.0',
                opencensus_api: 'io.opencensus:opencensus-api:0.8.0',
                opencensus_contrib_grpc_metrics: 'io.opencensus:opencensus-contrib-grpc-metrics:0.8.0',
                opencensus_impl: 'io.opencensus:opencensus-impl:0.8.0',
                instrumentation_api: 'com.google.instrumentation:instrumentation-api:0.4.3',
                protobuf: "com.google.protobuf:protobuf-java:${protobufVersion}",
                protobuf_lite: "com.google.protobuf:protobuf-lite:3.0.1",
                protoc_lite: "com.google.protobuf:protoc-gen-javalite:3.0.0",
                protobuf_nano: "com.google.protobuf.nano:protobuf-javanano:${protobufNanoVersion}",
                protobuf_plugin: 'com.google.protobuf:protobuf-gradle-plugin:0.8.1',
                protobuf_util: "com.google.protobuf:protobuf-java-util:${protobufVersion}",

                netty: "io.netty:netty-codec-http2:[${nettyVersion}]",
                netty_epoll: "io.netty:netty-transport-native-epoll:${nettyVersion}" + epoll_suffix,
                netty_proxy_handler: "io.netty:netty-handler-proxy:${nettyVersion}",
                netty_tcnative: 'io.netty:netty-tcnative-boringssl-static:2.0.6.Final',

                // Test dependencies.
                junit: 'junit:junit:4.12',
                mockito: 'org.mockito:mockito-core:1.9.5',
                truth: 'com.google.truth:truth:0.28',

                // Benchmark dependencies
                hdrhistogram: 'org.hdrhistogram:HdrHistogram:2.1.10',
                math: 'org.apache.commons:commons-math3:3.6',

                // Jetty ALPN dependencies
                jetty_alpn_agent: 'org.mortbay.jetty.alpn:jetty-alpn-agent:2.0.6'
        ]
    }

    // Define a separate configuration for managing the dependency on Jetty ALPN agent.
    configurations {
        alpnagent

        compile {
            // Detect Maven Enforcer's dependencyConvergence failures. We only
            // care for artifacts used as libraries by others.
            if (!(project.name in ['grpc-benchmarks', 'grpc-interop-testing'])) {
                resolutionStrategy.failOnVersionConflict()
            }
        }
    }

    dependencies {
        testCompile libraries.junit,
                    libraries.mockito,
                    libraries.truth

        // Configuration for modules that use Jetty ALPN agent
        alpnagent libraries.jetty_alpn_agent

        jmh 'org.openjdk.jmh:jmh-core:1.19',
            'org.openjdk.jmh:jmh-generator-bytecode:1.19'
    }

    signing {
        required false
        sign configurations.archives
    }

    // Disable JavaDoc doclint on Java 8. It's annoying.
    if (JavaVersion.current().isJava8Compatible()) {
      allprojects {
        tasks.withType(Javadoc) {
          options.addStringOption('Xdoclint:none', '-quiet')
        }
      }
    }

    checkstyle {
        configFile = file("$rootDir/buildscripts/checkstyle.xml")
        toolVersion = "6.17"
        ignoreFailures = false
        if (rootProject.hasProperty("checkstyle.ignoreFailures")) {
            ignoreFailures = rootProject.properties["checkstyle.ignoreFailures"].toBoolean()
        }
        configProperties["rootDir"] = rootDir
    }

    checkstyleMain {
        source = fileTree(dir: "src/main", include: "**/*.java")
    }

    checkstyleTest {
        source = fileTree(dir: "src/test", include: "**/*.java")
    }

    jmh {
        warmupIterations = 10
        iterations = 10
        fork = 1
        // None of our benchmarks need the tests, and we have pseudo-circular
        // dependencies that break when including them. (context's testCompile
        // depends on core; core's testCompile depends on testing)
        includeTests = false
    }

    task javadocJar(type: Jar) {
        classifier = 'javadoc'
        from javadoc
    }

    task sourcesJar(type: Jar) {
        classifier = 'sources'
        from sourceSets.main.allSource
    }

    artifacts {
        archives javadocJar, sourcesJar
    }

    uploadArchives.repositories.mavenDeployer {
        beforeDeployment { MavenDeployment deployment -> signing.signPom(deployment) }
        String stagingUrl
        if (rootProject.hasProperty('repositoryId')) {
          stagingUrl = 'https://oss.sonatype.org/service/local/staging/deployByRepositoryId/' +
              rootProject.repositoryId
        } else {
          stagingUrl = 'https://oss.sonatype.org/service/local/staging/deploy/maven2/'
        }
        def configureAuth = {
          if (rootProject.hasProperty('ossrhUsername') && rootProject.hasProperty('ossrhPassword')) {
            authentication(userName: rootProject.ossrhUsername, password: rootProject.ossrhPassword)
          }
        }
        repository(url: stagingUrl, configureAuth)
        snapshotRepository(url: 'https://oss.sonatype.org/content/repositories/snapshots/', configureAuth)
    }
    uploadArchives.onlyIf { !name.contains("grpc-gae-interop-testing") }

    [
      install.repositories.mavenInstaller,
      uploadArchives.repositories.mavenDeployer,
    ]*.pom*.whenConfigured { pom ->
        pom.project {
            name "$project.group:$project.name"
            description project.description
            url 'https://github.com/grpc/grpc-java'

            scm {
                connection 'scm:git:https://github.com/grpc/grpc-java.git'
                developerConnection 'scm:git:git@github.com:grpc/grpc-java.git'
                url 'https://github.com/grpc/grpc-java'
            }

            licenses {
                license {
                    name 'Apache 2.0'
                    url 'https://opensource.org/licenses/Apache-2.0'
                }
            }

            developers {
                developer {
                    id "grpc.io"
                    name "gRPC Contributors"
                    email "grpc-io@googlegroups.com"
                    url "https://grpc.io/"
                    // https://issues.gradle.org/browse/GRADLE-2719
                    organization = "gRPC Authors"
                    organizationUrl "https://www.google.com"
                }
            }
        }
        if (!(project.name in
            ["grpc-stub", "grpc-protobuf", "grpc-protobuf-lite", "grpc-protobuf-nano"])) {
          def core = pom.dependencies.find {dep -> dep.artifactId == 'grpc-core'}
          if (core != null) {
            // Depend on specific version of grpc-core because internal package is unstable
            core.version = "[" + core.version + "]"
          }
        }
    }
    // At a test failure, log the stack trace to the console so that we don't
    // have to open the HTML in a browser.
    test {
        testLogging {
            exceptionFormat = 'full'
            showExceptions true
            showCauses true
            showStackTraces true
        }
        maxHeapSize = '1500m'
    }
}

// Run with: ./gradlew japicmp --continue
def baselineGrpcVersion = '1.6.1'
def publicApiSubprojects = [
        ':grpc-auth',
        ':grpc-context',
        ':grpc-core',
        ':grpc-grpclb',
        ':grpc-netty',
        ':grpc-okhttp',
        ':grpc-protobuf',
        ':grpc-protobuf-lite',
        ':grpc-protobuf-nano',
        ':grpc-stub',
        ':grpc-testing',
]

publicApiSubprojects.each { name ->
    project(":$name") {
        apply plugin: 'me.champeau.gradle.japicmp'

        // Get the baseline version's jar for this subproject
        File baselineArtifact = null
        // Use a detached configuration, otherwise the current version's jar will take precedence
        // over the baseline jar.
        // A necessary hack, the intuitive thing does NOT work:
        // https://discuss.gradle.org/t/is-the-default-configuration-leaking-into-independent-configurations/2088/6
        def oldGroup = project.group
        try {
            project.group = 'virtual_group_for_japicmp'
            String depModule = "io.grpc:${project.name}:${baselineGrpcVersion}@jar"
            String depJar = "${project.name}-${baselineGrpcVersion}.jar"
            Configuration configuration = configurations.detachedConfiguration(
                    dependencies.create(depModule)
            )
            baselineArtifact = files(configuration.files).filter {
                it.name.equals(depJar)
            }.singleFile
        } finally {
            project.group = oldGroup
        }

        // Add a japicmp task that compares the current .jar with baseline .jar
        task japicmp(type: me.champeau.gradle.japicmp.JapicmpTask, dependsOn: jar) {
            oldClasspath = files(baselineArtifact)
            newClasspath = files(jar.archivePath)
            onlyBinaryIncompatibleModified = false
            // Be quiet about things that did not change
            onlyModified = true
            // This task should fail if there are incompatible changes
            failOnModification = true
            ignoreMissingClasses = true
            htmlOutputFile = file("$buildDir/reports/japi.html")

            packageExcludes = ['io.grpc.internal']

            // Also break on source incompatible changes, not just binary.
            // Eg adding abstract method to public class.
            // TODO(zpencer): enable after japicmp-gradle-plugin/pull/14
            // breakOnSourceIncompatibility = true

            // Ignore any classes or methods marked @ExperimentalApi
            // TODO(zpencer): enable after japicmp-gradle-plugin/pull/15
            // annotationExcludes = ['@io.grpc.ExperimentalApi']
        }
    }
}<|MERGE_RESOLUTION|>--- conflicted
+++ resolved
@@ -186,15 +186,9 @@
                 guava: "com.google.guava:guava:${guavaVersion}",
                 hpack: 'com.twitter:hpack:0.10.1',
                 jsr305: 'com.google.code.findbugs:jsr305:3.0.0',
-<<<<<<< HEAD
-                oauth_client: 'com.google.auth:google-auth-library-oauth2-http:0.7.0',
+                oauth_client: 'com.google.auth:google-auth-library-oauth2-http:0.9.0',
                 google_api_protos: 'com.google.api.grpc:proto-google-common-protos:1.0.0',
-                google_auth_credentials: 'com.google.auth:google-auth-library-credentials:0.4.0',
-=======
-                oauth_client: 'com.google.auth:google-auth-library-oauth2-http:0.9.0',
-                google_api_protos: 'com.google.api.grpc:proto-google-common-protos:0.1.9',
                 google_auth_credentials: 'com.google.auth:google-auth-library-credentials:0.9.0',
->>>>>>> 6bab82ee
                 okhttp: 'com.squareup.okhttp:okhttp:2.5.0',
                 okio: 'com.squareup.okio:okio:1.6.0',
                 opencensus_api: 'io.opencensus:opencensus-api:0.8.0',
