--- conflicted
+++ resolved
@@ -54,22 +54,17 @@
   protected final SslContextBuilder getSslContextBuilder(
           CertificateValidationContext certificateValidationContextdationContext)
       throws CertStoreException {
-<<<<<<< HEAD
-    SslContextBuilder sslContextBuilder;
-    if (savedSpiffeRoots != null) {
-      sslContextBuilder = GrpcSslContexts.forClient().trustManager(
-          new XdsTrustManagerFactory(
-              savedSpiffeRoots,
-              certificateValidationContextdationContext));
-    } else {
-      sslContextBuilder = GrpcSslContexts.forClient().trustManager(
-=======
     SslContextBuilder sslContextBuilder = GrpcSslContexts.forClient();
     // Null rootCertInstance implies hasSystemRootCerts because of the check in
     // CertProviderClientSslContextProviderFactory.
     if (rootCertInstance != null) {
-      sslContextBuilder.trustManager(
->>>>>>> fe350cfd
+      if (savedSpiffeRoots != null) {
+        sslContextBuilder = GrpcSslContexts.forClient().trustManager(
+          new XdsTrustManagerFactory(
+              savedSpiffeRoots,
+              certificateValidationContextdationContext));
+      } else {
+      sslContextBuilder = GrpcSslContexts.forClient().trustManager(
           new XdsTrustManagerFactory(
               savedTrustedRoots.toArray(new X509Certificate[0]),
               certificateValidationContextdationContext));
