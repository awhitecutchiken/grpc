/*
 * Copyright 2020 The gRPC Authors
 *
 * Licensed under the Apache License, Version 2.0 (the "License");
 * you may not use this file except in compliance with the License.
 * You may obtain a copy of the License at
 *
 *     http://www.apache.org/licenses/LICENSE-2.0
 *
 * Unless required by applicable law or agreed to in writing, software
 * distributed under the License is distributed on an "AS IS" BASIS,
 * WITHOUT WARRANTIES OR CONDITIONS OF ANY KIND, either express or implied.
 * See the License for the specific language governing permissions and
 * limitations under the License.
 */

package io.grpc.xds.internal.security.certprovider;

import io.envoyproxy.envoy.config.core.v3.Node;
import io.envoyproxy.envoy.extensions.transport_sockets.tls.v3.CertificateValidationContext;
import io.envoyproxy.envoy.extensions.transport_sockets.tls.v3.CommonTlsContext;
import io.envoyproxy.envoy.extensions.transport_sockets.tls.v3.CommonTlsContext.CertificateProviderInstance;
import io.grpc.xds.EnvoyServerProtoData.BaseTlsContext;
import io.grpc.xds.client.Bootstrapper.CertificateProviderInfo;
import io.grpc.xds.internal.security.CommonTlsContextUtil;
import io.grpc.xds.internal.security.DynamicSslContextProvider;
import java.security.PrivateKey;
import java.security.cert.X509Certificate;
import java.util.List;
import java.util.Map;
import javax.annotation.Nullable;

/** Base class for {@link CertProviderClientSslContextProvider}. */
abstract class CertProviderSslContextProvider extends DynamicSslContextProvider implements
    CertificateProvider.Watcher {

  @Nullable private final CertificateProviderStore.Handle certHandle;
  @Nullable private final CertificateProviderStore.Handle rootCertHandle;
  @Nullable private final CertificateProviderInstance certInstance;
  @Nullable protected final CertificateProviderInstance rootCertInstance;
  @Nullable protected PrivateKey savedKey;
  @Nullable protected List<X509Certificate> savedCertChain;
  @Nullable protected List<X509Certificate> savedTrustedRoots;
<<<<<<< HEAD
  @Nullable protected Map<String, List<X509Certificate>> savedSpiffeRoots;
=======
  private final boolean isUsingSystemRootCerts;
>>>>>>> fe350cfd

  protected CertProviderSslContextProvider(
      Node node,
      @Nullable Map<String, CertificateProviderInfo> certProviders,
      CertificateProviderInstance certInstance,
      CertificateProviderInstance rootCertInstance,
      CertificateValidationContext staticCertValidationContext,
      BaseTlsContext tlsContext,
      CertificateProviderStore certificateProviderStore) {
    super(tlsContext, staticCertValidationContext);
    this.certInstance = certInstance;
    this.rootCertInstance = rootCertInstance;
    String certInstanceName = null;
    if (certInstance != null && certInstance.isInitialized()) {
      certInstanceName = certInstance.getInstanceName();
      CertificateProviderInfo certProviderInstanceConfig =
          getCertProviderConfig(certProviders, certInstanceName);
      certHandle = certProviderInstanceConfig == null ? null
          : certificateProviderStore.createOrGetProvider(
              certInstance.getCertificateName(),
              certProviderInstanceConfig.pluginName(),
              certProviderInstanceConfig.config(),
              this,
              true);
    } else {
      certHandle = null;
    }
    if (rootCertInstance != null
        && rootCertInstance.isInitialized()
        && !rootCertInstance.getInstanceName().equals(certInstanceName)) {
      CertificateProviderInfo certProviderInstanceConfig =
          getCertProviderConfig(certProviders, rootCertInstance.getInstanceName());
      rootCertHandle = certProviderInstanceConfig == null ? null
          : certificateProviderStore.createOrGetProvider(
              rootCertInstance.getCertificateName(),
              certProviderInstanceConfig.pluginName(),
              certProviderInstanceConfig.config(),
              this,
              true);
    } else {
      rootCertHandle = null;
    }
    this.isUsingSystemRootCerts = rootCertInstance == null
        && CommonTlsContextUtil.isUsingSystemRootCerts(tlsContext.getCommonTlsContext());
  }

  private static CertificateProviderInfo getCertProviderConfig(
      @Nullable Map<String, CertificateProviderInfo> certProviders, String pluginInstanceName) {
    return certProviders != null ? certProviders.get(pluginInstanceName) : null;
  }

  @Nullable
  protected static CertificateProviderInstance getCertProviderInstance(
      CommonTlsContext commonTlsContext) {
    if (commonTlsContext.hasTlsCertificateProviderInstance()) {
      return CommonTlsContextUtil.convert(commonTlsContext.getTlsCertificateProviderInstance());
    } else if (commonTlsContext.hasTlsCertificateCertificateProviderInstance()) {
      return commonTlsContext.getTlsCertificateCertificateProviderInstance();
    }
    return null;
  }

  @Nullable
  protected static CertificateValidationContext getStaticValidationContext(
      CommonTlsContext commonTlsContext) {
    if (commonTlsContext.hasValidationContext()) {
      return commonTlsContext.getValidationContext();
    } else if (commonTlsContext.hasCombinedValidationContext()) {
      CommonTlsContext.CombinedCertificateValidationContext combinedValidationContext =
          commonTlsContext.getCombinedValidationContext();
      if (combinedValidationContext.hasDefaultValidationContext()) {
        return combinedValidationContext.getDefaultValidationContext();
      }
    }
    return null;
  }

  @Nullable
  protected static CommonTlsContext.CertificateProviderInstance getRootCertProviderInstance(
      CommonTlsContext commonTlsContext) {
    CertificateValidationContext certValidationContext = getStaticValidationContext(
        commonTlsContext);
    if (certValidationContext != null && certValidationContext.hasCaCertificateProviderInstance()) {
      return CommonTlsContextUtil.convert(certValidationContext.getCaCertificateProviderInstance());
    }
    if (commonTlsContext.hasCombinedValidationContext()) {
      CommonTlsContext.CombinedCertificateValidationContext combinedValidationContext =
          commonTlsContext.getCombinedValidationContext();
      if (combinedValidationContext.hasValidationContextCertificateProviderInstance()) {
        return combinedValidationContext.getValidationContextCertificateProviderInstance();
      }
    } else if (commonTlsContext.hasValidationContextCertificateProviderInstance()) {
      return commonTlsContext.getValidationContextCertificateProviderInstance();
    }
    return null;
  }

  @Override
  public final void updateCertificate(PrivateKey key, List<X509Certificate> certChain) {
    savedKey = key;
    savedCertChain = certChain;
    updateSslContextWhenReady();
  }

  @Override
  public final void updateTrustedRoots(List<X509Certificate> trustedRoots) {
    savedTrustedRoots = trustedRoots;
    updateSslContextWhenReady();
  }

  @Override
  public final void updateSpiffeRoots(Map<String, List<X509Certificate>> spiffeRoots) {
    savedSpiffeRoots = spiffeRoots;
    updateSslContextWhenReady();
  }

  private void updateSslContextWhenReady() {
    if (isMtls()) {
      if (savedKey != null && (savedTrustedRoots != null || isUsingSystemRootCerts)) {
        updateSslContext();
        clearKeysAndCerts();
      }
      if (savedSpiffeRoots != null) {
        updateSslContext();
        clearKeysAndCerts();
      }
    } else if (isClientSideTls()) {
      if (savedTrustedRoots != null) {
        updateSslContext();
        clearKeysAndCerts();
      }
      if (savedSpiffeRoots != null) {
        updateSslContext();
        clearKeysAndCerts();
      }
    } else if (isServerSideTls()) {
      if (savedKey != null) {
        updateSslContext();
        clearKeysAndCerts();
      }
      if (savedSpiffeRoots != null) {
        updateSslContext();
        clearKeysAndCerts();
      }
    }
  }

  private void clearKeysAndCerts() {
    savedKey = null;
    savedTrustedRoots = null;
    savedSpiffeRoots = null;
    savedCertChain = null;
  }

  protected final boolean isMtls() {
    return certInstance != null && (rootCertInstance != null || isUsingSystemRootCerts);
  }

  protected final boolean isClientSideTls() {
    return rootCertInstance != null && certInstance == null;
  }

  protected final boolean isServerSideTls() {
    return certInstance != null && rootCertInstance == null;
  }

  @Override
  protected final CertificateValidationContext generateCertificateValidationContext() {
    return staticCertificateValidationContext;
  }

  @Override
  public final void close() {
    if (certHandle != null) {
      certHandle.close();
    }
    if (rootCertHandle != null) {
      rootCertHandle.close();
    }
  }
}<|MERGE_RESOLUTION|>--- conflicted
+++ resolved
@@ -41,11 +41,8 @@
   @Nullable protected PrivateKey savedKey;
   @Nullable protected List<X509Certificate> savedCertChain;
   @Nullable protected List<X509Certificate> savedTrustedRoots;
-<<<<<<< HEAD
   @Nullable protected Map<String, List<X509Certificate>> savedSpiffeRoots;
-=======
   private final boolean isUsingSystemRootCerts;
->>>>>>> fe350cfd
 
   protected CertProviderSslContextProvider(
       Node node,
