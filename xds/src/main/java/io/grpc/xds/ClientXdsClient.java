--- conflicted
+++ resolved
@@ -283,7 +283,6 @@
     }
   }
 
-<<<<<<< HEAD
   @VisibleForTesting
   @Nullable // Returns null if the filter is optional but not supported.
   static StructOrError<FilterConfig> parseHttpFilter(
@@ -353,7 +352,8 @@
           "Invalid filter config for HttpFilter [" + filterName + "]: " + filterConfig.errorDetail);
     }
     return StructOrError.fromStruct(filterConfig.struct);
-=======
+  }
+
   @VisibleForTesting static StructOrError<EnvoyServerProtoData.Listener> parseServerSideListener(
       Listener listener) {
     try {
@@ -365,7 +365,6 @@
     } catch (IllegalArgumentException e) {
       return StructOrError.fromError(e.getMessage());
     }
->>>>>>> 9c562c8a
   }
 
   private static StructOrError<VirtualHost> parseVirtualHost(
