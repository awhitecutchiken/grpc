--- conflicted
+++ resolved
@@ -142,19 +142,12 @@
     List<String> listenerNames = new ArrayList<>(resources.size());
     boolean isResourceV3 = false;
     try {
-<<<<<<< HEAD
-      for (com.google.protobuf.Any res : resources) {
-        if (res.getTypeUrl().equals(ResourceType.LDS.typeUrlV2())) {
-          res = res.toBuilder().setTypeUrl(ResourceType.LDS.typeUrl()).build();
-        } else {
+      for (Any res : resources) {
+        if (res.getTypeUrl().equals(ResourceType.LDS.typeUrl())) {
           isResourceV3 = true;
         }
-        Listener listener = res.unpack(Listener.class);
-=======
-      for (Any res : resources) {
         Listener listener = unpackCompatibleType(res, Listener.class, ResourceType.LDS.typeUrl(),
             ResourceType.LDS.typeUrlV2());
->>>>>>> cf99e8a7
         listeners.add(listener);
         listenerNames.add(listener.getName());
       }
@@ -661,20 +654,13 @@
     Map<String, RouteConfiguration> routeConfigs = new HashMap<>(resources.size());
     boolean isResourceV3 = false;
     try {
-<<<<<<< HEAD
-      for (com.google.protobuf.Any res : resources) {
-        if (res.getTypeUrl().equals(ResourceType.RDS.typeUrlV2())) {
-          res = res.toBuilder().setTypeUrl(ResourceType.RDS.typeUrl()).build();
-        } else {
+      for (Any res : resources) {
+        if (res.getTypeUrl().equals(ResourceType.RDS.typeUrl())) {
           isResourceV3 = true;
         }
-        RouteConfiguration rc = res.unpack(RouteConfiguration.class);
-=======
-      for (Any res : resources) {
         RouteConfiguration rc =
             unpackCompatibleType(res, RouteConfiguration.class, ResourceType.RDS.typeUrl(),
                 ResourceType.RDS.typeUrlV2());
->>>>>>> cf99e8a7
         routeConfigs.put(rc.getName(), rc);
       }
     } catch (InvalidProtocolBufferException e) {
