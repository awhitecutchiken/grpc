/*
 * Copyright 2020 The gRPC Authors
 *
 * Licensed under the Apache License, Version 2.0 (the "License");
 * you may not use this file except in compliance with the License.
 * You may obtain a copy of the License at
 *
 *     http://www.apache.org/licenses/LICENSE-2.0
 *
 * Unless required by applicable law or agreed to in writing, software
 * distributed under the License is distributed on an "AS IS" BASIS,
 * WITHOUT WARRANTIES OR CONDITIONS OF ANY KIND, either express or implied.
 * See the License for the specific language governing permissions and
 * limitations under the License.
 */

package io.grpc.xds;

import static com.google.common.base.Preconditions.checkNotNull;
import static com.google.common.base.Preconditions.checkState;

import com.google.common.annotations.VisibleForTesting;
import com.google.common.base.Strings;
import com.google.common.collect.ImmutableSet;
import com.google.protobuf.UInt32Value;
import io.grpc.Internal;
import io.grpc.Status;
import io.grpc.internal.ObjectPool;
import io.grpc.internal.SharedResourceHolder;
import io.grpc.xds.EnvoyServerProtoData.CidrRange;
import io.grpc.xds.EnvoyServerProtoData.FilterChain;
import io.grpc.xds.EnvoyServerProtoData.FilterChainMatch;
<<<<<<< HEAD
import io.grpc.xds.internal.Matchers.CidrMatcher;
=======
import io.grpc.xds.internal.sds.SslContextProviderSupplier;
>>>>>>> d8d37845
import io.netty.channel.Channel;
import io.netty.channel.epoll.Epoll;
import io.netty.channel.epoll.EpollEventLoopGroup;
import io.netty.util.concurrent.DefaultThreadFactory;
import java.net.Inet6Address;
import java.net.InetAddress;
import java.net.InetSocketAddress;
import java.net.SocketAddress;
import java.util.ArrayList;
import java.util.HashSet;
import java.util.List;
import java.util.Set;
import java.util.concurrent.Executors;
import java.util.concurrent.ScheduledExecutorService;
import java.util.concurrent.ThreadFactory;
import java.util.concurrent.TimeUnit;
import java.util.concurrent.atomic.AtomicReference;
import java.util.logging.Level;
import java.util.logging.Logger;
import javax.annotation.Nullable;

/**
 * Serves as a wrapper for {@link XdsClient} used on the server side by {@link
 * XdsServerBuilder}.
 */
@Internal
public final class XdsClientWrapperForServerSds {
  private static final Logger logger =
      Logger.getLogger(XdsClientWrapperForServerSds.class.getName());

  private static final TimeServiceResource timeServiceResource =
      new TimeServiceResource("GrpcServerXdsClient");

  private AtomicReference<EnvoyServerProtoData.Listener> curListener = new AtomicReference<>();
  private ObjectPool<XdsClient> xdsClientPool;
  private final XdsNameResolverProvider.XdsClientPoolFactory xdsClientPoolFactory;
  @Nullable private XdsClient xdsClient;
  private final int port;
  private ScheduledExecutorService timeService;
  private XdsClient.LdsResourceWatcher listenerWatcher;
  private boolean newServerApi;
  private String grpcServerResourceId;
  @VisibleForTesting final Set<ServerWatcher> serverWatchers = new HashSet<>();

  /**
   * Creates a {@link XdsClientWrapperForServerSds}.
   *
   * @param port server's port for which listener config is needed.
   */
  XdsClientWrapperForServerSds(int port) {
    this(port, SharedXdsClientPoolProvider.getDefaultProvider());
  }

  @VisibleForTesting
  XdsClientWrapperForServerSds(int port,
      XdsNameResolverProvider.XdsClientPoolFactory xdsClientPoolFactory) {
    this.port = port;
    this.xdsClientPoolFactory = checkNotNull(xdsClientPoolFactory, "xdsClientPoolFactory");
  }

  @VisibleForTesting XdsClient getXdsClient() {
    return xdsClient;
  }

  public TlsContextManager getTlsContextManager() {
    return xdsClient.getTlsContextManager();
  }

  /** Accepts an XdsClient and starts a watch. */
  @VisibleForTesting
  public void start() {
    try {
      xdsClientPool = xdsClientPoolFactory.getOrCreate();
    } catch (Exception e) {
      reportError(e, true);
      return;
    }
    xdsClient = xdsClientPool.getObject();
    this.listenerWatcher =
        new XdsClient.LdsResourceWatcher() {
          @Override
          public void onChanged(XdsClient.LdsUpdate update) {
            releaseOldSuppliers(curListener.getAndSet(update.listener));
            reportSuccess();
          }

          @Override
          public void onResourceDoesNotExist(String resourceName) {
            logger.log(Level.WARNING, "Resource {0} is unavailable", resourceName);
            releaseOldSuppliers(curListener.getAndSet(null));
            reportError(Status.NOT_FOUND.asException(), true);
          }

          @Override
          public void onError(Status error) {
            logger.log(
                Level.WARNING, "LdsResourceWatcher in XdsClientWrapperForServerSds: {0}", error);
            if (isResourceAbsent(error)) {
              releaseOldSuppliers(curListener.getAndSet(null));
              reportError(error.asException(), true);
            } else {
              reportError(error.asException(), false);
            }
          }
        };
    grpcServerResourceId = xdsClient.getBootstrapInfo()
        .getServerListenerResourceNameTemplate();
    newServerApi = xdsClient.getBootstrapInfo().getServers().get(0).isUseProtocolV3();
    if (newServerApi && grpcServerResourceId == null) {
      reportError(
          new XdsInitializationException(
              "missing server_listener_resource_name_template value in xds bootstrap"),
          true);
    }
    grpcServerResourceId = grpcServerResourceId.replaceAll("%s", "0.0.0.0:" + port);
    xdsClient.watchLdsResource(grpcServerResourceId, listenerWatcher);
  }

  // go thru the old listener and release all the old SslContextProviderSupplier
  private void releaseOldSuppliers(EnvoyServerProtoData.Listener oldListener) {
    if (oldListener != null) {
      List<FilterChain> filterChains = oldListener.getFilterChains();
      for (FilterChain filterChain : filterChains) {
        releaseSupplier(filterChain);
      }
      releaseSupplier(oldListener.getDefaultFilterChain());
    }
  }

  private static void releaseSupplier(FilterChain filterChain) {
    if (filterChain != null) {
      SslContextProviderSupplier sslContextProviderSupplier =
          filterChain.getSslContextProviderSupplier();
      if (sslContextProviderSupplier != null) {
        sslContextProviderSupplier.close();
      }
    }
  }

  /** Whether the throwable indicates our listener resource is absent/deleted. */
  private static boolean isResourceAbsent(Status status) {
    Status.Code code  = status.getCode();
    switch (code) {
      case NOT_FOUND:
      case INVALID_ARGUMENT:
      case PERMISSION_DENIED:  // means resource not available for us
      case UNIMPLEMENTED:
      case UNAUTHENTICATED:  // same as above, resource not available for us
        return true;
      default:
        return false;
    }
  }

  /**
   * Locates the best matching FilterChain to the channel from the current listener and if found
   * returns the SslContextProviderSupplier from that FilterChain, else null.
   */
  @Nullable
  public SslContextProviderSupplier getSslContextProviderSupplier(Channel channel) {
    EnvoyServerProtoData.Listener copyListener = curListener.get();
    if (copyListener != null && channel != null) {
      SocketAddress localAddress = channel.localAddress();
      SocketAddress remoteAddress = channel.remoteAddress();
      if (localAddress instanceof InetSocketAddress && remoteAddress instanceof InetSocketAddress) {
        InetSocketAddress localInetAddr = (InetSocketAddress) localAddress;
        InetSocketAddress remoteInetAddr = (InetSocketAddress) remoteAddress;
        checkState(
            port == localInetAddr.getPort(),
            "Channel localAddress port does not match requested listener port");
        return getSslContextProviderSupplier(localInetAddr, remoteInetAddr, copyListener);
      }
    }
    return null;
  }

  /**
   * Using the logic specified at
   * https://www.envoyproxy.io/docs/envoy/latest/api-v2/api/v2/listener/listener_components.proto.html?highlight=filter%20chain#listener-filterchainmatch
   * locate a matching filter and return the corresponding SslContextProviderSupplier or else
   * return one from default filter chain.
   *
   * @param localInetAddr dest address of the inbound connection
   * @param remoteInetAddr source address of the inbound connection
   */
  private static SslContextProviderSupplier getSslContextProviderSupplier(
      InetSocketAddress localInetAddr, InetSocketAddress remoteInetAddr,
      EnvoyServerProtoData.Listener listener) {
    List<FilterChain> filterChains = listener.getFilterChains();

    filterChains = filterOnDestinationPort(filterChains);
    filterChains = filterOnIpAddress(filterChains, localInetAddr.getAddress(), true);
    filterChains = filterOnServerNames(filterChains);
    filterChains = filterOnTransportProtocol(filterChains);
    filterChains = filterOnApplicationProtocols(filterChains);
    filterChains =
        filterOnSourceType(filterChains, remoteInetAddr.getAddress(), localInetAddr.getAddress());
    filterChains = filterOnIpAddress(filterChains, remoteInetAddr.getAddress(), false);
    filterChains = filterOnSourcePort(filterChains, remoteInetAddr.getPort());

    if (filterChains.size() > 1) {
      // close the connection
      throw new IllegalStateException("Found 2 matching filter-chains");
    } else if (filterChains.size() == 1) {
      return filterChains.get(0).getSslContextProviderSupplier();
    }
    return listener.getDefaultFilterChain().getSslContextProviderSupplier();
  }

  // reject if filer-chain-match has non-empty application_protocols
  private static List<FilterChain> filterOnApplicationProtocols(List<FilterChain> filterChains) {
    ArrayList<FilterChain> filtered = new ArrayList<>(filterChains.size());
    for (FilterChain filterChain : filterChains) {
      FilterChainMatch filterChainMatch = filterChain.getFilterChainMatch();

      if (filterChainMatch.getApplicationProtocols().isEmpty()) {
        filtered.add(filterChain);
      }
    }
    return filtered;
  }

  // reject if filer-chain-match has non-empty transport protocol other than "raw_buffer"
  private static List<FilterChain> filterOnTransportProtocol(List<FilterChain> filterChains) {
    ArrayList<FilterChain> filtered = new ArrayList<>(filterChains.size());
    for (FilterChain filterChain : filterChains) {
      FilterChainMatch filterChainMatch = filterChain.getFilterChainMatch();

      String transportProtocol = filterChainMatch.getTransportProtocol();
      if ( Strings.isNullOrEmpty(transportProtocol) || "raw_buffer".equals(transportProtocol)) {
        filtered.add(filterChain);
      }
    }
    return filtered;
  }

  // reject if filer-chain-match has server_name(s)
  private static List<FilterChain> filterOnServerNames(List<FilterChain> filterChains) {
    ArrayList<FilterChain> filtered = new ArrayList<>(filterChains.size());
    for (FilterChain filterChain : filterChains) {
      FilterChainMatch filterChainMatch = filterChain.getFilterChainMatch();

      if (filterChainMatch.getServerNames().isEmpty()) {
        filtered.add(filterChain);
      }
    }
    return filtered;
  }

  // destination_port present => Always fail match
  private static List<FilterChain> filterOnDestinationPort(List<FilterChain> filterChains) {
    ArrayList<FilterChain> filtered = new ArrayList<>(filterChains.size());
    for (FilterChain filterChain : filterChains) {
      FilterChainMatch filterChainMatch = filterChain.getFilterChainMatch();

      if (filterChainMatch.getDestinationPort() == UInt32Value.getDefaultInstance().getValue()) {
        filtered.add(filterChain);
      }
    }
    return filtered;
  }

  private static List<FilterChain> filterOnSourcePort(
      List<FilterChain> filterChains, int sourcePort) {
    ArrayList<FilterChain> filteredOnMatch = new ArrayList<>(filterChains.size());
    ArrayList<FilterChain> filteredOnEmpty = new ArrayList<>(filterChains.size());
    for (FilterChain filterChain : filterChains) {
      FilterChainMatch filterChainMatch = filterChain.getFilterChainMatch();

      List<Integer> sourcePortsToMatch = filterChainMatch.getSourcePorts();
      if (sourcePortsToMatch.isEmpty()) {
        filteredOnEmpty.add(filterChain);
      } else if (sourcePortsToMatch.contains(sourcePort)) {
        filteredOnMatch.add(filterChain);
      }
    }
    // match against source port is more specific than match against empty list
    return filteredOnMatch.isEmpty() ? filteredOnEmpty : filteredOnMatch;
  }

  private static List<FilterChain> filterOnSourceType(
      List<FilterChain> filterChains, InetAddress sourceAddress, InetAddress destAddress) {
    ArrayList<FilterChain> filtered = new ArrayList<>(filterChains.size());
    for (FilterChain filterChain : filterChains) {
      FilterChainMatch filterChainMatch = filterChain.getFilterChainMatch();
      EnvoyServerProtoData.ConnectionSourceType sourceType =
          filterChainMatch.getConnectionSourceType();

      boolean matching = false;
      if (sourceType == EnvoyServerProtoData.ConnectionSourceType.SAME_IP_OR_LOOPBACK) {
        matching =
            sourceAddress.isLoopbackAddress()
                || sourceAddress.isAnyLocalAddress()
                || sourceAddress.equals(destAddress);
      } else if (sourceType == EnvoyServerProtoData.ConnectionSourceType.EXTERNAL) {
        matching = !sourceAddress.isLoopbackAddress() && !sourceAddress.isAnyLocalAddress();
      } else { // ANY or null
        matching = true;
      }
      if (matching) {
        filtered.add(filterChain);
      }
    }
    return filtered;
  }

<<<<<<< HEAD
  private static class QueueElement {
    FilterChain filterChain;
    int indexOfMatchingPrefixRange;
    int matchingPrefixLength;

    public QueueElement(FilterChain filterChain, InetAddress address, boolean forDestination) {
      this.filterChain = filterChain;
      FilterChainMatch filterChainMatch = filterChain.getFilterChainMatch();
      boolean isIPv6 = address instanceof Inet6Address;
      List<CidrRange> cidrRanges =
          forDestination
              ? filterChainMatch.getPrefixRanges()
              : filterChainMatch.getSourcePrefixRanges();
      indexOfMatchingPrefixRange = -1;
      if (cidrRanges.isEmpty()) { // if there is no CidrRange assume 0-length match
        matchingPrefixLength = 0;
      } else {
        matchingPrefixLength = -1;
        int index = 0;
        for (CidrRange cidrRange : cidrRanges) {
          InetAddress cidrAddr = cidrRange.getAddressPrefix();
          boolean cidrIsIpv6 = cidrAddr instanceof Inet6Address;
          if (isIPv6 == cidrIsIpv6) {
            int prefixLen = cidrRange.getPrefixLen();
            CidrMatcher matcher = CidrMatcher.create(cidrAddr, prefixLen);
            if (matcher.matches(address) && prefixLen > matchingPrefixLength) {
              matchingPrefixLength = prefixLen;
              indexOfMatchingPrefixRange = index;
            }
=======
  private static boolean isCidrMatching(byte[] cidrBytes, byte[] addressBytes, int prefixLen) {
    BigInteger cidrInt = new BigInteger(cidrBytes);
    BigInteger addrInt = new BigInteger(addressBytes);

    int shiftAmount = 8 * cidrBytes.length - prefixLen;

    cidrInt = cidrInt.shiftRight(shiftAmount);
    addrInt = addrInt.shiftRight(shiftAmount);
    return cidrInt.equals(addrInt);
  }

  private static int getMatchingPrefixLength(
      FilterChainMatch filterChainMatch, InetAddress address, boolean forDestination) {
    byte[] addressBytes = address.getAddress();
    boolean isIPv6 = address instanceof Inet6Address;
    List<CidrRange> cidrRanges =
        forDestination
            ? filterChainMatch.getPrefixRanges()
            : filterChainMatch.getSourcePrefixRanges();
    int matchingPrefixLength;
    if (cidrRanges.isEmpty()) { // if there is no CidrRange assume 0-length match
      matchingPrefixLength = 0;
    } else {
      matchingPrefixLength = -1;
      for (CidrRange cidrRange : cidrRanges) {
        InetAddress cidrAddr = cidrRange.getAddressPrefix();
        boolean cidrIsIpv6 = cidrAddr instanceof Inet6Address;
        if (isIPv6 == cidrIsIpv6) {
          byte[] cidrBytes = cidrAddr.getAddress();
          int prefixLen = cidrRange.getPrefixLen();
          if (isCidrMatching(cidrBytes, addressBytes, prefixLen)
              && prefixLen > matchingPrefixLength) {
            matchingPrefixLength = prefixLen;
>>>>>>> d8d37845
          }
        }
      }
    }
    return matchingPrefixLength;
  }

  // use prefix_ranges (CIDR) and get the most specific matches
  private static List<FilterChain> filterOnIpAddress(
      List<FilterChain> filterChains, InetAddress address, boolean forDestination) {
    // curent list of top ones
    ArrayList<FilterChain> topOnes = new ArrayList<>(filterChains.size());
    int topMatchingPrefixLen = -1;
    for (FilterChain filterChain : filterChains) {
      int currentMatchingPrefixLen =
          getMatchingPrefixLength(filterChain.getFilterChainMatch(), address, forDestination);

      if (currentMatchingPrefixLen >= 0) {
        if (currentMatchingPrefixLen < topMatchingPrefixLen) {
          continue;
        }
        if (currentMatchingPrefixLen > topMatchingPrefixLen) {
          topMatchingPrefixLen = currentMatchingPrefixLen;
          topOnes.clear();
        }
        topOnes.add(filterChain);
      }
    }
    return topOnes;
  }

  /** Adds a {@link ServerWatcher} to the list. */
  public void addServerWatcher(ServerWatcher serverWatcher) {
    checkNotNull(serverWatcher, "serverWatcher");
    synchronized (serverWatchers) {
      serverWatchers.add(serverWatcher);
    }
    EnvoyServerProtoData.Listener copyListener = curListener.get();
    if (copyListener != null) {
      serverWatcher.onListenerUpdate();
    }
  }

  /** Removes a {@link ServerWatcher} from the list. */
  public void removeServerWatcher(ServerWatcher serverWatcher) {
    checkNotNull(serverWatcher, "serverWatcher");
    synchronized (serverWatchers) {
      serverWatchers.remove(serverWatcher);
    }
  }

  private Set<ServerWatcher> getServerWatchers() {
    synchronized (serverWatchers) {
      return ImmutableSet.copyOf(serverWatchers);
    }
  }

  private void reportError(Throwable throwable, boolean isAbsent) {
    for (ServerWatcher watcher : getServerWatchers()) {
      watcher.onError(throwable, isAbsent);
    }
  }

  private void reportSuccess() {
    for (ServerWatcher watcher : getServerWatchers()) {
      watcher.onListenerUpdate();
    }
  }

  @VisibleForTesting
  XdsClient.LdsResourceWatcher getListenerWatcher() {
    return listenerWatcher;
  }

  /** Watcher interface for the clients of this class. */
  public interface ServerWatcher {

    /** Called to report errors from the control plane including "not found". */
    void onError(Throwable throwable, boolean isAbsent);

    /** Called to report successful receipt of listener config. */
    void onListenerUpdate();
  }

  /** Shutdown this instance and release resources. */
  public void shutdown() {
    logger.log(Level.FINER, "Shutdown");
    if (xdsClient != null) {
      xdsClient.cancelLdsResourceWatch(grpcServerResourceId, listenerWatcher);
      xdsClient = xdsClientPool.returnObject(xdsClient);
    }
    releaseOldSuppliers(curListener.getAndSet(null));
    if (timeService != null) {
      timeService = SharedResourceHolder.release(timeServiceResource, timeService);
    }
  }

  private static final class TimeServiceResource
          implements SharedResourceHolder.Resource<ScheduledExecutorService> {

    private final String name;

    TimeServiceResource(String name) {
      this.name = name;
    }

    @Override
    public ScheduledExecutorService create() {
      // Use Netty's DefaultThreadFactory in order to get the benefit of FastThreadLocal.
      ThreadFactory threadFactory = new DefaultThreadFactory(name, /* daemon= */ true);
      if (Epoll.isAvailable()) {
        return new EpollEventLoopGroup(1, threadFactory);
      } else {
        return Executors.newSingleThreadScheduledExecutor(threadFactory);
      }
    }

    @SuppressWarnings("FutureReturnValueIgnored")
    @Override
    public void close(ScheduledExecutorService instance) {
      try {
        if (instance instanceof EpollEventLoopGroup) {
          ((EpollEventLoopGroup)instance).shutdownGracefully(0, 0, TimeUnit.SECONDS).sync();
        } else {
          instance.shutdown();
        }
      } catch (InterruptedException e) {
        logger.log(Level.SEVERE, "Interrupted during shutdown", e);
        Thread.currentThread().interrupt();
      }
    }
  }
}<|MERGE_RESOLUTION|>--- conflicted
+++ resolved
@@ -30,11 +30,8 @@
 import io.grpc.xds.EnvoyServerProtoData.CidrRange;
 import io.grpc.xds.EnvoyServerProtoData.FilterChain;
 import io.grpc.xds.EnvoyServerProtoData.FilterChainMatch;
-<<<<<<< HEAD
 import io.grpc.xds.internal.Matchers.CidrMatcher;
-=======
 import io.grpc.xds.internal.sds.SslContextProviderSupplier;
->>>>>>> d8d37845
 import io.netty.channel.Channel;
 import io.netty.channel.epoll.Epoll;
 import io.netty.channel.epoll.EpollEventLoopGroup;
@@ -341,51 +338,8 @@
     return filtered;
   }
 
-<<<<<<< HEAD
-  private static class QueueElement {
-    FilterChain filterChain;
-    int indexOfMatchingPrefixRange;
-    int matchingPrefixLength;
-
-    public QueueElement(FilterChain filterChain, InetAddress address, boolean forDestination) {
-      this.filterChain = filterChain;
-      FilterChainMatch filterChainMatch = filterChain.getFilterChainMatch();
-      boolean isIPv6 = address instanceof Inet6Address;
-      List<CidrRange> cidrRanges =
-          forDestination
-              ? filterChainMatch.getPrefixRanges()
-              : filterChainMatch.getSourcePrefixRanges();
-      indexOfMatchingPrefixRange = -1;
-      if (cidrRanges.isEmpty()) { // if there is no CidrRange assume 0-length match
-        matchingPrefixLength = 0;
-      } else {
-        matchingPrefixLength = -1;
-        int index = 0;
-        for (CidrRange cidrRange : cidrRanges) {
-          InetAddress cidrAddr = cidrRange.getAddressPrefix();
-          boolean cidrIsIpv6 = cidrAddr instanceof Inet6Address;
-          if (isIPv6 == cidrIsIpv6) {
-            int prefixLen = cidrRange.getPrefixLen();
-            CidrMatcher matcher = CidrMatcher.create(cidrAddr, prefixLen);
-            if (matcher.matches(address) && prefixLen > matchingPrefixLength) {
-              matchingPrefixLength = prefixLen;
-              indexOfMatchingPrefixRange = index;
-            }
-=======
-  private static boolean isCidrMatching(byte[] cidrBytes, byte[] addressBytes, int prefixLen) {
-    BigInteger cidrInt = new BigInteger(cidrBytes);
-    BigInteger addrInt = new BigInteger(addressBytes);
-
-    int shiftAmount = 8 * cidrBytes.length - prefixLen;
-
-    cidrInt = cidrInt.shiftRight(shiftAmount);
-    addrInt = addrInt.shiftRight(shiftAmount);
-    return cidrInt.equals(addrInt);
-  }
-
   private static int getMatchingPrefixLength(
       FilterChainMatch filterChainMatch, InetAddress address, boolean forDestination) {
-    byte[] addressBytes = address.getAddress();
     boolean isIPv6 = address instanceof Inet6Address;
     List<CidrRange> cidrRanges =
         forDestination
@@ -400,12 +354,10 @@
         InetAddress cidrAddr = cidrRange.getAddressPrefix();
         boolean cidrIsIpv6 = cidrAddr instanceof Inet6Address;
         if (isIPv6 == cidrIsIpv6) {
-          byte[] cidrBytes = cidrAddr.getAddress();
           int prefixLen = cidrRange.getPrefixLen();
-          if (isCidrMatching(cidrBytes, addressBytes, prefixLen)
-              && prefixLen > matchingPrefixLength) {
+          CidrMatcher matcher = CidrMatcher.create(cidrAddr, prefixLen);
+          if (matcher.matches(address) && prefixLen > matchingPrefixLength) {
             matchingPrefixLength = prefixLen;
->>>>>>> d8d37845
           }
         }
       }
