/*
 * Copyright 2019 The gRPC Authors
 *
 * Licensed under the Apache License, Version 2.0 (the "License");
 * you may not use this file except in compliance with the License.
 * You may obtain a copy of the License at
 *
 *     http://www.apache.org/licenses/LICENSE-2.0
 *
 * Unless required by applicable law or agreed to in writing, software
 * distributed under the License is distributed on an "AS IS" BASIS,
 * WITHOUT WARRANTIES OR CONDITIONS OF ANY KIND, either express or implied.
 * See the License for the specific language governing permissions and
 * limitations under the License.
 */

package io.grpc.xds;

import static com.google.common.base.Preconditions.checkArgument;
import static com.google.common.base.Preconditions.checkNotNull;
import static io.grpc.ConnectivityState.TRANSIENT_FAILURE;
import static io.grpc.xds.XdsLbPolicies.EDS_POLICY_NAME;
import static io.grpc.xds.XdsLbPolicies.WEIGHTED_TARGET_POLICY_NAME;

import com.google.common.annotations.VisibleForTesting;
import io.grpc.EquivalentAddressGroup;
import io.grpc.InternalLogId;
import io.grpc.LoadBalancer;
import io.grpc.LoadBalancerProvider;
import io.grpc.LoadBalancerRegistry;
import io.grpc.Status;
import io.grpc.SynchronizationContext;
import io.grpc.internal.ObjectPool;
import io.grpc.internal.ServiceConfigUtil.PolicySelection;
import io.grpc.util.ForwardingLoadBalancerHelper;
import io.grpc.xds.CdsLoadBalancerProvider.CdsConfig;
import io.grpc.xds.EdsLoadBalancerProvider.EdsConfig;
import io.grpc.xds.EnvoyServerProtoData.UpstreamTlsContext;
import io.grpc.xds.XdsClient.CdsResourceWatcher;
import io.grpc.xds.XdsClient.CdsUpdate;
import io.grpc.xds.XdsLogger.XdsLogLevel;
import io.grpc.xds.XdsSubchannelPickers.ErrorPicker;
import io.grpc.xds.internal.sds.SslContextProviderSupplier;
import io.grpc.xds.internal.sds.TlsContextManager;
import io.grpc.xds.internal.sds.TlsContextManagerImpl;
import java.util.ArrayList;
import java.util.List;
import javax.annotation.Nullable;

/**
 * Load balancer for cds_experimental LB policy. One instance per cluster.
 */
final class CdsLoadBalancer extends LoadBalancer {
  private final XdsLogger logger;
  private final Helper helper;
  private final SynchronizationContext syncContext;
  private final LoadBalancerRegistry lbRegistry;
  private final TlsContextManager tlsContextManager;
  // TODO(sanjaypujare): remove once xds security is released
  private boolean enableXdsSecurity;
  private static final String XDS_SECURITY_ENV_VAR = "GRPC_XDS_EXPERIMENTAL_SECURITY_SUPPORT";
  private String clusterName;
  private ObjectPool<XdsClient> xdsClientPool;
  private XdsClient xdsClient;
  private CdsLbState cdsLbState;
  private ResolvedAddresses resolvedAddresses;

  CdsLoadBalancer(Helper helper) {
    this(helper, LoadBalancerRegistry.getDefaultRegistry(), TlsContextManagerImpl.getInstance());
  }

  @VisibleForTesting
  CdsLoadBalancer(Helper helper, LoadBalancerRegistry lbRegistry,
      TlsContextManager tlsContextManager) {
    this.helper = checkNotNull(helper, "helper");
    this.syncContext = checkNotNull(helper.getSynchronizationContext(), "syncContext");
    this.lbRegistry = lbRegistry;
    this.tlsContextManager = tlsContextManager;
    logger = XdsLogger.withLogId(InternalLogId.allocate("cds-lb", helper.getAuthority()));
    logger.log(XdsLogLevel.INFO, "Created");
  }

  @Override
  public void handleResolvedAddresses(ResolvedAddresses resolvedAddresses) {
    if (clusterName != null) {
      return;
    }
    logger.log(XdsLogLevel.DEBUG, "Received resolution result: {0}", resolvedAddresses);
    this.resolvedAddresses = resolvedAddresses;
    xdsClientPool = resolvedAddresses.getAttributes().get(XdsAttributes.XDS_CLIENT_POOL);
    checkNotNull(xdsClientPool, "missing xDS client pool");
    xdsClient = xdsClientPool.getObject();
    Object lbConfig = resolvedAddresses.getLoadBalancingPolicyConfig();
    checkNotNull(lbConfig, "missing CDS lb config");
    CdsConfig newCdsConfig = (CdsConfig) lbConfig;
    logger.log(
        XdsLogLevel.INFO,
        "Received CDS lb config: cluster={0}", newCdsConfig.name);
    clusterName = newCdsConfig.name;
    cdsLbState = new CdsLbState();
  }

  @Override
  public void handleNameResolutionError(Status error) {
    logger.log(XdsLogLevel.WARNING, "Received name resolution error: {0}", error);
    if (cdsLbState != null) {
      cdsLbState.propagateError(error);
    } else {
      helper.updateBalancingState(TRANSIENT_FAILURE, new ErrorPicker(error));
    }
  }

  @Override
  public boolean canHandleEmptyAddressListFromNameResolution() {
    return true;
  }

  @Override
  public void shutdown() {
    logger.log(XdsLogLevel.INFO, "Shutdown");
    if (cdsLbState != null) {
      cdsLbState.shutdown();
    }
    if (xdsClientPool != null) {
      xdsClientPool.returnObject(xdsClient);
    }
  }

  // TODO(sanjaypujare): remove once xDS security is released
  private boolean isXdsSecurityEnabled() {
    return enableXdsSecurity || Boolean.valueOf(System.getenv(XDS_SECURITY_ENV_VAR));
  }

  // TODO(sanjaypujare): remove once xDS security is released
  @VisibleForTesting
  void setXdsSecurity(boolean enable) {
    enableXdsSecurity = enable;
  }

  private final class ChannelSecurityLbHelper extends ForwardingLoadBalancerHelper {
    @Nullable
    private SslContextProviderSupplier sslContextProviderSupplier;

    @Override
    public Subchannel createSubchannel(CreateSubchannelArgs createSubchannelArgs) {
      if (sslContextProviderSupplier != null) {
        createSubchannelArgs =
            createSubchannelArgs
                .toBuilder()
                .setAddresses(
                    addSslContextProviderSupplier(createSubchannelArgs.getAddresses(),
                        sslContextProviderSupplier))
                .build();
      }
      return delegate().createSubchannel(createSubchannelArgs);
    }

    private List<EquivalentAddressGroup> addSslContextProviderSupplier(
        List<EquivalentAddressGroup> addresses,
        SslContextProviderSupplier supplier) {
      if (supplier == null || addresses == null) {
        return addresses;
      }
      ArrayList<EquivalentAddressGroup> copyList = new ArrayList<>(addresses.size());
      for (EquivalentAddressGroup eag : addresses) {
        EquivalentAddressGroup eagCopy =
            new EquivalentAddressGroup(eag.getAddresses(),
                eag.getAttributes()
                    .toBuilder()
                    .set(XdsAttributes.ATTR_SSL_CONTEXT_PROVIDER_SUPPLIER, supplier)
                    .build());
        copyList.add(eagCopy);
      }
      return copyList;
    }

    @Override
    protected Helper delegate() {
      return helper;
    }
  }

  private final class CdsLbState implements CdsResourceWatcher {
    private final ChannelSecurityLbHelper lbHelper = new ChannelSecurityLbHelper();
    private boolean shutdown;
    @Nullable
    LoadBalancer edsBalancer;

    private CdsLbState() {
      xdsClient.watchCdsResource(clusterName, this);
      logger.log(XdsLogLevel.INFO,
          "Started watcher for cluster {0} with xDS client {1}", clusterName, xdsClient);
    }

    @Override
<<<<<<< HEAD
    public void onChanged(CdsUpdate newUpdate) {
      if (logger.isLoggable(XdsLogLevel.INFO)) {
        logger.log(
            XdsLogLevel.INFO,
            "Received cluster update from xDS client {0}: "
                + "cluster_name={1}, eds_service_name={2}, lb_policy={3}, report_load={4}",
            xdsClient, newUpdate.getClusterName(), newUpdate.getEdsServiceName(),
            newUpdate.getLbPolicy(), newUpdate.getLrsServerName() != null);
      }
      // FIXME(chengyuanzhang): handle error correctly to avoid being unnecessarily fragile.
      checkArgument(
          newUpdate.getLbPolicy().equals("round_robin"), "can only support round_robin policy");
      LoadBalancerProvider endpointPickingPolicyProvider =
          lbRegistry.getProvider(newUpdate.getLbPolicy());
      LoadBalancerProvider localityPickingPolicyProvider =
          lbRegistry.getProvider(WEIGHTED_TARGET_POLICY_NAME);  // hardcode to weighted-target
      final EdsConfig edsConfig =
          new EdsConfig(
              /* clusterName = */ newUpdate.getClusterName(),
              /* edsServiceName = */ newUpdate.getEdsServiceName(),
              /* lrsServerName = */ newUpdate.getLrsServerName(),
              /* maxConcurrentRequests = */ newUpdate.getMaxConcurrentRequests(),
              new PolicySelection(localityPickingPolicyProvider, null /* by EDS policy */),
              new PolicySelection(endpointPickingPolicyProvider, null));
      if (isXdsSecurityEnabled()) {
        updateSslContextProviderSupplier(newUpdate.getUpstreamTlsContext());
      }
      if (edsBalancer == null) {
        edsBalancer = lbRegistry.getProvider(EDS_POLICY_NAME).newLoadBalancer(lbHelper);
      }
      edsBalancer.handleResolvedAddresses(
          resolvedAddresses.toBuilder().setLoadBalancingPolicyConfig(edsConfig).build());
=======
    public void onChanged(final CdsUpdate newUpdate) {
      syncContext.execute(new Runnable() {
        @Override
        public void run() {
          if (shutdown) {
            return;
          }
          if (logger.isLoggable(XdsLogLevel.INFO)) {
            logger.log(XdsLogLevel.INFO, "Received cluster update from xDS client {0}: "
                    + "cluster_name={1}, eds_service_name={2}, lb_policy={3}, report_load={4}",
                xdsClient, newUpdate.getClusterName(), newUpdate.getEdsServiceName(),
                newUpdate.getLbPolicy(), newUpdate.getLrsServerName() != null);
          }
          // FIXME(chengyuanzhang): handle error correctly to avoid being unnecessarily fragile.
          checkArgument(newUpdate.getLbPolicy().equals("round_robin"),
              "can only support round_robin policy");
          LoadBalancerProvider endpointPickingPolicyProvider =
              lbRegistry.getProvider(newUpdate.getLbPolicy());
          LoadBalancerProvider localityPickingPolicyProvider =
              lbRegistry.getProvider(WEIGHTED_TARGET_POLICY_NAME);  // hardcode to weighted-target
          final EdsConfig edsConfig =
              new EdsConfig(
                  /* clusterName = */ newUpdate.getClusterName(),
                  /* edsServiceName = */ newUpdate.getEdsServiceName(),
                  /* lrsServerName = */ newUpdate.getLrsServerName(),
                  new PolicySelection(localityPickingPolicyProvider, null /* by EDS policy */),
                  new PolicySelection(endpointPickingPolicyProvider, null));
          if (isXdsSecurityEnabled()) {
            updateSslContextProviderSupplier(newUpdate.getUpstreamTlsContext());
          }
          if (edsBalancer == null) {
            edsBalancer = lbRegistry.getProvider(EDS_POLICY_NAME).newLoadBalancer(lbHelper);
          }
          edsBalancer.handleResolvedAddresses(
              resolvedAddresses.toBuilder().setLoadBalancingPolicyConfig(edsConfig).build());
        }
      });
>>>>>>> b6601ba2
    }

    /** For new UpstreamTlsContext value, release old SslContextProvider. */
    private void updateSslContextProviderSupplier(UpstreamTlsContext newUpstreamTlsContext) {
      SslContextProviderSupplier oldSslContextProviderSupplier =
          lbHelper.sslContextProviderSupplier;
      if (oldSslContextProviderSupplier != null) {
        UpstreamTlsContext oldUpstreamTlsContext =
            oldSslContextProviderSupplier.getUpstreamTlsContext();

        if (oldUpstreamTlsContext.equals(newUpstreamTlsContext)) {
          return;
        }
        oldSslContextProviderSupplier.close();
      }
      if (newUpstreamTlsContext != null) {
        lbHelper.sslContextProviderSupplier =
            new SslContextProviderSupplier(newUpstreamTlsContext, tlsContextManager);
      } else {
        lbHelper.sslContextProviderSupplier = null;
      }
    }

    @Override
    public void onResourceDoesNotExist(final String resourceName) {
      syncContext.execute(new Runnable() {
        @Override
        public void run() {
          if (shutdown) {
            return;
          }
          logger.log(XdsLogLevel.INFO, "Resource {0} is unavailable", resourceName);
          if (edsBalancer != null) {
            edsBalancer.shutdown();
            edsBalancer = null;
          }
          helper.updateBalancingState(
              TRANSIENT_FAILURE,
              new ErrorPicker(Status.UNAVAILABLE.withDescription(
                  "Resource " + resourceName + " is unavailable")));
        }
      });
    }

    @Override
    public void onError(final Status error) {
      syncContext.execute(new Runnable() {
        @Override
        public void run() {
          if (shutdown) {
            return;
          }
          logger.log(
              XdsLogLevel.WARNING,
              "Received error from xDS client {0}: {1}: {2}",
              xdsClient,
              error.getCode(),
              error.getDescription());
          if (edsBalancer == null) {
            helper.updateBalancingState(TRANSIENT_FAILURE, new ErrorPicker(error));
          }
        }
      });
    }

    void shutdown() {
      shutdown = true;
      xdsClient.cancelCdsResourceWatch(clusterName, this);
      logger.log(XdsLogLevel.INFO,
          "Cancelled watcher for cluster {0} with xDS client {1}", clusterName, xdsClient);
      if (edsBalancer != null) {
        edsBalancer.shutdown();
      }
    }

    void propagateError(Status error) {
      if (edsBalancer != null) {
        edsBalancer.handleNameResolutionError(error);
      } else {
        helper.updateBalancingState(TRANSIENT_FAILURE, new ErrorPicker(error));
      }
    }
  }
}<|MERGE_RESOLUTION|>--- conflicted
+++ resolved
@@ -193,40 +193,6 @@
     }
 
     @Override
-<<<<<<< HEAD
-    public void onChanged(CdsUpdate newUpdate) {
-      if (logger.isLoggable(XdsLogLevel.INFO)) {
-        logger.log(
-            XdsLogLevel.INFO,
-            "Received cluster update from xDS client {0}: "
-                + "cluster_name={1}, eds_service_name={2}, lb_policy={3}, report_load={4}",
-            xdsClient, newUpdate.getClusterName(), newUpdate.getEdsServiceName(),
-            newUpdate.getLbPolicy(), newUpdate.getLrsServerName() != null);
-      }
-      // FIXME(chengyuanzhang): handle error correctly to avoid being unnecessarily fragile.
-      checkArgument(
-          newUpdate.getLbPolicy().equals("round_robin"), "can only support round_robin policy");
-      LoadBalancerProvider endpointPickingPolicyProvider =
-          lbRegistry.getProvider(newUpdate.getLbPolicy());
-      LoadBalancerProvider localityPickingPolicyProvider =
-          lbRegistry.getProvider(WEIGHTED_TARGET_POLICY_NAME);  // hardcode to weighted-target
-      final EdsConfig edsConfig =
-          new EdsConfig(
-              /* clusterName = */ newUpdate.getClusterName(),
-              /* edsServiceName = */ newUpdate.getEdsServiceName(),
-              /* lrsServerName = */ newUpdate.getLrsServerName(),
-              /* maxConcurrentRequests = */ newUpdate.getMaxConcurrentRequests(),
-              new PolicySelection(localityPickingPolicyProvider, null /* by EDS policy */),
-              new PolicySelection(endpointPickingPolicyProvider, null));
-      if (isXdsSecurityEnabled()) {
-        updateSslContextProviderSupplier(newUpdate.getUpstreamTlsContext());
-      }
-      if (edsBalancer == null) {
-        edsBalancer = lbRegistry.getProvider(EDS_POLICY_NAME).newLoadBalancer(lbHelper);
-      }
-      edsBalancer.handleResolvedAddresses(
-          resolvedAddresses.toBuilder().setLoadBalancingPolicyConfig(edsConfig).build());
-=======
     public void onChanged(final CdsUpdate newUpdate) {
       syncContext.execute(new Runnable() {
         @Override
@@ -252,6 +218,7 @@
                   /* clusterName = */ newUpdate.getClusterName(),
                   /* edsServiceName = */ newUpdate.getEdsServiceName(),
                   /* lrsServerName = */ newUpdate.getLrsServerName(),
+                  /* maxConcurrentRequests = */ newUpdate.getMaxConcurrentRequests(),
                   new PolicySelection(localityPickingPolicyProvider, null /* by EDS policy */),
                   new PolicySelection(endpointPickingPolicyProvider, null));
           if (isXdsSecurityEnabled()) {
@@ -264,7 +231,6 @@
               resolvedAddresses.toBuilder().setLoadBalancingPolicyConfig(edsConfig).build());
         }
       });
->>>>>>> b6601ba2
     }
 
     /** For new UpstreamTlsContext value, release old SslContextProvider. */
