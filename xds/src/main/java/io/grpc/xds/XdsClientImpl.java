/*
 * Copyright 2020 The gRPC Authors
 *
 * Licensed under the Apache License, Version 2.0 (the "License");
 * you may not use this file except in compliance with the License.
 * You may obtain a copy of the License at
 *
 *     http://www.apache.org/licenses/LICENSE-2.0
 *
 * Unless required by applicable law or agreed to in writing, software
 * distributed under the License is distributed on an "AS IS" BASIS,
 * WITHOUT WARRANTIES OR CONDITIONS OF ANY KIND, either express or implied.
 * See the License for the specific language governing permissions and
 * limitations under the License.
 */

package io.grpc.xds;

import static com.google.common.base.Preconditions.checkArgument;
import static com.google.common.base.Preconditions.checkNotNull;
import static io.grpc.xds.Bootstrapper.XDSTP_SCHEME;
import static io.grpc.xds.XdsResourceType.ParsedResource;
import static io.grpc.xds.XdsResourceType.ValidatedResourceUpdate;

import com.google.common.annotations.VisibleForTesting;
import com.google.common.base.Joiner;
import com.google.common.base.Stopwatch;
import com.google.common.base.Supplier;
import com.google.common.collect.ImmutableMap;
import com.google.common.collect.ImmutableSet;
import com.google.common.util.concurrent.ListenableFuture;
import com.google.common.util.concurrent.SettableFuture;
import com.google.protobuf.Any;
import io.grpc.Context;
import io.grpc.InternalLogId;
import io.grpc.LoadBalancerRegistry;
import io.grpc.Status;
import io.grpc.SynchronizationContext;
import io.grpc.SynchronizationContext.ScheduledHandle;
import io.grpc.internal.BackoffPolicy;
import io.grpc.internal.TimeProvider;
import io.grpc.xds.Bootstrapper.AuthorityInfo;
import io.grpc.xds.Bootstrapper.ServerInfo;
import io.grpc.xds.LoadStatsManager2.ClusterDropStats;
import io.grpc.xds.LoadStatsManager2.ClusterLocalityStats;
import io.grpc.xds.XdsClient.ResourceStore;
import io.grpc.xds.XdsClient.TimerLaunch;
import io.grpc.xds.XdsClient.XdsResponseHandler;
import io.grpc.xds.XdsLogger.XdsLogLevel;
import java.net.URI;
import java.util.Collection;
import java.util.Collections;
import java.util.HashMap;
import java.util.List;
import java.util.Map;
import java.util.Objects;
import java.util.Set;
import java.util.concurrent.Executor;
import java.util.concurrent.ScheduledExecutorService;
import java.util.concurrent.TimeUnit;
import java.util.logging.Level;
import java.util.logging.Logger;
import javax.annotation.Nullable;

/**
 * XdsClient implementation.
 */
final class XdsClientImpl extends XdsClient
    implements XdsResponseHandler, ResourceStore, TimerLaunch {

  private static boolean LOG_XDS_NODE_ID = Boolean.parseBoolean(
      System.getenv("GRPC_LOG_XDS_NODE_ID"));
  private static final Logger classLogger = Logger.getLogger(XdsClientImpl.class.getName());

  // Longest time to wait, since the subscription to some resource, for concluding its absence.
  @VisibleForTesting
  static final int INITIAL_RESOURCE_FETCH_TIMEOUT_SEC = 15;
  private final SynchronizationContext syncContext = new SynchronizationContext(
      new Thread.UncaughtExceptionHandler() {
        @Override
        public void uncaughtException(Thread t, Throwable e) {
          logger.log(
              XdsLogLevel.ERROR,
              "Uncaught exception in XdsClient SynchronizationContext. Panic!",
              e);
          // TODO(chengyuanzhang): better error handling.
          throw new AssertionError(e);
        }
      });
  private final FilterRegistry filterRegistry = FilterRegistry.getDefaultRegistry();
  private final LoadBalancerRegistry loadBalancerRegistry
      = LoadBalancerRegistry.getDefaultRegistry();
  private final Map<ServerInfo, ControlPlaneClient> serverChannelMap = new HashMap<>();
  private final Map<XdsResourceType<? extends ResourceUpdate>,
      Map<String, ResourceSubscriber<? extends ResourceUpdate>>>
      resourceSubscribers = new HashMap<>();
  private final Map<String, XdsResourceType<?>> subscribedResourceTypeUrls = new HashMap<>();
  private final Map<ServerInfo, LoadStatsManager2> loadStatsManagerMap = new HashMap<>();
  private final Map<ServerInfo, LoadReportClient> serverLrsClientMap = new HashMap<>();
  private final XdsTransportFactory xdsTransportFactory;
  private final Bootstrapper.BootstrapInfo bootstrapInfo;
  private final Context context;
  private final ScheduledExecutorService timeService;
  private final BackoffPolicy.Provider backoffPolicyProvider;
  private final Supplier<Stopwatch> stopwatchSupplier;
  private final TimeProvider timeProvider;
  private final TlsContextManager tlsContextManager;
  private final InternalLogId logId;
  private final XdsLogger logger;
  private volatile boolean isShutdown;

  XdsClientImpl(
      XdsTransportFactory xdsTransportFactory,
      Bootstrapper.BootstrapInfo bootstrapInfo,
      Context context,
      ScheduledExecutorService timeService,
      BackoffPolicy.Provider backoffPolicyProvider,
      Supplier<Stopwatch> stopwatchSupplier,
      TimeProvider timeProvider,
      TlsContextManager tlsContextManager) {
    this.xdsTransportFactory = xdsTransportFactory;
    this.bootstrapInfo = bootstrapInfo;
    this.context = context;
    this.timeService = timeService;
    this.backoffPolicyProvider = backoffPolicyProvider;
    this.stopwatchSupplier = stopwatchSupplier;
    this.timeProvider = timeProvider;
    this.tlsContextManager = checkNotNull(tlsContextManager, "tlsContextManager");
    logId = InternalLogId.allocate("xds-client", null);
    logger = XdsLogger.withLogId(logId);
    logger.log(XdsLogLevel.INFO, "Created");
    if (LOG_XDS_NODE_ID) {
      classLogger.log(Level.INFO, "xDS node ID: {0}", bootstrapInfo.node().getId());
    }
  }

  private void maybeCreateXdsChannelWithLrs(ServerInfo serverInfo) {
    syncContext.throwIfNotInThisSynchronizationContext();
    if (serverChannelMap.containsKey(serverInfo)) {
      return;
    }
    XdsTransportFactory.XdsTransport xdsTransport = xdsTransportFactory.create(serverInfo);
    ControlPlaneClient xdsChannel = new ControlPlaneClient(
        xdsTransport,
        serverInfo,
        bootstrapInfo.node(),
        this,
        this,
        context,
        timeService,
        syncContext,
        backoffPolicyProvider,
        stopwatchSupplier,
        this);
    LoadStatsManager2 loadStatsManager = new LoadStatsManager2(stopwatchSupplier);
    loadStatsManagerMap.put(serverInfo, loadStatsManager);
    LoadReportClient lrsClient = new LoadReportClient(
        loadStatsManager, xdsTransport, context, bootstrapInfo.node(), syncContext,
        timeService, backoffPolicyProvider, stopwatchSupplier);
    serverChannelMap.put(serverInfo, xdsChannel);
    serverLrsClientMap.put(serverInfo, lrsClient);
  }

  @Override
  public void handleResourceResponse(
      XdsResourceType<?> xdsResourceType, ServerInfo serverInfo, String versionInfo,
      List<Any> resources, String nonce, ProcessingTracker processingTracker) {
    checkNotNull(xdsResourceType, "xdsResourceType");
    syncContext.throwIfNotInThisSynchronizationContext();
    Set<String> toParseResourceNames = null;
    if (!(xdsResourceType == XdsListenerResource.getInstance()
        || xdsResourceType == XdsRouteConfigureResource.getInstance())
        && resourceSubscribers.containsKey(xdsResourceType)) {
      toParseResourceNames = resourceSubscribers.get(xdsResourceType).keySet();
    }
    XdsResourceType.Args args = new XdsResourceType.Args(serverInfo, versionInfo, nonce,
        bootstrapInfo, filterRegistry, loadBalancerRegistry, tlsContextManager,
        toParseResourceNames);
    handleResourceUpdate(args, resources, xdsResourceType, processingTracker);
  }

  @Override
  public void handleStreamClosed(Status error) {
    syncContext.throwIfNotInThisSynchronizationContext();
    cleanUpResourceTimers();
    for (Map<String, ResourceSubscriber<? extends ResourceUpdate>> subscriberMap :
        resourceSubscribers.values()) {
      for (ResourceSubscriber<? extends ResourceUpdate> subscriber : subscriberMap.values()) {
        if (!subscriber.hasResult()) {
          subscriber.onError(error, null);
        }
      }
    }
  }

  @Override
  public void handleStreamRestarted(ServerInfo serverInfo) {
    syncContext.throwIfNotInThisSynchronizationContext();
    for (Map<String, ResourceSubscriber<? extends ResourceUpdate>> subscriberMap :
        resourceSubscribers.values()) {
      for (ResourceSubscriber<? extends ResourceUpdate> subscriber : subscriberMap.values()) {
        if (subscriber.serverInfo.equals(serverInfo)) {
          subscriber.restartTimer();
        }
      }
    }
  }

  @Override
  void shutdown() {
    syncContext.execute(
        new Runnable() {
          @Override
          public void run() {
            if (isShutdown) {
              return;
            }
            isShutdown = true;
            for (ControlPlaneClient xdsChannel : serverChannelMap.values()) {
              xdsChannel.shutdown();
            }
            for (final LoadReportClient lrsClient : serverLrsClientMap.values()) {
              lrsClient.stopLoadReporting();
            }
            cleanUpResourceTimers();
          }
        });
  }

  @Override
  boolean isShutDown() {
    return isShutdown;
  }

  @Override
  public Map<String, XdsResourceType<?>> getSubscribedResourceTypesWithTypeUrl() {
    return Collections.unmodifiableMap(subscribedResourceTypeUrls);
  }

  @Nullable
  @Override
  public Collection<String> getSubscribedResources(ServerInfo serverInfo,
                                                   XdsResourceType<? extends ResourceUpdate> type) {
    Map<String, ResourceSubscriber<? extends ResourceUpdate>> resources =
        resourceSubscribers.getOrDefault(type, Collections.emptyMap());
    ImmutableSet.Builder<String> builder = ImmutableSet.builder();
    for (String key : resources.keySet()) {
      if (resources.get(key).serverInfo.equals(serverInfo)) {
        builder.add(key);
      }
    }
    Collection<String> retVal = builder.build();
    return retVal.isEmpty() ? null : retVal;
  }

  // As XdsClient APIs becomes resource agnostic, subscribed resource types are dynamic.
  // ResourceTypes that do not have subscribers does not show up in the snapshot keys.
  @Override
  ListenableFuture<Map<XdsResourceType<?>, Map<String, ResourceMetadata>>>
      getSubscribedResourcesMetadataSnapshot() {
    final SettableFuture<Map<XdsResourceType<?>, Map<String, ResourceMetadata>>> future =
        SettableFuture.create();
    syncContext.execute(new Runnable() {
      @Override
      public void run() {
        // A map from a "resource type" to a map ("resource name": "resource metadata")
        ImmutableMap.Builder<XdsResourceType<?>, Map<String, ResourceMetadata>> metadataSnapshot =
            ImmutableMap.builder();
        for (XdsResourceType<?> resourceType: resourceSubscribers.keySet()) {
          ImmutableMap.Builder<String, ResourceMetadata> metadataMap = ImmutableMap.builder();
          for (Map.Entry<String, ResourceSubscriber<? extends ResourceUpdate>> resourceEntry
              : resourceSubscribers.get(resourceType).entrySet()) {
            metadataMap.put(resourceEntry.getKey(), resourceEntry.getValue().metadata);
          }
          metadataSnapshot.put(resourceType, metadataMap.buildOrThrow());
        }
        future.set(metadataSnapshot.buildOrThrow());
      }
    });
    return future;
  }

  @Override
  TlsContextManager getTlsContextManager() {
    return tlsContextManager;
  }

  @Override
  <T extends ResourceUpdate> void watchXdsResource(XdsResourceType<T> type, String resourceName,
                                                   ResourceWatcher<T> watcher,
                                                   Executor watcherExecutor) {
    syncContext.execute(new Runnable() {
      @Override
      @SuppressWarnings("unchecked")
      public void run() {
        if (!resourceSubscribers.containsKey(type)) {
          resourceSubscribers.put(type, new HashMap<>());
          subscribedResourceTypeUrls.put(type.typeUrl(), type);
        }
        ResourceSubscriber<T> subscriber =
            (ResourceSubscriber<T>) resourceSubscribers.get(type).get(resourceName);
        if (subscriber == null) {
          logger.log(XdsLogLevel.INFO, "Subscribe {0} resource {1}", type, resourceName);
          subscriber = new ResourceSubscriber<>(type, resourceName);
          resourceSubscribers.get(type).put(resourceName, subscriber);
          if (subscriber.xdsChannel != null) {
            subscriber.xdsChannel.adjustResourceSubscription(type);
          }
        }
        subscriber.addWatcher(watcher, watcherExecutor);
      }
    });
  }

  @Override
  <T extends ResourceUpdate> void cancelXdsResourceWatch(XdsResourceType<T> type,
                                                         String resourceName,
                                                         ResourceWatcher<T> watcher) {
    syncContext.execute(new Runnable() {
      @Override
      @SuppressWarnings("unchecked")
      public void run() {
        ResourceSubscriber<T> subscriber =
            (ResourceSubscriber<T>) resourceSubscribers.get(type).get(resourceName);;
        subscriber.removeWatcher(watcher);
        if (!subscriber.isWatched()) {
          subscriber.cancelResourceWatch();
          resourceSubscribers.get(type).remove(resourceName);
          if (subscriber.xdsChannel != null) {
            subscriber.xdsChannel.adjustResourceSubscription(type);
          }
          if (resourceSubscribers.get(type).isEmpty()) {
            resourceSubscribers.remove(type);
            subscribedResourceTypeUrls.remove(type.typeUrl());
          }
        }
      }
    });
  }

  @Override
  ClusterDropStats addClusterDropStats(
      final ServerInfo serverInfo, String clusterName, @Nullable String edsServiceName) {
    LoadStatsManager2 loadStatsManager = loadStatsManagerMap.get(serverInfo);
    ClusterDropStats dropCounter =
        loadStatsManager.getClusterDropStats(clusterName, edsServiceName);
    syncContext.execute(new Runnable() {
      @Override
      public void run() {
        serverLrsClientMap.get(serverInfo).startLoadReporting();
      }
    });
    return dropCounter;
  }

  @Override
  ClusterLocalityStats addClusterLocalityStats(
      final ServerInfo serverInfo, String clusterName, @Nullable String edsServiceName,
      Locality locality) {
    LoadStatsManager2 loadStatsManager = loadStatsManagerMap.get(serverInfo);
    ClusterLocalityStats loadCounter =
        loadStatsManager.getClusterLocalityStats(clusterName, edsServiceName, locality);
    syncContext.execute(new Runnable() {
      @Override
      public void run() {
        serverLrsClientMap.get(serverInfo).startLoadReporting();
      }
    });
    return loadCounter;
  }

  @Override
  Bootstrapper.BootstrapInfo getBootstrapInfo() {
    return bootstrapInfo;
  }

  @VisibleForTesting
  @Override
  Map<ServerInfo, LoadReportClient> getServerLrsClientMap() {
    return ImmutableMap.copyOf(serverLrsClientMap);
  }

  @Override
  public String toString() {
    return logId.toString();
  }

  @Override
  public void startSubscriberTimersIfNeeded(ServerInfo serverInfo) {
    if (isShutDown()) {
      return;
    }

    syncContext.execute(new Runnable() {
      @Override
      public void run() {
        if (isShutDown()) {
          return;
        }

        for (Map<String, ResourceSubscriber<?>> subscriberMap : resourceSubscribers.values()) {
          for (ResourceSubscriber<?> subscriber : subscriberMap.values()) {
            if (subscriber.serverInfo.equals(serverInfo) && subscriber.respTimer == null) {
              subscriber.restartTimer();
            }
          }
        }
      }
    });
  }

  private void cleanUpResourceTimers() {
    for (Map<String, ResourceSubscriber<?>> subscriberMap : resourceSubscribers.values()) {
      for (ResourceSubscriber<?> subscriber : subscriberMap.values()) {
        subscriber.stopTimer();
      }
    }
  }

  @SuppressWarnings("unchecked")
  private <T extends ResourceUpdate> void handleResourceUpdate(
      XdsResourceType.Args args, List<Any> resources, XdsResourceType<T> xdsResourceType,
      ProcessingTracker processingTracker) {
    ValidatedResourceUpdate<T> result = xdsResourceType.parse(args, resources);
    logger.log(XdsLogger.XdsLogLevel.INFO,
        "Received {0} Response version {1} nonce {2}. Parsed resources: {3}",
         xdsResourceType.typeName(), args.versionInfo, args.nonce, result.unpackedResources);
    Map<String, ParsedResource<T>> parsedResources = result.parsedResources;
    Set<String> invalidResources = result.invalidResources;
    List<String> errors = result.errors;
    String errorDetail = null;
    if (errors.isEmpty()) {
      checkArgument(invalidResources.isEmpty(), "found invalid resources but missing errors");
      serverChannelMap.get(args.serverInfo).ackResponse(xdsResourceType, args.versionInfo,
          args.nonce);
    } else {
      errorDetail = Joiner.on('\n').join(errors);
      logger.log(XdsLogLevel.WARNING,
          "Failed processing {0} Response version {1} nonce {2}. Errors:\n{3}",
          xdsResourceType.typeName(), args.versionInfo, args.nonce, errorDetail);
      serverChannelMap.get(args.serverInfo).nackResponse(xdsResourceType, args.nonce, errorDetail);
    }

    long updateTime = timeProvider.currentTimeNanos();
    Map<String, ResourceSubscriber<? extends ResourceUpdate>> subscribedResources =
        resourceSubscribers.getOrDefault(xdsResourceType, Collections.emptyMap());
    for (Map.Entry<String, ResourceSubscriber<?>> entry : subscribedResources.entrySet()) {
      String resourceName = entry.getKey();
      ResourceSubscriber<T> subscriber = (ResourceSubscriber<T>) entry.getValue();
      if (parsedResources.containsKey(resourceName)) {
        // Happy path: the resource updated successfully. Notify the watchers of the update.
        subscriber.onData(parsedResources.get(resourceName), args.versionInfo, updateTime,
            processingTracker);
        continue;
      }

      if (invalidResources.contains(resourceName)) {
        // The resource update is invalid. Capture the error without notifying the watchers.
        subscriber.onRejected(args.versionInfo, updateTime, errorDetail);
      }

      // Nothing else to do for incremental ADS resources.
      if (!xdsResourceType.isFullStateOfTheWorld()) {
        continue;
      }

      // Handle State of the World ADS: invalid resources.
      if (invalidResources.contains(resourceName)) {
        // The resource is missing. Reuse the cached resource if possible.
        if (subscriber.data == null) {
          // No cached data. Notify the watchers of an invalid update.
          subscriber.onError(Status.UNAVAILABLE.withDescription(errorDetail), processingTracker);
        }
        continue;
      }

      // For State of the World services, notify watchers when their watched resource is missing
      // from the ADS update. Note that we can only do this if the resource update is coming from
      // the same xDS server that the ResourceSubscriber is subscribed to.
      if (subscriber.serverInfo.equals(args.serverInfo)) {
        subscriber.onAbsent(processingTracker);
      }
    }
  }

  /**
   * Tracks a single subscribed resource.
   */
  private final class ResourceSubscriber<T extends ResourceUpdate> {
    @Nullable private final ServerInfo serverInfo;
    @Nullable private final ControlPlaneClient xdsChannel;
    private final XdsResourceType<T> type;
    private final String resource;
    private final Map<ResourceWatcher<T>, Executor> watchers = new HashMap<>();
    @Nullable private T data;
    private boolean absent;
    // Tracks whether the deletion has been ignored per bootstrap server feature.
    // See https://github.com/grpc/proposal/blob/master/A53-xds-ignore-resource-deletion.md
    private boolean resourceDeletionIgnored;
    @Nullable private ScheduledHandle respTimer;
    @Nullable private ResourceMetadata metadata;
    @Nullable private String errorDescription;

    ResourceSubscriber(XdsResourceType<T> type, String resource) {
      syncContext.throwIfNotInThisSynchronizationContext();
      this.type = type;
      this.resource = resource;
      this.serverInfo = getServerInfo(resource);
      if (serverInfo == null) {
        this.errorDescription = "Wrong configuration: xds server does not exist for resource "
            + resource;
        this.xdsChannel = null;
        return;
      }
      // Initialize metadata in UNKNOWN state to cover the case when resource subscriber,
      // is created but not yet requested because the client is in backoff.
      this.metadata = ResourceMetadata.newResourceMetadataUnknown();

      ControlPlaneClient xdsChannelTemp = null;
      try {
        maybeCreateXdsChannelWithLrs(serverInfo);
        xdsChannelTemp = serverChannelMap.get(serverInfo);
        if (xdsChannelTemp.isInBackoff()) {
          return;
        }
      } catch (IllegalArgumentException e) {
        xdsChannelTemp = null;
        this.errorDescription = "Bad configuration:  " + e.getMessage();
        return;
      } finally {
        this.xdsChannel = xdsChannelTemp;
      }

      restartTimer();
    }

    @Nullable
    private ServerInfo getServerInfo(String resource) {
      if (BootstrapperImpl.enableFederation && resource.startsWith(XDSTP_SCHEME)) {
        URI uri = URI.create(resource);
        String authority = uri.getAuthority();
        if (authority == null) {
          authority = "";
        }
        AuthorityInfo authorityInfo = bootstrapInfo.authorities().get(authority);
        if (authorityInfo == null || authorityInfo.xdsServers().isEmpty()) {
          return null;
        }
        return authorityInfo.xdsServers().get(0);
      }
      return bootstrapInfo.servers().get(0); // use first server
    }

    void addWatcher(ResourceWatcher<T> watcher, Executor watcherExecutor) {
      checkArgument(!watchers.containsKey(watcher), "watcher %s already registered", watcher);
      watchers.put(watcher, watcherExecutor);
      T savedData = data;
      boolean savedAbsent = absent;
      watcherExecutor.execute(() -> {
        if (errorDescription != null) {
          watcher.onError(Status.INVALID_ARGUMENT.withDescription(errorDescription));
          return;
        }
        if (savedData != null) {
          notifyWatcher(watcher, savedData);
        } else if (savedAbsent) {
          watcher.onResourceDoesNotExist(resource);
        }
      });
    }

    void removeWatcher(ResourceWatcher<T>  watcher) {
      checkArgument(watchers.containsKey(watcher), "watcher %s not registered", watcher);
      watchers.remove(watcher);
    }

    void restartTimer() {
      if (data != null || absent) {  // resource already resolved
        return;
      }
      if (!xdsChannel.isReady()) { // When channel becomes ready, it will trigger a restartTimer
        return;
      }

      class ResourceNotFound implements Runnable {
        @Override
        public void run() {
          logger.log(XdsLogLevel.INFO, "{0} resource {1} initial fetch timeout",
              type, resource);
          respTimer = null;
          onAbsent(null);
        }

        @Override
        public String toString() {
          return type + this.getClass().getSimpleName();
        }
      }

      // Initial fetch scheduled or rescheduled, transition metadata state to REQUESTED.
      metadata = ResourceMetadata.newResourceMetadataRequested();

      respTimer = syncContext.schedule(
          new ResourceNotFound(), INITIAL_RESOURCE_FETCH_TIMEOUT_SEC, TimeUnit.SECONDS,
          timeService);
    }

    void stopTimer() {
      if (respTimer != null && respTimer.isPending()) {
        respTimer.cancel();
        respTimer = null;
      }
    }

    void cancelResourceWatch() {
      if (isWatched()) {
        throw new IllegalStateException("Can't cancel resource watch with active watchers present");
      }
      stopTimer();
      String message = "Unsubscribing {0} resource {1} from server {2}";
      XdsLogLevel logLevel = XdsLogLevel.INFO;
      if (resourceDeletionIgnored) {
        message += " for which we previously ignored a deletion";
        logLevel = XdsLogLevel.FORCE_INFO;
      }
      logger.log(logLevel, message, type, resource,
          serverInfo != null ? serverInfo.target() : "unknown");
    }

    boolean isWatched() {
      return !watchers.isEmpty();
    }

    boolean hasResult() {
      return data != null || absent;
    }

    void onData(ParsedResource<T> parsedResource, String version, long updateTime,
                ProcessingTracker processingTracker) {
      if (respTimer != null && respTimer.isPending()) {
        respTimer.cancel();
        respTimer = null;
      }
      this.metadata = ResourceMetadata
          .newResourceMetadataAcked(parsedResource.getRawResource(), version, updateTime);
      ResourceUpdate oldData = this.data;
      this.data = parsedResource.getResourceUpdate();
      absent = false;
      if (resourceDeletionIgnored) {
        logger.log(XdsLogLevel.FORCE_INFO, "xds server {0}: server returned new version "
                + "of resource for which we previously ignored a deletion: type {1} name {2}",
            serverInfo != null ? serverInfo.target() : "unknown", type, resource);
        resourceDeletionIgnored = false;
      }
      if (!Objects.equals(oldData, data)) {
        for (ResourceWatcher<T> watcher : watchers.keySet()) {
          processingTracker.startTask();
          watchers.get(watcher).execute(() -> {
            try {
              notifyWatcher(watcher, data);
            } finally {
              processingTracker.onComplete();
            }
          });
        }
      }
    }

    void onAbsent(@Nullable ProcessingTracker processingTracker) {
      if (respTimer != null && respTimer.isPending()) {  // too early to conclude absence
        return;
      }

      // Ignore deletion of State of the World resources when this feature is on,
      // and the resource is reusable.
      boolean ignoreResourceDeletionEnabled =
          serverInfo != null && serverInfo.ignoreResourceDeletion();
      if (ignoreResourceDeletionEnabled && type.isFullStateOfTheWorld() && data != null) {
        if (!resourceDeletionIgnored) {
          logger.log(XdsLogLevel.FORCE_WARNING,
              "xds server {0}: ignoring deletion for resource type {1} name {2}}",
              serverInfo.target(), type, resource);
          resourceDeletionIgnored = true;
        }
        return;
      }

      logger.log(XdsLogLevel.INFO, "Conclude {0} resource {1} not exist", type, resource);
      if (!absent) {
        data = null;
        absent = true;
        metadata = ResourceMetadata.newResourceMetadataDoesNotExist();
        for (ResourceWatcher<T> watcher : watchers.keySet()) {
          if (processingTracker != null) {
            processingTracker.startTask();
          }
          watchers.get(watcher).execute(() -> {
            try {
              watcher.onResourceDoesNotExist(resource);
            } finally {
              if (processingTracker != null) {
                processingTracker.onComplete();
              }
            }
          });
        }
      }
    }

    void onError(Status error, @Nullable ProcessingTracker tracker) {
      if (respTimer != null && respTimer.isPending()) {
        respTimer.cancel();
        respTimer = null;
      }

      // Include node ID in xds failures to allow cross-referencing with control plane logs
      // when debugging.
      String description = error.getDescription() == null ? "" : error.getDescription() + " ";
      Status errorAugmented = Status.fromCode(error.getCode())
          .withDescription(description + "nodeID: " + bootstrapInfo.node().getId())
          .withCause(error.getCause());

      for (ResourceWatcher<T> watcher : watchers.keySet()) {
        if (tracker != null) {
          tracker.startTask();
        }
        watchers.get(watcher).execute(() -> {
          try {
            watcher.onError(errorAugmented);
          } finally {
            if (tracker != null) {
              tracker.onComplete();
            }
          }
        });
      }
    }

    void onRejected(String rejectedVersion, long rejectedTime, String rejectedDetails) {
      metadata = ResourceMetadata
          .newResourceMetadataNacked(metadata, rejectedVersion, rejectedTime, rejectedDetails);
    }

    private void notifyWatcher(ResourceWatcher<T> watcher, T update) {
      watcher.onChanged(update);
    }
  }

<<<<<<< HEAD
  static final class ResourceInvalidException extends Exception {
    private static final long serialVersionUID = 0L;

    ResourceInvalidException(String message) {
      super(message, null, false, false);
    }

    ResourceInvalidException(String message, Throwable cause) {
      super(cause != null ? message + ": " + cause.getMessage() : message, cause, false, false);
    }
=======
  abstract static class XdsChannelFactory {
    static final XdsChannelFactory DEFAULT_XDS_CHANNEL_FACTORY = new XdsChannelFactory() {
      @Override
      ManagedChannel create(ServerInfo serverInfo) {
        String target = serverInfo.target();
        ChannelCredentials channelCredentials = serverInfo.channelCredentials();
        return Grpc.newChannelBuilder(target, channelCredentials)
            .keepAliveTime(5, TimeUnit.MINUTES)
            .build();
      }
    };

    abstract ManagedChannel create(ServerInfo serverInfo);
>>>>>>> 6d96e658
  }
}<|MERGE_RESOLUTION|>--- conflicted
+++ resolved
@@ -745,32 +745,4 @@
       watcher.onChanged(update);
     }
   }
-
-<<<<<<< HEAD
-  static final class ResourceInvalidException extends Exception {
-    private static final long serialVersionUID = 0L;
-
-    ResourceInvalidException(String message) {
-      super(message, null, false, false);
-    }
-
-    ResourceInvalidException(String message, Throwable cause) {
-      super(cause != null ? message + ": " + cause.getMessage() : message, cause, false, false);
-    }
-=======
-  abstract static class XdsChannelFactory {
-    static final XdsChannelFactory DEFAULT_XDS_CHANNEL_FACTORY = new XdsChannelFactory() {
-      @Override
-      ManagedChannel create(ServerInfo serverInfo) {
-        String target = serverInfo.target();
-        ChannelCredentials channelCredentials = serverInfo.channelCredentials();
-        return Grpc.newChannelBuilder(target, channelCredentials)
-            .keepAliveTime(5, TimeUnit.MINUTES)
-            .build();
-      }
-    };
-
-    abstract ManagedChannel create(ServerInfo serverInfo);
->>>>>>> 6d96e658
-  }
 }