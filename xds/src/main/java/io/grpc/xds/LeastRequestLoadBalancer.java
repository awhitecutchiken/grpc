--- conflicted
+++ resolved
@@ -145,13 +145,8 @@
 
   @Override
   protected ChildLbState createChildLbState(Object key, Object policyConfig,
-<<<<<<< HEAD
-      SubchannelPicker initialPicker) {
-    return new LeastRequestLbState(key, childLbProvider, policyConfig, initialPicker);
-=======
       SubchannelPicker initialPicker, ResolvedAddresses unused) {
     return new LeastRequestLbState(key, pickFirstLbProvider, policyConfig, initialPicker);
->>>>>>> dfdd50bc
   }
 
   private void updateBalancingState(ConnectivityState state, LeastRequestPicker picker) {
