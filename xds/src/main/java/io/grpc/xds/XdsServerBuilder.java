--- conflicted
+++ resolved
@@ -26,24 +26,16 @@
 import io.grpc.ExperimentalApi;
 import io.grpc.ForwardingServerBuilder;
 import io.grpc.Internal;
+import io.grpc.Server;
 import io.grpc.ServerBuilder;
 import io.grpc.ServerCredentials;
-import io.grpc.internal.GrpcUtil;
-import io.grpc.internal.SharedResourceHolder;
 import io.grpc.netty.InternalNettyServerBuilder;
 import io.grpc.netty.InternalNettyServerCredentials;
 import io.grpc.netty.InternalProtocolNegotiator;
 import io.grpc.netty.NettyServerBuilder;
-<<<<<<< HEAD
-import io.grpc.xds.FilterChainMatchingHandler.FilterChainSelector;
-import io.grpc.xds.XdsNameResolverProvider.XdsClientPoolFactory;
-import java.util.concurrent.ScheduledExecutorService;
-import java.util.concurrent.TimeUnit;
-=======
 import io.grpc.xds.FilterChainMatchingProtocolNegotiators.FilterChainMatchingHandler.FilterChainSelector;
 import io.grpc.xds.FilterChainMatchingProtocolNegotiators.FilterChainMatchingNegotiatorServerFactory;
 import io.grpc.xds.XdsNameResolverProvider.XdsClientPoolFactory;
->>>>>>> bb06739c
 import java.util.concurrent.atomic.AtomicBoolean;
 import java.util.concurrent.atomic.AtomicReference;
 import java.util.logging.Logger;
@@ -53,31 +45,13 @@
  */
 @ExperimentalApi("https://github.com/grpc/grpc-java/issues/7514")
 public final class XdsServerBuilder extends ForwardingServerBuilder<XdsServerBuilder> {
-<<<<<<< HEAD
-
-  public static final Attributes.Key<AtomicReference<FilterChainSelector>>
-          ATTR_FILTER_CHAIN_SELECTOR_REF = Attributes.Key.create(
-          "io.grpc.xds.XdsServerBuilder.filterChainSelectorRef");
-  private static final long RETRY_DELAY_NANOS = TimeUnit.MINUTES.toNanos(1);
-
-=======
->>>>>>> bb06739c
   private final NettyServerBuilder delegate;
   private final int port;
   private XdsServingStatusListener xdsServingStatusListener;
   private AtomicBoolean isServerBuilt = new AtomicBoolean(false);
-<<<<<<< HEAD
-  private final AtomicReference<FilterChainSelector> filterChainSelectorRef =
-          new AtomicReference<>();
+  private final FilterRegistry filterRegistry = FilterRegistry.getDefaultRegistry();
   private XdsClientPoolFactory xdsClientPoolFactory =
           SharedXdsClientPoolProvider.getDefaultProvider();
-  private final ScheduledExecutorService timeService =
-          SharedResourceHolder.get(GrpcUtil.TIMER_SERVICE);
-  private final FilterRegistry filterRegistry = FilterRegistry.getDefaultRegistry();
-=======
-  private XdsClientPoolFactory xdsClientPoolFactory =
-          SharedXdsClientPoolProvider.getDefaultProvider();
->>>>>>> bb06739c
 
   private XdsServerBuilder(NettyServerBuilder nettyDelegate, int port) {
     this.delegate = nettyDelegate;
@@ -118,16 +92,6 @@
   }
 
   @Override
-<<<<<<< HEAD
-  public XdsServerWrapper build() {
-    checkState(isServerBuilt.compareAndSet(false, true), "Server already built!");
-    InternalNettyServerBuilder.eagAttributes(delegate, Attributes.newBuilder()
-            .set(ATTR_FILTER_CHAIN_SELECTOR_REF, filterChainSelectorRef)
-            .build());
-    return new XdsServerWrapper("0.0.0.0:" + port, delegate, timeService,
-            RETRY_DELAY_NANOS, xdsServingStatusListener, filterChainSelectorRef,
-            xdsClientPoolFactory, filterRegistry);
-=======
   public Server build() {
     checkState(isServerBuilt.compareAndSet(false, true), "Server already built!");
     AtomicReference<FilterChainSelector> filterChainSelectorRef = new AtomicReference<>();
@@ -135,8 +99,7 @@
             .set(ATTR_FILTER_CHAIN_SELECTOR_REF, filterChainSelectorRef)
             .build());
     return new XdsServerWrapper("0.0.0.0:" + port, delegate, xdsServingStatusListener,
-            filterChainSelectorRef, xdsClientPoolFactory);
->>>>>>> bb06739c
+            filterChainSelectorRef, xdsClientPoolFactory, filterRegistry);
   }
 
   @VisibleForTesting
