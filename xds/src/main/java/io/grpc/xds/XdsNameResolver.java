--- conflicted
+++ resolved
@@ -21,12 +21,9 @@
 import static java.util.concurrent.TimeUnit.NANOSECONDS;
 
 import com.google.common.annotations.VisibleForTesting;
-<<<<<<< HEAD
+import com.google.common.base.Joiner;
 import com.google.common.base.Supplier;
 import com.google.common.base.Suppliers;
-=======
-import com.google.common.base.Joiner;
->>>>>>> 14332d29
 import com.google.common.collect.Sets;
 import com.google.common.util.concurrent.MoreExecutors;
 import com.google.gson.Gson;
@@ -50,20 +47,11 @@
 import io.grpc.internal.DelayedClientCall;
 import io.grpc.internal.GrpcUtil;
 import io.grpc.internal.ObjectPool;
-<<<<<<< HEAD
-import io.grpc.xds.EnvoyProtoData.ClusterWeight;
-import io.grpc.xds.EnvoyProtoData.FaultAbort;
-import io.grpc.xds.EnvoyProtoData.FaultDelay;
-import io.grpc.xds.EnvoyProtoData.HttpFault;
-import io.grpc.xds.EnvoyProtoData.Route;
-import io.grpc.xds.EnvoyProtoData.RouteAction;
-import io.grpc.xds.EnvoyProtoData.VirtualHost;
-import io.grpc.xds.RouteMatch.HeaderMatcher;
-=======
+import io.grpc.xds.HttpFault.FaultAbort;
+import io.grpc.xds.HttpFault.FaultDelay;
 import io.grpc.xds.Matchers.FractionMatcher;
 import io.grpc.xds.Matchers.HeaderMatcher;
 import io.grpc.xds.Matchers.PathMatcher;
->>>>>>> 14332d29
 import io.grpc.xds.ThreadSafeRandom.ThreadSafeRandomImpl;
 import io.grpc.xds.VirtualHost.Route;
 import io.grpc.xds.VirtualHost.Route.RouteAction;
@@ -381,8 +369,8 @@
           if (matchRoute(route.routeMatch(), "/" + args.getMethodDescriptor().getFullMethodName(),
               asciiHeaders, random)) {
             selectedRoute = route;
-            if (routingConfig.applyFaultInjection && route.getHttpFault() != null) {
-              selectedFaultConfig = route.getHttpFault();
+            if (routingConfig.applyFaultInjection && route.httpFault() != null) {
+              selectedFaultConfig = route.httpFault();
             }
             break;
           }
@@ -404,14 +392,10 @@
           for (ClusterWeight weightedCluster : action.weightedClusters()) {
             accumulator += weightedCluster.weight();
             if (select < accumulator) {
-<<<<<<< HEAD
-              cluster = weightedCluster.getName();
-              if (routingConfig.applyFaultInjection && weightedCluster.getHttpFault() != null) {
-                selectedFaultConfig = weightedCluster.getHttpFault();
+              cluster = weightedCluster.name();
+              if (routingConfig.applyFaultInjection && weightedCluster.httpFault() != null) {
+                selectedFaultConfig = weightedCluster.httpFault();
               }
-=======
-              cluster = weightedCluster.name();
->>>>>>> 14332d29
               break;
             }
           }
@@ -437,46 +421,33 @@
                 "Failed to parse service config (method config)"));
       }
       final String finalCluster = cluster;
-      if (selectedFaultConfig != null && selectedFaultConfig.maxActiveFaults != null
-          && activeFaultInjectedStreams.get() >= selectedFaultConfig.maxActiveFaults) {
+      if (selectedFaultConfig != null && selectedFaultConfig.maxActiveFaults() != null
+          && activeFaultInjectedStreams.get() >= selectedFaultConfig.maxActiveFaults()) {
         selectedFaultConfig = null;
       }
       if (selectedFaultConfig != null) {
-        if (!selectedFaultConfig.upstreamCluster.equals(cluster)) {
+        if (!selectedFaultConfig.upstreamCluster().equals(cluster)) {
           selectedFaultConfig = null;
-        } else if (!selectedFaultConfig.downstreamNodes.isEmpty()) {
+        } else if (!selectedFaultConfig.downstreamNodes().isEmpty()) {
           String downstreamNode = headers.get(DOWNSTREAM_NODE_KEY);
           if (downstreamNode == null
-              || !selectedFaultConfig.downstreamNodes.contains(downstreamNode)) {
+              || !selectedFaultConfig.downstreamNodes().contains(downstreamNode)) {
             selectedFaultConfig = null;
           }
         }
       }
-      if (selectedFaultConfig != null) {
-        // TODO(zdapeng): extract a reusable method
-        for (HeaderMatcher headerMatcher : selectedFaultConfig.headers) {
-          Iterable<String> headerValues = asciiHeaders.get(headerMatcher.getName());
-          // Special cases for hiding headers: "grpc-previous-rpc-attempts".
-          if (headerMatcher.getName().equals("grpc-previous-rpc-attempts")) {
-            headerValues = null;
-          }
-          // Special case for exposing headers: "content-type".
-          if (headerMatcher.getName().equals("content-type")) {
-            headerValues = Collections.singletonList("application/grpc");
-          }
-          if (!headerMatcher.matchesValue(headerValues)) {
-            selectedFaultConfig = null;
-          }
-        }
+      if (selectedFaultConfig != null
+          && !matchHeaders(selectedFaultConfig.headers(), asciiHeaders)) {
+        selectedFaultConfig = null;
       }
       Long delayNanos = null;
       Status abortStatus = null;
       if (selectedFaultConfig != null) {
-        if (selectedFaultConfig.faultDelay != null) {
-          delayNanos = determineFaultDelayNanos(selectedFaultConfig.faultDelay, headers);
-        }
-        if (selectedFaultConfig.faultAbort != null) {
-          abortStatus = determineFaultAbortStatus(selectedFaultConfig.faultAbort, headers);
+        if (selectedFaultConfig.faultDelay() != null) {
+          delayNanos = determineFaultDelayNanos(selectedFaultConfig.faultDelay(), headers);
+        }
+        if (selectedFaultConfig.faultAbort() != null) {
+          abortStatus = determineFaultAbortStatus(selectedFaultConfig.faultAbort(), headers);
         }
       }
       final Long finalDelayNanos = delayNanos;
@@ -589,7 +560,7 @@
     private Long determineFaultDelayNanos(FaultDelay faultDelay, Metadata headers) {
       Long delayNanos;
       Integer delayRate = null;
-      if (faultDelay.headerDelay) {
+      if (faultDelay.headerDelay()) {
         try {
           int delayMillis = Integer.parseInt(headers.get(HEADER_DELAY_KEY));
           delayNanos = TimeUnit.MILLISECONDS.toNanos(delayMillis);
@@ -602,10 +573,10 @@
           return null; // treated as header_delay not applicable
         }
       } else {
-        delayNanos = faultDelay.delayNanos;
+        delayNanos = faultDelay.delayNanos();
       }
       if (delayRate == null) {
-        delayRate = faultDelay.ratePerMillion;
+        delayRate = faultDelay.ratePerMillion();
       }
       if (random.nextInt(1_000_000) >= delayRate) {
         return null;
@@ -617,12 +588,12 @@
     private Status determineFaultAbortStatus(FaultAbort faultAbort, Metadata headers) {
       Status abortStatus = null;
       Integer abortRate = null;
-      if (faultAbort.headerAbort) {
+      if (faultAbort.headerAbort()) {
         try {
           String httpCodeStr = headers.get(HEADER_ABORT_HTTP_STATUS_KEY);
           if (httpCodeStr != null) {
             int httpCode = Integer.parseInt(httpCodeStr);
-            abortStatus = FaultAbort.convertHttpStatus(httpCode);
+            abortStatus = GrpcUtil.httpStatusToGrpcStatus(httpCode);
           }
           String grpcCodeStr = headers.get(HEADER_ABORT_GRPC_STATUS_KEY);
           if (grpcCodeStr != null) {
@@ -639,10 +610,10 @@
           return null; // treated as header_abort not applicable
         }
       } else {
-        abortStatus = faultAbort.status;
+        abortStatus = faultAbort.status();
       }
       if (abortRate == null) {
-        abortRate = faultAbort.ratePerMillion;
+        abortRate = faultAbort.ratePerMillion();
       }
       if (random.nextInt(1_000_000) >= abortRate) {
         return null;
@@ -763,19 +734,8 @@
     if (!matchPath(routeMatch.pathMatcher(), fullMethodName)) {
       return false;
     }
-    for (HeaderMatcher headerMatcher : routeMatch.headerMatchers()) {
-      Iterable<String> headerValues = headers.get(headerMatcher.name());
-      // Special cases for hiding headers: "grpc-previous-rpc-attempts".
-      if (headerMatcher.name().equals("grpc-previous-rpc-attempts")) {
-        headerValues = null;
-      }
-      // Special case for exposing headers: "content-type".
-      if (headerMatcher.name().equals("content-type")) {
-        headerValues = Collections.singletonList("application/grpc");
-      }
-      if (!matchHeader(headerMatcher, headerValues)) {
-        return false;
-      }
+    if (!matchHeaders(routeMatch.headerMatchers(), headers)) {
+      return false;
     }
     FractionMatcher fraction = routeMatch.fractionMatcher();
     return fraction == null || random.nextInt(fraction.denominator()) < fraction.numerator();
@@ -793,6 +753,25 @@
           : fullMethodName.toLowerCase().startsWith(pathMatcher.prefix().toLowerCase());
     }
     return pathMatcher.regEx().matches(fullMethodName);
+  }
+
+  private static boolean matchHeaders(
+      List<HeaderMatcher> headerMatchers, Map<String, Iterable<String>> headers) {
+    for (HeaderMatcher headerMatcher : headerMatchers) {
+      Iterable<String> headerValues = headers.get(headerMatcher.name());
+      // Special cases for hiding headers: "grpc-previous-rpc-attempts".
+      if (headerMatcher.name().equals("grpc-previous-rpc-attempts")) {
+        headerValues = null;
+      }
+      // Special case for exposing headers: "content-type".
+      if (headerMatcher.name().equals("content-type")) {
+        headerValues = Collections.singletonList("application/grpc");
+      }
+      if (!matchHeader(headerMatcher, headerValues)) {
+        return false;
+      }
+    }
+    return true;
   }
 
   @VisibleForTesting
@@ -927,15 +906,11 @@
         listener.onResult(emptyResult);
         return;
       }
-<<<<<<< HEAD
-      List<Route> routes = virtualHost.getRoutes();
+      List<Route> routes = virtualHost.routes();
       HttpFault faultConfig = httpFilterFaultConfig;
-      if (applyFaultInjection && virtualHost.getHttpFault() != null) {
-        faultConfig = virtualHost.getHttpFault();
-      }
-=======
-      List<Route> routes = virtualHost.routes();
->>>>>>> 14332d29
+      if (applyFaultInjection && virtualHost.httpFault() != null) {
+        faultConfig = virtualHost.httpFault();
+      }
       Set<String> clusters = new HashSet<>();
       for (Route route : routes) {
         RouteAction action = route.routeAction();
