--- conflicted
+++ resolved
@@ -639,15 +639,11 @@
             if (!routeDiscoveryStates.containsKey(resourceName)) {
               return;
             }
-<<<<<<< HEAD
-            if (savedVirtualHosts.getAndSet(ImmutableList.copyOf(update.virtualHosts)) == null
-                && !isPending) {
+            if (savedVirtualHosts == null && !isPending) {
               logger.log(Level.WARNING, "Received valid Rds {0} configuration.", resourceName);
             }
-=======
             savedVirtualHosts = ImmutableList.copyOf(update.virtualHosts);
             updateRdsRoutingConfig();
->>>>>>> fcf13952
             maybeUpdateSelector();
           }
         });
@@ -739,19 +735,6 @@
     @Override
     public <ReqT, RespT> Listener<ReqT> interceptCall(ServerCall<ReqT, RespT> call,
         Metadata headers, ServerCallHandler<ReqT, RespT> next) {
-<<<<<<< HEAD
-      ServerRoutingConfig routingConfig = call.getAttributes().get(ATTR_SERVER_ROUTING_CONFIG);
-      if (routingConfig == null) {
-        call.close(Status.UNAVAILABLE.withDescription("Missing xDS routing config."),
-            new Metadata());
-        return new Listener<ReqT>() {};
-      }
-      List<VirtualHost> virtualHosts = routingConfig.virtualHosts().get();
-      if (virtualHosts == null) {
-        call.close(
-            Status.UNAVAILABLE.withDescription("Missing xDS routing config VirtualHosts due to RDS"
-                + " config unavailable."), new Metadata());
-=======
       AtomicReference<ServerRoutingConfig> routingConfigRef =
           call.getAttributes().get(ATTR_SERVER_ROUTING_CONFIG);
       ServerRoutingConfig routingConfig = routingConfigRef == null ? null :
@@ -759,7 +742,6 @@
       if (routingConfig == null || routingConfig == ServerRoutingConfig.FAILING_ROUTING_CONFIG) {
         String errorMsg = "Missing or broken xDS routing config: RDS config unavailable.";
         call.close(Status.UNAVAILABLE.withDescription(errorMsg), new Metadata());
->>>>>>> fcf13952
         return new Listener<ReqT>() {};
       }
       List<VirtualHost> virtualHosts = routingConfig.virtualHosts();
@@ -785,36 +767,15 @@
             new Metadata());
         return new ServerCall.Listener<ReqT>() {};
       }
-<<<<<<< HEAD
       if (selectedRoute.routeAction() != null) {
         call.close(Status.UNAVAILABLE.withDescription("Invalid xDS route action for matching "
             + "route: only Route.non_forwarding_action should be allowed."), new Metadata());
         return new ServerCall.Listener<ReqT>() {};
       }
-      List<ServerInterceptor> filterInterceptors = new ArrayList<>();
-      for (NamedFilterConfig namedFilterConfig : routingConfig.httpFilterConfigs()) {
-        FilterConfig filterConfig = namedFilterConfig.filterConfig;
-        Filter filter = filterRegistry.get(filterConfig.typeUrl());
-        if (filter instanceof ServerInterceptorBuilder) {
-          ServerInterceptor interceptor =
-              ((ServerInterceptorBuilder) filter).buildServerInterceptor(
-                  filterConfig, selectedOverrideConfigs.get(namedFilterConfig.name));
-          if (interceptor != null) {
-            filterInterceptors.add(interceptor);
-          }
-        } else {
-          String errorMessage = "HttpFilterConfig(type URL: "
-              + filterConfig.typeUrl() + ") is not supported on server-side.";
-          logger.log(Level.WARNING, errorMessage);
-          call.close(Status.UNAVAILABLE.withDescription(errorMessage), new Metadata());
-          return new Listener<ReqT>() {};
-        }
-=======
       ServerInterceptor routeInterceptor = noopInterceptor;
       Map<Route, ServerInterceptor> perRouteInterceptors = routingConfig.interceptors();
       if (perRouteInterceptors != null && perRouteInterceptors.get(selectedRoute) != null) {
         routeInterceptor = perRouteInterceptors.get(selectedRoute);
->>>>>>> fcf13952
       }
       return routeInterceptor.interceptCall(call, headers, next);
     }
