/*
 * Copyright 2019 The gRPC Authors
 *
 * Licensed under the Apache License, Version 2.0 (the "License");
 * you may not use this file except in compliance with the License.
 * You may obtain a copy of the License at
 *
 *     http://www.apache.org/licenses/LICENSE-2.0
 *
 * Unless required by applicable law or agreed to in writing, software
 * distributed under the License is distributed on an "AS IS" BASIS,
 * WITHOUT WARRANTIES OR CONDITIONS OF ANY KIND, either express or implied.
 * See the License for the specific language governing permissions and
 * limitations under the License.
 */

package io.grpc.xds;

import static com.google.common.base.Preconditions.checkNotNull;
import static com.google.common.base.Preconditions.checkState;
import static io.grpc.ConnectivityState.READY;
import static io.grpc.ConnectivityState.TRANSIENT_FAILURE;
import static io.grpc.xds.XdsLoadBalancerProvider.XDS_POLICY_NAME;
import static java.util.logging.Level.FINEST;

import com.google.common.annotations.VisibleForTesting;
import com.google.common.base.MoreObjects;
import com.google.common.base.Objects;
import com.google.common.collect.ImmutableList;
import io.grpc.Attributes;
import io.grpc.ChannelLogger.ChannelLogLevel;
import io.grpc.ConnectivityState;
import io.grpc.ConnectivityStateInfo;
import io.grpc.EquivalentAddressGroup;
import io.grpc.LoadBalancer;
import io.grpc.LoadBalancerRegistry;
import io.grpc.ManagedChannel;
import io.grpc.ManagedChannelBuilder;
import io.grpc.NameResolver.ConfigOrError;
import io.grpc.Status;
import io.grpc.SynchronizationContext.ScheduledHandle;
import io.grpc.internal.BackoffPolicy;
import io.grpc.internal.GrpcAttributes;
import io.grpc.internal.ServiceConfigUtil.LbConfig;
import io.grpc.util.ForwardingLoadBalancerHelper;
import io.grpc.xds.LocalityStore.LocalityStoreImpl;
import io.grpc.xds.XdsComms.AdsStreamCallback;
import io.grpc.xds.XdsLoadReportClientImpl.XdsLoadReportClientFactory;
import io.grpc.xds.XdsSubchannelPickers.ErrorPicker;
import java.util.List;
import java.util.Map;
import java.util.concurrent.TimeUnit;
import java.util.logging.Logger;
import javax.annotation.CheckForNull;
import javax.annotation.Nullable;

/**
 * A {@link LoadBalancer} that uses the XDS protocol.
 */
final class XdsLoadBalancer extends LoadBalancer {

  private final LocalityStore localityStore;
  private final Helper helper;
  private final LoadBalancerRegistry lbRegistry;
  private final FallbackManager fallbackManager;
  private final BackoffPolicy.Provider backoffPolicyProvider;
  private final XdsLoadReportClientFactory lrsClientFactory;

  @Nullable
  private XdsLoadReportClient lrsClient;
  @Nullable
  private XdsLbState xdsLbState;
  private final AdsStreamCallback adsStreamCallback = new AdsStreamCallback() {

    @Override
    public void onWorking() {
      if (fallbackManager.childPolicyHasBeenReady) {
        // cancel Fallback-After-Startup timer if there's any
        fallbackManager.cancelFallbackTimer();
      }

      fallbackManager.childBalancerWorked = true;
      lrsClient.startLoadReporting();
    }

    @Override
    public void onError() {
      if (!fallbackManager.childBalancerWorked) {
        // start Fallback-at-Startup immediately
        fallbackManager.useFallbackPolicy();
      } else if (fallbackManager.childPolicyHasBeenReady) {
        // TODO: schedule a timer for Fallback-After-Startup
      } // else: the Fallback-at-Startup timer is still pending, noop and wait
    }

    @Override
    public void onAllDrop() {
      fallbackManager.cancelFallback();
    }
  };

  private LbConfig fallbackPolicy;

  XdsLoadBalancer(Helper helper, LoadBalancerRegistry lbRegistry,
      BackoffPolicy.Provider backoffPolicyProvider) {
    this(helper, lbRegistry, backoffPolicyProvider, XdsLoadReportClientFactory.getInstance(),
        new FallbackManager(helper, lbRegistry));
  }

  private XdsLoadBalancer(Helper helper,
      LoadBalancerRegistry lbRegistry,
      BackoffPolicy.Provider backoffPolicyProvider,
      XdsLoadReportClientFactory lrsClientFactory,
      FallbackManager fallbackManager) {
    this(helper, lbRegistry, backoffPolicyProvider, lrsClientFactory, fallbackManager,
        new LocalityStoreImpl(new LocalityStoreHelper(helper, fallbackManager), lbRegistry));
  }

  @VisibleForTesting
  XdsLoadBalancer(Helper helper,
      LoadBalancerRegistry lbRegistry,
      BackoffPolicy.Provider backoffPolicyProvider,
      XdsLoadReportClientFactory lrsClientFactory,
      FallbackManager fallbackManager,
      LocalityStore localityStore) {
    this.helper = checkNotNull(helper, "helper");
    this.lbRegistry = checkNotNull(lbRegistry, "lbRegistry");
    this.backoffPolicyProvider = checkNotNull(backoffPolicyProvider, "backoffPolicyProvider");
    this.lrsClientFactory = checkNotNull(lrsClientFactory, "lrsClientFactory");
    this.fallbackManager = checkNotNull(fallbackManager, "fallbackManager");
    this.localityStore = checkNotNull(localityStore, "localityStore");
  }

  private static final class LocalityStoreHelper extends ForwardingLoadBalancerHelper {

    final Helper delegate;
    final FallbackManager fallbackManager;

    LocalityStoreHelper(Helper delegate, FallbackManager fallbackManager) {
      this.delegate = checkNotNull(delegate, "delegate");
      this.fallbackManager = checkNotNull(fallbackManager, "fallbackManager");
    }

    @Override
    protected Helper delegate() {
      return delegate;
    }

    @Override
    public void updateBalancingState(ConnectivityState newState, SubchannelPicker newPicker) {

      if (newState == READY) {
        checkState(
            fallbackManager.childBalancerWorked,
            "channel goes to READY before the load balancer even worked");
        fallbackManager.childPolicyHasBeenReady = true;
        fallbackManager.cancelFallback();
      }

      if (!fallbackManager.isInFallbackMode()) {
<<<<<<< HEAD
        helper.getChannelLogger().log(
            ChannelLogLevel.INFO, "Picker updated - state: {0}, picker: {1}", newState, newPicker);
        helper.updateBalancingState(newState, newPicker);
=======
        delegate.updateBalancingState(newState, newPicker);
>>>>>>> 77544786
      }
    }
  }

  @Override
  public void handleResolvedAddresses(ResolvedAddresses resolvedAddresses) {
    List<EquivalentAddressGroup> servers = resolvedAddresses.getAddresses();
    Attributes attributes = resolvedAddresses.getAttributes();
    Map<String, ?> newRawLbConfig = checkNotNull(
        attributes.get(ATTR_LOAD_BALANCING_CONFIG), "ATTR_LOAD_BALANCING_CONFIG not available");

    ConfigOrError cfg =
        XdsLoadBalancerProvider.parseLoadBalancingConfigPolicy(newRawLbConfig, lbRegistry);
    if (cfg.getError() != null) {
      throw cfg.getError().asRuntimeException();
    }
    XdsConfig xdsConfig = (XdsConfig) cfg.getConfig();
    fallbackPolicy = xdsConfig.fallbackPolicy;
    fallbackManager.updateFallbackServers(servers, attributes, fallbackPolicy);
    fallbackManager.startFallbackTimer();
    handleNewConfig(xdsConfig);
    xdsLbState.handleResolvedAddressGroups(servers, attributes);
  }

  private void handleNewConfig(XdsConfig xdsConfig) {
    String newBalancerName = xdsConfig.newBalancerName;
    LbConfig childPolicy = xdsConfig.childPolicy;
    ManagedChannel lbChannel;
    if (xdsLbState == null) {
      lbChannel = initLbChannel(helper, newBalancerName);
      lrsClient =
          lrsClientFactory.createLoadReportClient(lbChannel, helper, backoffPolicyProvider,
              localityStore.getStatsStore());
    } else if (!newBalancerName.equals(xdsLbState.balancerName)) {
      lrsClient.stopLoadReporting();
      ManagedChannel oldChannel =
          xdsLbState.shutdownAndReleaseChannel(
              String.format("Changing balancer name from %s to %s", xdsLbState.balancerName,
                  newBalancerName));
      oldChannel.shutdown();
      lbChannel = initLbChannel(helper, newBalancerName);
      lrsClient =
          lrsClientFactory.createLoadReportClient(lbChannel, helper, backoffPolicyProvider,
              localityStore.getStatsStore());
    } else if (!Objects.equal(
        getPolicyNameOrNull(childPolicy),
        getPolicyNameOrNull(xdsLbState.childPolicy))) {
      // Changing child policy does not affect load reporting.
      lbChannel =
          xdsLbState.shutdownAndReleaseChannel(
              String.format("Changing child policy from %s to %s", xdsLbState.childPolicy,
                  childPolicy));
    } else { // effectively no change in policy, keep xdsLbState unchanged
      return;
    }
    xdsLbState =
        new XdsLbState(newBalancerName, childPolicy, helper, localityStore, lbChannel,
            adsStreamCallback);
  }

  private static ManagedChannel initLbChannel(Helper helper, String balancerName) {
    ManagedChannel channel;
    try {
      channel = helper.createResolvingOobChannel(balancerName);
    } catch (UnsupportedOperationException uoe) {
      // Temporary solution until createResolvingOobChannel is implemented
      // FIXME (https://github.com/grpc/grpc-java/issues/5495)
      Logger logger = Logger.getLogger(XdsLoadBalancer.class.getName());
      if (logger.isLoggable(FINEST)) {
        logger.log(
            FINEST,
            "createResolvingOobChannel() not supported by the helper: " + helper,
            uoe);
        logger.log(
            FINEST,
            "creating oob channel for target {0} using default ManagedChannelBuilder",
            balancerName);
      }
      channel = ManagedChannelBuilder.forTarget(balancerName).build();
    }
    return channel;
  }

  @Nullable
  private static String getPolicyNameOrNull(@Nullable LbConfig config) {
    if (config == null) {
      return null;
    }
    return config.getPolicyName();
  }

  @Override
  public void handleNameResolutionError(Status error) {
    if (xdsLbState != null) {
      xdsLbState.handleNameResolutionError(error);
    }
    if (fallbackManager.isInFallbackMode()) {
      fallbackManager.fallbackBalancer.handleNameResolutionError(error);
    }
    if (xdsLbState == null && !fallbackManager.isInFallbackMode()) {
      helper.updateBalancingState(TRANSIENT_FAILURE, new ErrorPicker(error));
    }
  }

  /**
   * This is only for the subchannel that is created by the child/fallback balancer using the
   * old API {@link LoadBalancer.Helper#createSubchannel(EquivalentAddressGroup, Attributes)} or
   * {@link LoadBalancer.Helper#createSubchannel(List, Attributes)}. Otherwise, it either won't be
   * called or won't have any effect.
   */
  @Deprecated
  @Override
  public void handleSubchannelState(Subchannel subchannel, ConnectivityStateInfo newState) {
    if (fallbackManager.isInFallbackMode()) {
      fallbackManager.fallbackBalancer.handleSubchannelState(subchannel, newState);
    }

    // xdsLbState should never be null here since handleSubchannelState cannot be called while the
    // lb is shutdown.
    xdsLbState.handleSubchannelState(subchannel, newState);
  }

  @Override
  public void shutdown() {
    if (xdsLbState != null) {
      lrsClient.stopLoadReporting();
      lrsClient = null;
      ManagedChannel channel = xdsLbState.shutdownAndReleaseChannel("Client shutdown");
      channel.shutdown();
      xdsLbState = null;
    }
    fallbackManager.cancelFallback();
  }

  @Override
  public boolean canHandleEmptyAddressListFromNameResolution() {
    return true;
  }

  @Nullable
  XdsLbState getXdsLbStateForTest() {
    return xdsLbState;
  }

  @VisibleForTesting
  static final class FallbackManager {

    private static final long FALLBACK_TIMEOUT_MS = TimeUnit.SECONDS.toMillis(10); // same as grpclb

    private final Helper helper;
    private final LoadBalancerRegistry lbRegistry;

    private LbConfig fallbackPolicy;

    // read-only for outer class
    private LoadBalancer fallbackBalancer;

    // Scheduled only once.  Never reset.
    @CheckForNull
    private ScheduledHandle fallbackTimer;

    private List<EquivalentAddressGroup> fallbackServers = ImmutableList.of();
    private Attributes fallbackAttributes;

    // allow value write by outer class
    private boolean childBalancerWorked;
    private boolean childPolicyHasBeenReady;

    FallbackManager(Helper helper, LoadBalancerRegistry lbRegistry) {
      this.helper = checkNotNull(helper, "helper");
      this.lbRegistry = checkNotNull(lbRegistry, "lbRegistry");
    }

    /**
     * Fallback mode being on indicates that an update from child LBs will be ignored unless the
     * update triggers turning off the fallback mode first.
     */
    boolean isInFallbackMode() {
      return fallbackBalancer != null;
    }

    void cancelFallbackTimer() {
      if (fallbackTimer != null) {
        fallbackTimer.cancel();
      }
    }

    void cancelFallback() {
      cancelFallbackTimer();
      if (fallbackBalancer != null) {
        helper.getChannelLogger().log(
            ChannelLogLevel.INFO, "Shutting down XDS fallback balancer");
        fallbackBalancer.shutdown();
        fallbackBalancer = null;
      }
    }

    void useFallbackPolicy() {
      if (fallbackBalancer != null) {
        return;
      }

      cancelFallbackTimer();

      helper.getChannelLogger().log(
          ChannelLogLevel.INFO, "Using XDS fallback policy");

      final class FallbackBalancerHelper extends ForwardingLoadBalancerHelper {
        LoadBalancer balancer;

        @Override
        public void updateBalancingState(ConnectivityState newState, SubchannelPicker newPicker) {
          checkNotNull(balancer, "there is a bug");
          if (balancer != fallbackBalancer) {
            // ignore updates from a misbehaving shutdown fallback balancer
            return;
          }
          helper.getChannelLogger().log(
              ChannelLogLevel.INFO,
              "Picker updated - state: {0}, picker: {1}", newState, newPicker);
          super.updateBalancingState(newState, newPicker);
        }

        @Override
        protected Helper delegate() {
          return helper;
        }
      }

      FallbackBalancerHelper fallbackBalancerHelper = new FallbackBalancerHelper();
      fallbackBalancer = lbRegistry.getProvider(fallbackPolicy.getPolicyName())
          .newLoadBalancer(fallbackBalancerHelper);
      fallbackBalancerHelper.balancer = fallbackBalancer;
      propagateFallbackAddresses();
    }

    void updateFallbackServers(
        List<EquivalentAddressGroup> servers, Attributes attributes,
        LbConfig fallbackPolicy) {
      this.fallbackServers = servers;
      this.fallbackAttributes = Attributes.newBuilder()
          .setAll(attributes)
          .set(ATTR_LOAD_BALANCING_CONFIG, fallbackPolicy.getRawConfigValue())
          .build();
      LbConfig currentFallbackPolicy = this.fallbackPolicy;
      this.fallbackPolicy = fallbackPolicy;
      if (fallbackBalancer != null) {
        if (fallbackPolicy.getPolicyName().equals(currentFallbackPolicy.getPolicyName())) {
          propagateFallbackAddresses();
        } else {
          fallbackBalancer.shutdown();
          fallbackBalancer = null;
          useFallbackPolicy();
        }
      }
    }

    private void propagateFallbackAddresses() {
      String fallbackPolicyName = fallbackPolicy.getPolicyName();
      List<EquivalentAddressGroup> servers = fallbackServers;

      // Some addresses in the list may be grpclb-v1 balancer addresses, so if the fallback policy
      // does not support grpclb-v1 balancer addresses, then we need to exclude them from the list.
      if (!fallbackPolicyName.equals("grpclb") && !fallbackPolicyName.equals(XDS_POLICY_NAME)) {
        ImmutableList.Builder<EquivalentAddressGroup> backends = ImmutableList.builder();
        for (EquivalentAddressGroup eag : fallbackServers) {
          if (eag.getAttributes().get(GrpcAttributes.ATTR_LB_ADDR_AUTHORITY) == null) {
            backends.add(eag);
          }
        }
        servers = backends.build();
      }

      // TODO(zhangkun83): FIXME(#5496): this is a temporary hack.
      if (servers.isEmpty()
          && !fallbackBalancer.canHandleEmptyAddressListFromNameResolution()) {
        fallbackBalancer.handleNameResolutionError(Status.UNAVAILABLE.withDescription(
            "NameResolver returned no usable address."
                + " addrs=" + fallbackServers + ", attrs=" + fallbackAttributes));
      } else {
        // TODO(carl-mastrangelo): propagate the load balancing config policy
        fallbackBalancer.handleResolvedAddresses(
            ResolvedAddresses.newBuilder()
                .setAddresses(servers)
                .setAttributes(fallbackAttributes)
                .build());
      }
    }

    void startFallbackTimer() {
      if (fallbackTimer == null) {
        class FallbackTask implements Runnable {
          @Override
          public void run() {
            useFallbackPolicy();
          }
        }

        fallbackTimer = helper.getSynchronizationContext().schedule(
            new FallbackTask(), FALLBACK_TIMEOUT_MS, TimeUnit.MILLISECONDS,
            helper.getScheduledExecutorService());
      }
    }
  }

  /**
   * Represents a successfully parsed and validated LoadBalancingConfig for XDS.
   */
  static final class XdsConfig {
    private final String newBalancerName;
    // TODO(carl-mastrangelo): make these Object's containing the fully parsed child configs.
    @Nullable
    private final LbConfig childPolicy;
    @Nullable
    private final LbConfig fallbackPolicy;

    XdsConfig(
        String newBalancerName, @Nullable LbConfig childPolicy, @Nullable LbConfig fallbackPolicy) {
      this.newBalancerName = checkNotNull(newBalancerName, "newBalancerName");
      this.childPolicy = childPolicy;
      this.fallbackPolicy = fallbackPolicy;
    }

    @Override
    public String toString() {
      return MoreObjects.toStringHelper(this)
          .add("newBalancerName", newBalancerName)
          .add("childPolicy", childPolicy)
          .add("fallbackPolicy", fallbackPolicy)
          .toString();
    }

    @Override
    public boolean equals(Object obj) {
      if (!(obj instanceof XdsConfig)) {
        return false;
      }
      XdsConfig that = (XdsConfig) obj;
      return Objects.equal(this.newBalancerName, that.newBalancerName)
          && Objects.equal(this.childPolicy, that.childPolicy)
          && Objects.equal(this.fallbackPolicy, that.fallbackPolicy);
    }

    @Override
    public int hashCode() {
      return Objects.hashCode(newBalancerName, childPolicy, fallbackPolicy);
    }
  }
}<|MERGE_RESOLUTION|>--- conflicted
+++ resolved
@@ -158,13 +158,9 @@
       }
 
       if (!fallbackManager.isInFallbackMode()) {
-<<<<<<< HEAD
-        helper.getChannelLogger().log(
+        delegate.getChannelLogger().log(
             ChannelLogLevel.INFO, "Picker updated - state: {0}, picker: {1}", newState, newPicker);
-        helper.updateBalancingState(newState, newPicker);
-=======
         delegate.updateBalancingState(newState, newPicker);
->>>>>>> 77544786
       }
     }
   }
