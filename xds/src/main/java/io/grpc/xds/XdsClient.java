/*
 * Copyright 2019 The gRPC Authors
 *
 * Licensed under the Apache License, Version 2.0 (the "License");
 * you may not use this file except in compliance with the License.
 * You may obtain a copy of the License at
 *
 *     http://www.apache.org/licenses/LICENSE-2.0
 *
 * Unless required by applicable law or agreed to in writing, software
 * distributed under the License is distributed on an "AS IS" BASIS,
 * WITHOUT WARRANTIES OR CONDITIONS OF ANY KIND, either express or implied.
 * See the License for the specific language governing permissions and
 * limitations under the License.
 */

package io.grpc.xds;

import static com.google.common.base.Preconditions.checkNotNull;
import static com.google.common.base.Preconditions.checkState;

import com.google.common.base.MoreObjects;
import com.google.common.base.MoreObjects.ToStringHelper;
import com.google.common.collect.ImmutableList;
import com.google.common.collect.ImmutableMap;
import io.grpc.ManagedChannel;
import io.grpc.Status;
import io.grpc.xds.EnvoyProtoData.DropOverload;
import io.grpc.xds.EnvoyProtoData.Locality;
import io.grpc.xds.EnvoyProtoData.LocalityLbEndpoints;
import io.grpc.xds.EnvoyProtoData.VirtualHost;
import io.grpc.xds.EnvoyServerProtoData.Listener;
import io.grpc.xds.EnvoyServerProtoData.UpstreamTlsContext;
import io.grpc.xds.LoadStatsManager.LoadStatsStore;
import java.util.ArrayList;
import java.util.Collections;
import java.util.LinkedHashMap;
import java.util.List;
import java.util.Map;
import java.util.Objects;
import javax.annotation.Nullable;

/**
 * An {@link XdsClient} instance encapsulates all of the logic for communicating with the xDS
 * server. It may create multiple RPC streams (or a single ADS stream) for a series of xDS
 * protocols (e.g., LDS, RDS, VHDS, CDS and EDS) over a single channel. Watch-based interfaces
 * are provided for each set of data needed by gRPC.
 */
abstract class XdsClient {

  static final class LdsUpdate implements ResourceUpdate {
    // Total number of nanoseconds to keep alive an HTTP request/response stream.
    private final long httpMaxStreamDurationNano;
    // The name of the route configuration to be used for RDS resource discovery.
    @Nullable
    private final String rdsName;
    // The list virtual hosts that make up the route table.
    @Nullable
    private final List<VirtualHost> virtualHosts;

    private LdsUpdate(long httpMaxStreamDurationNano, @Nullable String rdsName,
        @Nullable List<VirtualHost> virtualHosts) {
      this.httpMaxStreamDurationNano = httpMaxStreamDurationNano;
      this.rdsName = rdsName;
      this.virtualHosts = virtualHosts == null
          ? null : Collections.unmodifiableList(new ArrayList<>(virtualHosts));
    }

    long getHttpMaxStreamDurationNano() {
      return httpMaxStreamDurationNano;
    }

    @Nullable
    String getRdsName() {
      return rdsName;
    }

    @Nullable
    List<VirtualHost> getVirtualHosts() {
      return virtualHosts;
    }

    @Override
    public int hashCode() {
      return Objects.hash(httpMaxStreamDurationNano, rdsName, virtualHosts);
    }

    @Override
    public boolean equals(Object o) {
      if (this == o) {
        return true;
      }
      if (o == null || getClass() != o.getClass()) {
        return false;
      }
      LdsUpdate that = (LdsUpdate) o;
      return Objects.equals(httpMaxStreamDurationNano, that.httpMaxStreamDurationNano)
          && Objects.equals(rdsName, that.rdsName)
          && Objects.equals(virtualHosts, that.virtualHosts);
    }

    @Override
    public String toString() {
      ToStringHelper toStringHelper = MoreObjects.toStringHelper(this);
      toStringHelper.add("httpMaxStreamDurationNano", httpMaxStreamDurationNano);
      if (rdsName != null) {
        toStringHelper.add("rdsName", rdsName);
      } else {
        toStringHelper.add("virtualHosts", virtualHosts);
      }
      return toStringHelper.toString();
    }

    static Builder newBuilder() {
      return new Builder();
    }

    static class Builder {
      private long httpMaxStreamDurationNano;
      @Nullable
      private String rdsName;
      @Nullable
      private List<VirtualHost> virtualHosts;

      private Builder() {
      }

      Builder setHttpMaxStreamDurationNano(long httpMaxStreamDurationNano) {
        this.httpMaxStreamDurationNano = httpMaxStreamDurationNano;
        return this;
      }

      Builder setRdsName(String rdsName) {
        this.rdsName = rdsName;
        return this;
      }

      Builder addVirtualHost(VirtualHost virtualHost) {
        if (virtualHosts == null) {
          virtualHosts = new ArrayList<>();
        }
        virtualHosts.add(virtualHost);
        return this;
      }

      LdsUpdate build() {
        checkState((rdsName == null) != (virtualHosts == null), "one of rdsName and virtualHosts");
        return new LdsUpdate(httpMaxStreamDurationNano, rdsName, virtualHosts);
      }
    }
  }

  static final class RdsUpdate implements ResourceUpdate {
    // The list virtual hosts that make up the route table.
    private final List<VirtualHost> virtualHosts;

    private RdsUpdate(List<VirtualHost> virtualHosts) {
      this.virtualHosts = Collections.unmodifiableList(
          new ArrayList<>(checkNotNull(virtualHosts, "virtualHosts")));
    }

    static RdsUpdate fromVirtualHosts(List<VirtualHost> virtualHosts) {
      return new RdsUpdate(virtualHosts);
    }

    List<VirtualHost> getVirtualHosts() {
      return virtualHosts;
    }

    @Override
    public String toString() {
      return MoreObjects.toStringHelper(this)
          .add("virtualHosts", virtualHosts)
          .toString();
    }

    @Override
    public int hashCode() {
      return Objects.hash(virtualHosts);
    }

    @Override
    public boolean equals(Object o) {
      if (this == o) {
        return true;
      }
      if (o == null || getClass() != o.getClass()) {
        return false;
      }
      RdsUpdate that = (RdsUpdate) o;
      return Objects.equals(virtualHosts, that.virtualHosts);
    }
  }

  static final class CdsUpdate implements ResourceUpdate {
    final String clusterName;
    final ClusterType clusterType;
    final ClusterConfig clusterConfig;

<<<<<<< HEAD
    CdsUpdate(String clusterName, ClusterType clusterType, ClusterConfig clusterConfig) {
      this.clusterName = checkNotNull(clusterName, "clusterName");
      this.clusterType = checkNotNull(clusterType, "clusterType");
      this.clusterConfig = checkNotNull(clusterConfig, "clusterConfig");
=======
    @Override
    public String toString() {
      return
          MoreObjects
              .toStringHelper(this)
              .add("clusterName", clusterName)
              .add("edsServiceName", edsServiceName)
              .add("lbPolicy", lbPolicy)
              // Exclude upstreamTlsContext as its string representation is cumbersome.
              .add("maxConcurrentRequests", maxConcurrentRequests)
              .add("upstreamTlsContext", upstreamTlsContext)
              .toString();
>>>>>>> 9ead2c7c
    }

    @Override
    public int hashCode() {
      return Objects.hash(clusterName, clusterType, clusterConfig);
    }

    @Override
    public boolean equals(Object o) {
      if (this == o) {
        return true;
      }
      if (o == null || getClass() != o.getClass()) {
        return false;
      }
      CdsUpdate that = (CdsUpdate) o;
      return Objects.equals(clusterName, that.clusterName)
          && Objects.equals(clusterType, that.clusterType)
          && Objects.equals(clusterConfig, that.clusterConfig);
    }

    @Override
    public String toString() {
      return MoreObjects.toStringHelper(this)
          .add("clusterName", clusterName)
          .add("clusterType", clusterType)
          .add("clusterConfig", clusterConfig)
          .toString();
    }

    enum ClusterType {
      EDS, LOGICAL_DNS, AGGREGATE
    }

    abstract static class ClusterConfig {
      // Endpoint level load balancing policy.
      final String lbPolicy;

      private ClusterConfig(String lbPolicy) {
        this.lbPolicy = checkNotNull(lbPolicy, "lbPolicy");
      }
    }

    static final class AggregateClusterConfig extends ClusterConfig {
      // List of underlying clusters making of this aggregate cluster.
      final List<String> prioritizedClusterNames;

      AggregateClusterConfig(String lbPolicy, List<String> prioritizedClusterNames) {
        super(lbPolicy);
        this.prioritizedClusterNames =
            Collections.unmodifiableList(new ArrayList<>(prioritizedClusterNames));
      }

      @Override
      public int hashCode() {
        return Objects.hash(lbPolicy, prioritizedClusterNames);
      }

      @Override
      public boolean equals(Object o) {
        if (this == o) {
          return true;
        }
        if (o == null || getClass() != o.getClass()) {
          return false;
        }
        AggregateClusterConfig that = (AggregateClusterConfig) o;
        return Objects.equals(lbPolicy, that.lbPolicy)
            && Objects.equals(prioritizedClusterNames, that.prioritizedClusterNames);
      }

      @Override
      public String toString() {
        return MoreObjects.toStringHelper(this)
            .add("lbPolicy", lbPolicy)
            .add("prioritizedClusterNames", prioritizedClusterNames)
            .toString();
      }
    }

    private abstract static class NonAggregateClusterConfig extends ClusterConfig {
      // Load report server name for reporting loads via LRS.
      @Nullable
      final String lrsServerName;
      // Max number of concurrent requests can be sent to this cluster.
      // FIXME(chengyuanzhang): protobuf uint32 is int in Java, so this field can be Integer.
      @Nullable
      final Long maxConcurrentRequests;
      // TLS context used to connect to connect to this cluster.
      @Nullable
      final UpstreamTlsContext upstreamTlsContext;

      private NonAggregateClusterConfig(String lbPolicy, @Nullable String lrsServerName,
          @Nullable Long maxConcurrentRequests, @Nullable UpstreamTlsContext upstreamTlsContext) {
        super(lbPolicy);
        this.lrsServerName = lrsServerName;
        this.maxConcurrentRequests = maxConcurrentRequests;
        this.upstreamTlsContext = upstreamTlsContext;
      }
    }

    static final class EdsClusterConfig extends NonAggregateClusterConfig {
      // Alternative resource name to be used in EDS requests.
      @Nullable
      final String edsServiceName;

      EdsClusterConfig(String lbPolicy, @Nullable String edsServiceName,
          @Nullable String lrsServerName, @Nullable Long maxConcurrentRequests,
          @Nullable UpstreamTlsContext upstreamTlsContext) {
        super(lbPolicy, lrsServerName, maxConcurrentRequests, upstreamTlsContext);
        this.edsServiceName = edsServiceName;
      }

      @Override
      public int hashCode() {
        return Objects.hash(lbPolicy, edsServiceName, lrsServerName, maxConcurrentRequests,
            upstreamTlsContext);
      }

      @Override
      public boolean equals(Object o) {
        if (this == o) {
          return true;
        }
        if (o == null || getClass() != o.getClass()) {
          return false;
        }
        EdsClusterConfig that = (EdsClusterConfig) o;
        return Objects.equals(lbPolicy, that.lbPolicy)
            && Objects.equals(edsServiceName, that.edsServiceName)
            && Objects.equals(lrsServerName, that.lrsServerName)
            && Objects.equals(maxConcurrentRequests, that.maxConcurrentRequests)
            && Objects.equals(upstreamTlsContext, that.upstreamTlsContext);
      }

      @Override
      public String toString() {
        return MoreObjects.toStringHelper(this)
            .add("lbPolicy", lbPolicy)
            .add("edsServiceName", edsServiceName)
            .add("lrsServerName", lrsServerName)
            .add("maxConcurrentRequests", maxConcurrentRequests)
            // Exclude upstreamTlsContext as its string representation is cumbersome.
            .toString();
      }
    }

    static final class LogicalDnsClusterConfig extends NonAggregateClusterConfig {
      LogicalDnsClusterConfig(String lbPolicy, @Nullable String lrsServerName,
          @Nullable Long maxConcurrentRequests, @Nullable UpstreamTlsContext upstreamTlsContext) {
        super(lbPolicy, lrsServerName, maxConcurrentRequests, upstreamTlsContext);
      }

      @Override
      public int hashCode() {
        return Objects.hash(lbPolicy, lrsServerName, maxConcurrentRequests, upstreamTlsContext);
      }

      @Override
      public boolean equals(Object o) {
        if (this == o) {
          return true;
        }
        if (o == null || getClass() != o.getClass()) {
          return false;
        }
        LogicalDnsClusterConfig that = (LogicalDnsClusterConfig) o;
        return Objects.equals(lbPolicy, that.lbPolicy)
            && Objects.equals(lrsServerName, that.lrsServerName)
            && Objects.equals(maxConcurrentRequests, that.maxConcurrentRequests)
            && Objects.equals(upstreamTlsContext, that.upstreamTlsContext);
      }

      @Override
      public String toString() {
        return MoreObjects.toStringHelper(this)
            .add("lbPolicy", lbPolicy)
            .add("lrsServerName", lrsServerName)
            .add("maxConcurrentRequests", maxConcurrentRequests)
            .add("upstreamTlsContext", upstreamTlsContext)
            .toString();
      }
    }
  }

  static final class EdsUpdate implements ResourceUpdate {
    private final String clusterName;
    private final Map<Locality, LocalityLbEndpoints> localityLbEndpointsMap;
    private final List<DropOverload> dropPolicies;

    private EdsUpdate(
        String clusterName,
        Map<Locality, LocalityLbEndpoints> localityLbEndpoints,
        List<DropOverload> dropPolicies) {
      this.clusterName = clusterName;
      this.localityLbEndpointsMap = localityLbEndpoints;
      this.dropPolicies = dropPolicies;
    }

    static Builder newBuilder() {
      return new Builder();
    }

    String getClusterName() {
      return clusterName;
    }

    /**
     * Returns a map of localities with endpoints load balancing information in each locality.
     */
    Map<Locality, LocalityLbEndpoints> getLocalityLbEndpointsMap() {
      return Collections.unmodifiableMap(localityLbEndpointsMap);
    }

    /**
     * Returns a list of drop policies to be applied to outgoing requests.
     */
    List<DropOverload> getDropPolicies() {
      return Collections.unmodifiableList(dropPolicies);
    }

    @Override
    public boolean equals(Object o) {
      if (this == o) {
        return true;
      }
      if (o == null || getClass() != o.getClass()) {
        return false;
      }
      EdsUpdate that = (EdsUpdate) o;
      return Objects.equals(clusterName, that.clusterName)
          && Objects.equals(localityLbEndpointsMap, that.localityLbEndpointsMap)
          && Objects.equals(dropPolicies, that.dropPolicies);
    }

    @Override
    public int hashCode() {
      return Objects.hash(clusterName, localityLbEndpointsMap, dropPolicies);
    }

    @Override
    public String toString() {
      return
          MoreObjects
              .toStringHelper(this)
              .add("clusterName", clusterName)
              .add("localityLbEndpointsMap", localityLbEndpointsMap)
              .add("dropPolicies", dropPolicies)
              .toString();
    }

    static final class Builder {
      private String clusterName;
      private Map<Locality, LocalityLbEndpoints> localityLbEndpointsMap = new LinkedHashMap<>();
      private List<DropOverload> dropPolicies = new ArrayList<>();

      private Builder() {
      }

      Builder setClusterName(String clusterName) {
        this.clusterName = clusterName;
        return this;
      }

      Builder addLocalityLbEndpoints(Locality locality, LocalityLbEndpoints info) {
        localityLbEndpointsMap.put(locality, info);
        return this;
      }

      Builder addDropPolicy(DropOverload policy) {
        dropPolicies.add(policy);
        return this;
      }

      EdsUpdate build() {
        checkState(clusterName != null, "clusterName is not set");
        return
            new EdsUpdate(
                clusterName,
                ImmutableMap.copyOf(localityLbEndpointsMap),
                ImmutableList.copyOf(dropPolicies));
      }
    }
  }

  /**
   * Updates via resource discovery RPCs using LDS. Includes {@link Listener} object containing
   * config for security, RBAC or other server side features such as rate limit.
   */
  static final class ListenerUpdate implements ResourceUpdate {
    // TODO(sanjaypujare): flatten structure by moving Listener class members here.
    private final Listener listener;

    private ListenerUpdate(Listener listener) {
      this.listener = listener;
    }

    public Listener getListener() {
      return listener;
    }

    @Override
    public String toString() {
      return MoreObjects.toStringHelper(this)
          .add("listener", listener)
          .toString();
    }

    static Builder newBuilder() {
      return new Builder();
    }

    static final class Builder {
      private Listener listener;

      // Use ListenerUpdate.newBuilder().
      private Builder() {
      }

      Builder setListener(Listener listener) {
        this.listener = listener;
        return this;
      }

      ListenerUpdate build() {
        checkState(listener != null, "listener is not set");
        return new ListenerUpdate(listener);
      }
    }
  }

  interface ResourceUpdate {
  }

  /**
   * Watcher interface for a single requested xDS resource.
   */
  interface ResourceWatcher {

    /**
     * Called when the resource discovery RPC encounters some transient error.
     */
    void onError(Status error);

    /**
     * Called when the requested resource is not available.
     *
     * @param resourceName name of the resource requested in discovery request.
     */
    void onResourceDoesNotExist(String resourceName);
  }

  interface LdsResourceWatcher extends ResourceWatcher {
    void onChanged(LdsUpdate update);
  }

  interface RdsResourceWatcher extends ResourceWatcher {
    void onChanged(RdsUpdate update);
  }

  interface CdsResourceWatcher extends ResourceWatcher {
    void onChanged(CdsUpdate update);
  }

  interface EdsResourceWatcher extends ResourceWatcher {
    void onChanged(EdsUpdate update);
  }

  /**
   * Listener watcher interface. To be used by {@link XdsServerBuilder}.
   */
  interface ListenerWatcher extends ResourceWatcher {

    /**
     * Called when receiving an update on Listener configuration.
     */
    void onListenerChanged(ListenerUpdate update);
  }

  /**
   * Shutdown this {@link XdsClient} and release resources.
   */
  void shutdown() {
  }

  /**
   * Registers a data watcher for the given LDS resource.
   */
  void watchLdsResource(String resourceName, LdsResourceWatcher watcher) {
  }

  /**
   * Unregisters the given LDS resource watcher.
   */
  void cancelLdsResourceWatch(String resourceName, LdsResourceWatcher watcher) {
  }

  /**
   * Registers a data watcher for the given RDS resource.
   */
  void watchRdsResource(String resourceName, RdsResourceWatcher watcher) {
  }

  /**
   * Unregisters the given RDS resource watcher.
   */
  void cancelRdsResourceWatch(String resourceName, RdsResourceWatcher watcher) {
  }

  /**
   * Registers a data watcher for the given CDS resource.
   */
  void watchCdsResource(String resourceName, CdsResourceWatcher watcher) {
  }

  /**
   * Unregisters the given CDS resource watcher.
   */
  void cancelCdsResourceWatch(String resourceName, CdsResourceWatcher watcher) {
  }

  /**
   * Registers a data watcher for the given EDS resource.
   */
  void watchEdsResource(String resourceName, EdsResourceWatcher watcher) {
  }

  /**
   * Unregisters the given EDS resource watcher.
   */
  void cancelEdsResourceWatch(String resourceName, EdsResourceWatcher watcher) {
  }

  /**
   * Registers a watcher for a Listener with the given port.
   */
  void watchListenerData(int port, ListenerWatcher watcher) {
  }

  /**
   * Starts recording client load stats for the given cluster:cluster_service. Caller should use
   * the returned {@link LoadStatsStore} to record and aggregate stats for load sent to the given
   * cluster:cluster_service. The first call of this method starts load reporting via LRS.
   */
  LoadStatsStore addClientStats(String clusterName, @Nullable String clusterServiceName) {
    throw new UnsupportedOperationException();
  }

  /**
   * Stops recording client load stats for the given cluster:cluster_service. The load reporting
   * server will no longer receive stats for the given cluster:cluster_service after this call.
   * Load reporting may be terminated if there is no stats to be reported.
   */
  void removeClientStats(String clusterName, @Nullable String clusterServiceName) {
    throw new UnsupportedOperationException();
  }

  static final class XdsChannel {
    private final ManagedChannel managedChannel;
    private final boolean useProtocolV3;

    XdsChannel(ManagedChannel managedChannel, boolean useProtocolV3) {
      this.managedChannel = managedChannel;
      this.useProtocolV3 = useProtocolV3;
    }

    ManagedChannel getManagedChannel() {
      return managedChannel;
    }

    boolean isUseProtocolV3() {
      return useProtocolV3;
    }
  }
}<|MERGE_RESOLUTION|>--- conflicted
+++ resolved
@@ -197,25 +197,10 @@
     final ClusterType clusterType;
     final ClusterConfig clusterConfig;
 
-<<<<<<< HEAD
     CdsUpdate(String clusterName, ClusterType clusterType, ClusterConfig clusterConfig) {
       this.clusterName = checkNotNull(clusterName, "clusterName");
       this.clusterType = checkNotNull(clusterType, "clusterType");
       this.clusterConfig = checkNotNull(clusterConfig, "clusterConfig");
-=======
-    @Override
-    public String toString() {
-      return
-          MoreObjects
-              .toStringHelper(this)
-              .add("clusterName", clusterName)
-              .add("edsServiceName", edsServiceName)
-              .add("lbPolicy", lbPolicy)
-              // Exclude upstreamTlsContext as its string representation is cumbersome.
-              .add("maxConcurrentRequests", maxConcurrentRequests)
-              .add("upstreamTlsContext", upstreamTlsContext)
-              .toString();
->>>>>>> 9ead2c7c
     }
 
     @Override
@@ -395,7 +380,7 @@
             .add("lbPolicy", lbPolicy)
             .add("lrsServerName", lrsServerName)
             .add("maxConcurrentRequests", maxConcurrentRequests)
-            .add("upstreamTlsContext", upstreamTlsContext)
+            // Exclude upstreamTlsContext as its string representation is cumbersome.
             .toString();
       }
     }
