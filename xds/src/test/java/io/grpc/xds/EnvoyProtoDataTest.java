--- conflicted
+++ resolved
@@ -22,15 +22,6 @@
 import com.google.protobuf.Struct;
 import com.google.protobuf.Value;
 import io.grpc.xds.EnvoyProtoData.Address;
-<<<<<<< HEAD
-import io.grpc.xds.EnvoyProtoData.ClusterStats;
-import io.grpc.xds.EnvoyProtoData.ClusterStats.DroppedRequests;
-import io.grpc.xds.EnvoyProtoData.ClusterWeight;
-import io.grpc.xds.EnvoyProtoData.EndpointLoadMetricStats;
-import io.grpc.xds.EnvoyProtoData.HashPolicy;
-import io.grpc.xds.EnvoyProtoData.Locality;
-=======
->>>>>>> 01ed0822
 import io.grpc.xds.EnvoyProtoData.Node;
 import org.junit.Test;
 import org.junit.runner.RunWith;
@@ -131,451 +122,4 @@
             .build();
     assertThat(node.toEnvoyProtoNodeV2()).isEqualTo(nodeProtoV2);
   }
-<<<<<<< HEAD
-
-  @Test
-  public void locality_hash() {
-    assertThat(new Locality("region", "zone", "subzone").hashCode())
-        .isEqualTo(new Locality("region", "zone","subzone").hashCode());
-  }
-
-  // TODO(chengyuanzhang): add test for other data types.
-
-  @Test
-  public void convertRoute() {
-    io.envoyproxy.envoy.config.route.v3.Route proto1 =
-        io.envoyproxy.envoy.config.route.v3.Route.newBuilder()
-            .setName("route-blade")
-            .setMatch(
-                io.envoyproxy.envoy.config.route.v3.RouteMatch.newBuilder()
-                    .setPath("/service/method"))
-            .setRoute(
-                io.envoyproxy.envoy.config.route.v3.RouteAction.newBuilder()
-                    .setCluster("cluster-foo"))
-            .build();
-    StructOrError<Route> struct1 = Route.fromEnvoyProtoRoute(proto1);
-    assertThat(struct1.getErrorDetail()).isNull();
-    assertThat(struct1.getStruct())
-        .isEqualTo(
-            new Route(
-                new RouteMatch(PathMatcher.fromPath("/service/method", false),
-                    Collections.<HeaderMatcher>emptyList(), null),
-                new RouteAction(null, Collections.<HashPolicy>emptyList(), "cluster-foo", null)));
-
-    io.envoyproxy.envoy.config.route.v3.Route unsupportedProto =
-        io.envoyproxy.envoy.config.route.v3.Route.newBuilder()
-            .setName("route-blade")
-            .setMatch(io.envoyproxy.envoy.config.route.v3.RouteMatch.newBuilder().setPath(""))
-            .setRedirect(RedirectAction.getDefaultInstance())
-            .build();
-    StructOrError<Route> unsupportedStruct = Route.fromEnvoyProtoRoute(unsupportedProto);
-    assertThat(unsupportedStruct.getErrorDetail()).isNotNull();
-    assertThat(unsupportedStruct.getStruct()).isNull();
-  }
-
-  @Test
-  public void convertRoute_skipWithUnsupportedMatcher() {
-    io.envoyproxy.envoy.config.route.v3.Route proto =
-        io.envoyproxy.envoy.config.route.v3.Route.newBuilder()
-            .setName("ignore me")
-            .setMatch(
-                io.envoyproxy.envoy.config.route.v3.RouteMatch.newBuilder()
-                    .setPath("/service/method")
-                    .addQueryParameters(
-                        io.envoyproxy.envoy.config.route.v3.QueryParameterMatcher
-                            .getDefaultInstance()))
-            .setRoute(
-                io.envoyproxy.envoy.config.route.v3.RouteAction.newBuilder()
-                    .setCluster("cluster-foo"))
-            .build();
-    assertThat(Route.fromEnvoyProtoRoute(proto)).isNull();
-  }
-
-  @Test
-  public void convertRoute_skipWithUnsupportedAction() {
-    io.envoyproxy.envoy.config.route.v3.Route proto =
-        io.envoyproxy.envoy.config.route.v3.Route.newBuilder()
-            .setName("ignore me")
-            .setMatch(
-                io.envoyproxy.envoy.config.route.v3.RouteMatch.newBuilder()
-                    .setPath("/service/method"))
-            .setRoute(
-                io.envoyproxy.envoy.config.route.v3.RouteAction.newBuilder()
-                    .setClusterHeader("some cluster header"))
-            .build();
-    assertThat(Route.fromEnvoyProtoRoute(proto)).isNull();
-  }
-
-  @Test
-  public void convertRouteMatch_pathMatching() {
-    // path_specifier = prefix
-    io.envoyproxy.envoy.config.route.v3.RouteMatch proto1 =
-        io.envoyproxy.envoy.config.route.v3.RouteMatch.newBuilder().setPrefix("/").build();
-    StructOrError<RouteMatch> struct1 = Route.convertEnvoyProtoRouteMatch(proto1);
-    assertThat(struct1.getErrorDetail()).isNull();
-    assertThat(struct1.getStruct()).isEqualTo(
-        new RouteMatch(
-            PathMatcher.fromPrefix("/", false), Collections.<HeaderMatcher>emptyList(), null));
-
-    proto1 = proto1.toBuilder().setCaseSensitive(BoolValue.newBuilder().setValue(true)).build();
-    struct1 = Route.convertEnvoyProtoRouteMatch(proto1);
-    assertThat(struct1.getStruct()).isEqualTo(
-        new RouteMatch(
-            PathMatcher.fromPrefix("/", true), Collections.<HeaderMatcher>emptyList(), null));
-
-    // path_specifier = path
-    io.envoyproxy.envoy.config.route.v3.RouteMatch proto2 =
-        io.envoyproxy.envoy.config.route.v3.RouteMatch.newBuilder()
-            .setPath("/service/method")
-            .build();
-    StructOrError<RouteMatch> struct2 = Route.convertEnvoyProtoRouteMatch(proto2);
-    assertThat(struct2.getErrorDetail()).isNull();
-    assertThat(struct2.getStruct()).isEqualTo(
-        new RouteMatch(
-            PathMatcher.fromPath("/service/method", false),
-            Collections.<HeaderMatcher>emptyList(), null));
-
-    proto2 = proto2.toBuilder().setCaseSensitive(BoolValue.newBuilder().setValue(true)).build();
-    struct2 = Route.convertEnvoyProtoRouteMatch(proto2);
-    assertThat(struct2.getStruct()).isEqualTo(
-        new RouteMatch(
-            PathMatcher.fromPath("/service/method", true),
-            Collections.<HeaderMatcher>emptyList(), null));
-
-    // path_specifier = safe_regex
-    io.envoyproxy.envoy.config.route.v3.RouteMatch proto4 =
-        io.envoyproxy.envoy.config.route.v3.RouteMatch.newBuilder()
-            .setSafeRegex(RegexMatcher.newBuilder().setRegex("."))
-            .build();
-    StructOrError<RouteMatch> struct4 = Route.convertEnvoyProtoRouteMatch(proto4);
-    assertThat(struct4.getErrorDetail()).isNull();
-    assertThat(struct4.getStruct()).isEqualTo(
-        new RouteMatch(
-            PathMatcher.fromRegEx(Pattern.compile(".")),
-            Collections.<HeaderMatcher>emptyList(), null));
-
-    // query_parameters is set
-    io.envoyproxy.envoy.config.route.v3.RouteMatch proto6 =
-        io.envoyproxy.envoy.config.route.v3.RouteMatch.newBuilder()
-            .addQueryParameters(QueryParameterMatcher.getDefaultInstance())
-            .build();
-    StructOrError<RouteMatch> struct6 = Route.convertEnvoyProtoRouteMatch(proto6);
-    assertThat(struct6).isNull();
-
-    // path_specifier unset
-    io.envoyproxy.envoy.config.route.v3.RouteMatch unsetProto =
-        io.envoyproxy.envoy.config.route.v3.RouteMatch.getDefaultInstance();
-    StructOrError<RouteMatch> unsetStruct = Route.convertEnvoyProtoRouteMatch(unsetProto);
-    assertThat(unsetStruct.getErrorDetail()).isNotNull();
-    assertThat(unsetStruct.getStruct()).isNull();
-  }
-
-  @Test
-  public void convertRouteMatch_withHeaderMatching() {
-    io.envoyproxy.envoy.config.route.v3.RouteMatch proto =
-        io.envoyproxy.envoy.config.route.v3.RouteMatch.newBuilder()
-            .setPrefix("")
-            .addHeaders(
-                io.envoyproxy.envoy.config.route.v3.HeaderMatcher.newBuilder()
-                    .setName(":scheme")
-                    .setPrefixMatch("http"))
-            .addHeaders(
-                io.envoyproxy.envoy.config.route.v3.HeaderMatcher.newBuilder()
-                    .setName(":method")
-                    .setExactMatch("PUT"))
-            .build();
-    StructOrError<RouteMatch> struct = Route.convertEnvoyProtoRouteMatch(proto);
-    assertThat(struct.getErrorDetail()).isNull();
-    assertThat(struct.getStruct())
-        .isEqualTo(
-            new RouteMatch(
-                PathMatcher.fromPrefix("", false),
-                Arrays.asList(
-                    new HeaderMatcher(":scheme", null, null, null, null, "http", null, false),
-                    new HeaderMatcher(":method", "PUT", null, null, null, null, null, false)),
-                null));
-  }
-
-  @Test
-  public void convertRouteMatch_withRuntimeFraction() {
-    io.envoyproxy.envoy.config.route.v3.RouteMatch proto =
-        io.envoyproxy.envoy.config.route.v3.RouteMatch.newBuilder()
-            .setPrefix("")
-            .setRuntimeFraction(
-                RuntimeFractionalPercent.newBuilder()
-                    .setDefaultValue(
-                        FractionalPercent.newBuilder()
-                            .setNumerator(30)
-                            .setDenominator(FractionalPercent.DenominatorType.HUNDRED)))
-            .build();
-    StructOrError<RouteMatch> struct = Route.convertEnvoyProtoRouteMatch(proto);
-    assertThat(struct.getErrorDetail()).isNull();
-    assertThat(struct.getStruct())
-        .isEqualTo(
-            new RouteMatch(
-                PathMatcher.fromPrefix( "", false), Collections.<HeaderMatcher>emptyList(),
-                new FractionMatcher(30, 100)));
-  }
-
-  @Test
-  public void convertRouteAction_cluster() {
-    io.envoyproxy.envoy.config.route.v3.RouteAction proto =
-        io.envoyproxy.envoy.config.route.v3.RouteAction.newBuilder()
-            .setCluster("cluster-foo")
-            .build();
-    StructOrError<RouteAction> struct = RouteAction.fromEnvoyProtoRouteAction(proto);
-    assertThat(struct.getErrorDetail()).isNull();
-    assertThat(struct.getStruct().getCluster()).isEqualTo("cluster-foo");
-    assertThat(struct.getStruct().getWeightedCluster()).isNull();
-  }
-
-  @Test
-  public void convertRouteAction_weightedCluster() {
-    io.envoyproxy.envoy.config.route.v3.RouteAction proto =
-        io.envoyproxy.envoy.config.route.v3.RouteAction.newBuilder()
-            .setWeightedClusters(
-                WeightedCluster.newBuilder()
-                    .addClusters(
-                        WeightedCluster.ClusterWeight
-                            .newBuilder()
-                            .setName("cluster-foo")
-                            .setWeight(UInt32Value.newBuilder().setValue(30)))
-                    .addClusters(WeightedCluster.ClusterWeight
-                        .newBuilder()
-                        .setName("cluster-bar")
-                        .setWeight(UInt32Value.newBuilder().setValue(70))))
-            .build();
-    StructOrError<RouteAction> struct = RouteAction.fromEnvoyProtoRouteAction(proto);
-    assertThat(struct.getErrorDetail()).isNull();
-    assertThat(struct.getStruct().getCluster()).isNull();
-    assertThat(struct.getStruct().getWeightedCluster()).containsExactly(
-        new ClusterWeight("cluster-foo", 30, null), new ClusterWeight("cluster-bar", 70, null));
-  }
-
-  @Test
-  public void convertRouteAction_unspecifiedClusterError() {
-    io.envoyproxy.envoy.config.route.v3.RouteAction proto =
-        io.envoyproxy.envoy.config.route.v3.RouteAction.getDefaultInstance();
-    StructOrError<RouteAction> unsetStruct = RouteAction.fromEnvoyProtoRouteAction(proto);
-    assertThat(unsetStruct.getStruct()).isNull();
-    assertThat(unsetStruct.getErrorDetail()).isNotNull();
-  }
-
-  @Test
-  public void convertRouteAction_timeoutByGrpcTimeoutHeaderMax() {
-    io.envoyproxy.envoy.config.route.v3.RouteAction proto =
-        io.envoyproxy.envoy.config.route.v3.RouteAction.newBuilder()
-            .setCluster("cluster-foo")
-            .setMaxStreamDuration(
-                MaxStreamDuration.newBuilder()
-                    .setGrpcTimeoutHeaderMax(Durations.fromSeconds(5L))
-                    .setMaxStreamDuration(Durations.fromMillis(20L)))
-            .build();
-    StructOrError<RouteAction> struct = RouteAction.fromEnvoyProtoRouteAction(proto);
-    assertThat(struct.getStruct().getTimeoutNano()).isEqualTo(TimeUnit.SECONDS.toNanos(5L));
-  }
-
-  @Test
-  public void convertRouteAction_timeoutByMaxStreamDuration() {
-    io.envoyproxy.envoy.config.route.v3.RouteAction proto =
-        io.envoyproxy.envoy.config.route.v3.RouteAction.newBuilder()
-            .setCluster("cluster-foo")
-            .setMaxStreamDuration(
-                MaxStreamDuration.newBuilder()
-                    .setMaxStreamDuration(Durations.fromSeconds(5L)))
-            .build();
-    StructOrError<RouteAction> struct = RouteAction.fromEnvoyProtoRouteAction(proto);
-    assertThat(struct.getStruct().getTimeoutNano()).isEqualTo(TimeUnit.SECONDS.toNanos(5L));
-  }
-
-  @Test
-  public void convertRouteAction_timeoutUnset() {
-    io.envoyproxy.envoy.config.route.v3.RouteAction proto =
-        io.envoyproxy.envoy.config.route.v3.RouteAction.newBuilder()
-            .setCluster("cluster-foo")
-            .build();
-    StructOrError<RouteAction> struct = RouteAction.fromEnvoyProtoRouteAction(proto);
-    assertThat(struct.getStruct().getTimeoutNano()).isNull();
-  }
-
-  @Test
-  public void convertHeaderMatcher() {
-    // header_match_specifier = exact_match
-    io.envoyproxy.envoy.config.route.v3.HeaderMatcher proto1 =
-        io.envoyproxy.envoy.config.route.v3.HeaderMatcher.newBuilder()
-            .setName(":method")
-            .setExactMatch("PUT")
-            .build();
-    StructOrError<HeaderMatcher> struct1 = Route.convertEnvoyProtoHeaderMatcher(proto1);
-    assertThat(struct1.getErrorDetail()).isNull();
-    assertThat(struct1.getStruct()).isEqualTo(
-        new HeaderMatcher(":method", "PUT", null, null, null, null, null, false));
-
-    // header_match_specifier = safe_regex_match
-    io.envoyproxy.envoy.config.route.v3.HeaderMatcher proto3 =
-        io.envoyproxy.envoy.config.route.v3.HeaderMatcher.newBuilder()
-            .setName(":method")
-            .setSafeRegexMatch(RegexMatcher.newBuilder().setRegex("P*"))
-            .build();
-    StructOrError<HeaderMatcher> struct3 = Route.convertEnvoyProtoHeaderMatcher(proto3);
-    assertThat(struct3.getErrorDetail()).isNull();
-    assertThat(struct3.getStruct()).isEqualTo(
-        new HeaderMatcher(":method", null, Pattern.compile("P*"), null, null, null, null, false));
-
-    // header_match_specifier = range_match
-    io.envoyproxy.envoy.config.route.v3.HeaderMatcher proto4 =
-        io.envoyproxy.envoy.config.route.v3.HeaderMatcher.newBuilder()
-            .setName("timeout")
-            .setRangeMatch(Int64Range.newBuilder().setStart(10L).setEnd(20L))
-            .build();
-    StructOrError<HeaderMatcher> struct4 = Route.convertEnvoyProtoHeaderMatcher(proto4);
-    assertThat(struct4.getErrorDetail()).isNull();
-    assertThat(struct4.getStruct()).isEqualTo(
-        new HeaderMatcher(
-            "timeout", null, null, new HeaderMatcher.Range(10L, 20L), null, null, null, false));
-
-    // header_match_specifier = present_match
-    io.envoyproxy.envoy.config.route.v3.HeaderMatcher proto5 =
-        io.envoyproxy.envoy.config.route.v3.HeaderMatcher.newBuilder()
-            .setName("user-agent")
-            .setPresentMatch(true)
-            .build();
-    StructOrError<HeaderMatcher> struct5 = Route.convertEnvoyProtoHeaderMatcher(proto5);
-    assertThat(struct5.getErrorDetail()).isNull();
-    assertThat(struct5.getStruct()).isEqualTo(
-        new HeaderMatcher("user-agent", null, null, null, true, null, null, false));
-
-    // header_match_specifier = prefix_match
-    io.envoyproxy.envoy.config.route.v3.HeaderMatcher proto6 =
-        io.envoyproxy.envoy.config.route.v3.HeaderMatcher.newBuilder()
-            .setName("authority")
-            .setPrefixMatch("service-foo")
-            .build();
-    StructOrError<HeaderMatcher> struct6 = Route.convertEnvoyProtoHeaderMatcher(proto6);
-    assertThat(struct6.getErrorDetail()).isNull();
-    assertThat(struct6.getStruct()).isEqualTo(
-        new HeaderMatcher("authority", null, null, null, null, "service-foo", null, false));
-
-    // header_match_specifier = suffix_match
-    io.envoyproxy.envoy.config.route.v3.HeaderMatcher proto7 =
-        io.envoyproxy.envoy.config.route.v3.HeaderMatcher.newBuilder()
-            .setName("authority")
-            .setSuffixMatch("googleapis.com")
-            .build();
-    StructOrError<HeaderMatcher> struct7 = Route.convertEnvoyProtoHeaderMatcher(proto7);
-    assertThat(struct7.getErrorDetail()).isNull();
-    assertThat(struct7.getStruct()).isEqualTo(
-        new HeaderMatcher(
-            "authority", null, null, null, null, null, "googleapis.com", false));
-
-    // header_match_specifier unset
-    io.envoyproxy.envoy.config.route.v3.HeaderMatcher unsetProto =
-        io.envoyproxy.envoy.config.route.v3.HeaderMatcher.getDefaultInstance();
-    StructOrError<HeaderMatcher> unsetStruct = Route.convertEnvoyProtoHeaderMatcher(unsetProto);
-    assertThat(unsetStruct.getErrorDetail()).isNotNull();
-    assertThat(unsetStruct.getStruct()).isNull();
-  }
-
-  @Test
-  public void convertHeaderMatcher_malformedRegExPattern() {
-    io.envoyproxy.envoy.config.route.v3.HeaderMatcher proto =
-        io.envoyproxy.envoy.config.route.v3.HeaderMatcher.newBuilder()
-            .setName(":method")
-            .setSafeRegexMatch(RegexMatcher.newBuilder().setRegex("["))
-            .build();
-    StructOrError<HeaderMatcher> struct = Route.convertEnvoyProtoHeaderMatcher(proto);
-    assertThat(struct.getErrorDetail()).isNotNull();
-    assertThat(struct.getStruct()).isNull();
-  }
-
-  @Test
-  public void convertClusterWeight() {
-    io.envoyproxy.envoy.config.route.v3.WeightedCluster.ClusterWeight proto =
-        io.envoyproxy.envoy.config.route.v3.WeightedCluster.ClusterWeight.newBuilder()
-            .setName("cluster-foo")
-            .setWeight(UInt32Value.newBuilder().setValue(30)).build();
-    ClusterWeight struct = ClusterWeight.fromEnvoyProtoClusterWeight(proto).getStruct();
-    assertThat(struct.getName()).isEqualTo("cluster-foo");
-    assertThat(struct.getWeight()).isEqualTo(30);
-  }
-
-  @Test
-  public void clusterStats_convertToEnvoyProto() {
-    ClusterStats clusterStats =
-        ClusterStats.newBuilder()
-            .setClusterName("cluster1")
-            .setClusterServiceName("backend-service1")
-            .setLoadReportIntervalNanos(1234)
-            .setTotalDroppedRequests(123)
-            .addUpstreamLocalityStats(UpstreamLocalityStats.newBuilder()
-                .setLocality(new Locality("region1", "zone1", "subzone1"))
-                .setTotalErrorRequests(1)
-                .setTotalRequestsInProgress(2)
-                .setTotalSuccessfulRequests(100)
-                .setTotalIssuedRequests(103)
-                .addLoadMetricStats(EndpointLoadMetricStats.newBuilder()
-                    .setMetricName("metric1")
-                    .setNumRequestsFinishedWithMetric(1000)
-                    .setTotalMetricValue(0.5D)
-                    .build())
-                .build())
-            .addDroppedRequests(new DroppedRequests("category1", 100))
-            .build();
-
-    io.envoyproxy.envoy.config.endpoint.v3.ClusterStats clusterStatsProto =
-        clusterStats.toEnvoyProtoClusterStats();
-    assertThat(clusterStatsProto).isEqualTo(
-        io.envoyproxy.envoy.config.endpoint.v3.ClusterStats.newBuilder()
-            .setClusterName("cluster1")
-            .setClusterServiceName("backend-service1")
-            .setLoadReportInterval(Durations.fromNanos(1234))
-            .setTotalDroppedRequests(123)
-            .addUpstreamLocalityStats(
-                io.envoyproxy.envoy.config.endpoint.v3.UpstreamLocalityStats.newBuilder()
-                    .setLocality(
-                        new Locality("region1", "zone1", "subzone1").toEnvoyProtoLocality())
-                    .setTotalErrorRequests(1)
-                    .setTotalRequestsInProgress(2)
-                    .setTotalSuccessfulRequests(100)
-                    .setTotalIssuedRequests(103)
-                    .addLoadMetricStats(
-                        io.envoyproxy.envoy.config.endpoint.v3.EndpointLoadMetricStats.newBuilder()
-                            .setMetricName("metric1")
-                            .setNumRequestsFinishedWithMetric(1000)
-                            .setTotalMetricValue(0.5D)))
-            .addDroppedRequests(
-                io.envoyproxy.envoy.config.endpoint.v3.ClusterStats.DroppedRequests.newBuilder()
-                    .setCategory("category1")
-                    .setDroppedCount(100))
-            .build());
-
-    io.envoyproxy.envoy.api.v2.endpoint.ClusterStats clusterStatsProtoV2 =
-        clusterStats.toEnvoyProtoClusterStatsV2();
-    assertThat(clusterStatsProtoV2).isEqualTo(
-        io.envoyproxy.envoy.api.v2.endpoint.ClusterStats.newBuilder()
-            .setClusterName("cluster1")
-            .setClusterServiceName("backend-service1")
-            .setLoadReportInterval(Durations.fromNanos(1234))
-            .setTotalDroppedRequests(123)
-            .addUpstreamLocalityStats(
-                io.envoyproxy.envoy.api.v2.endpoint.UpstreamLocalityStats.newBuilder()
-                    .setLocality(
-                        new Locality("region1", "zone1", "subzone1").toEnvoyProtoLocalityV2())
-                    .setTotalErrorRequests(1)
-                    .setTotalRequestsInProgress(2)
-                    .setTotalSuccessfulRequests(100)
-                    .setTotalIssuedRequests(103)
-                    .addLoadMetricStats(
-                        io.envoyproxy.envoy.api.v2.endpoint.EndpointLoadMetricStats.newBuilder()
-                            .setMetricName("metric1")
-                            .setNumRequestsFinishedWithMetric(1000)
-                            .setTotalMetricValue(0.5D)))
-            .addDroppedRequests(
-                io.envoyproxy.envoy.api.v2.endpoint.ClusterStats.DroppedRequests.newBuilder()
-                    .setCategory("category1")
-                    .setDroppedCount(100))
-            .build());
-  }
-=======
->>>>>>> 01ed0822
 }