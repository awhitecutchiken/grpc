--- conflicted
+++ resolved
@@ -113,11 +113,7 @@
 
     SimpleServiceGrpc.SimpleServiceBlockingStub blockingStub =
         getBlockingStub(/* upstreamTlsContext= */ null,
-<<<<<<< HEAD
                 /* overrideAuthority= */ OVERRIDE_AUTHORITY);
-=======
-                /* overrideAuthority= */ null);
->>>>>>> bb06739c
     assertThat(unaryRpc("buddy", blockingStub)).isEqualTo("Hello buddy");
   }
 
@@ -161,7 +157,7 @@
         CLIENT_PEM_FILE, false);
 
     SimpleServiceGrpc.SimpleServiceBlockingStub blockingStub =
-        getBlockingStub(upstreamTlsContext, /* overrideAuthority= */ "foo.test.google.fr");
+        getBlockingStub(upstreamTlsContext, /* overrideAuthority= */ OVERRIDE_AUTHORITY);
     try {
       unaryRpc(/* requestMessage= */ "buddy", blockingStub);
       fail("exception expected");
@@ -188,7 +184,7 @@
         BAD_CLIENT_PEM_FILE, true);
 
     SimpleServiceGrpc.SimpleServiceBlockingStub blockingStub =
-        getBlockingStub(upstreamTlsContext, /* overrideAuthority= */ "foo.test.google.fr");
+        getBlockingStub(upstreamTlsContext, /* overrideAuthority= */ OVERRIDE_AUTHORITY);
     assertThat(unaryRpc("buddy", blockingStub)).isEqualTo("Hello buddy");
   }
 
@@ -212,18 +208,6 @@
     }
   }
 
-<<<<<<< HEAD
-  /** mTLS - client auth enabled. */
-  @Test
-  public void mtlsClientServer_withClientAuthentication() throws Exception {
-    UpstreamTlsContext upstreamTlsContext = setBootstrapInfoAndBuildUpstreamTlsContext(
-        CLIENT_KEY_FILE,
-        CLIENT_PEM_FILE, true);
-    performMtlsTestAndGetListenerWatcher(upstreamTlsContext, false, null, null, null, null);
-  }
-
-=======
->>>>>>> bb06739c
   /** mTLS - client auth enabled - using {@link XdsChannelCredentials} API. */
   @Test
   public void mtlsClientServer_withClientAuthentication_withXdsChannelCreds()
@@ -261,7 +245,7 @@
         CLIENT_PEM_FILE, false);
 
     SimpleServiceGrpc.SimpleServiceBlockingStub blockingStub =
-        getBlockingStub(upstreamTlsContext, /* overrideAuthority= */ "foo.test.google.fr");
+        getBlockingStub(upstreamTlsContext, /* overrideAuthority= */ OVERRIDE_AUTHORITY);
     try {
       unaryRpc("buddy", blockingStub);
       fail("exception expected");
@@ -279,11 +263,7 @@
         CLIENT_KEY_FILE,
         CLIENT_PEM_FILE, true);
 
-<<<<<<< HEAD
-    performMtlsTestAndGetListenerWatcher(upstreamTlsContext, false, "cert-instance-name2",
-=======
     performMtlsTestAndGetListenerWatcher(upstreamTlsContext, "cert-instance-name2",
->>>>>>> bb06739c
             BAD_SERVER_KEY_FILE, BAD_SERVER_PEM_FILE, CA_PEM_FILE);
     DownstreamTlsContext downstreamTlsContext =
         CommonTlsContextTestsUtil.buildDownstreamTlsContext(
@@ -294,7 +274,7 @@
     xdsClient.deliverLdsUpdate(LdsUpdate.forTcpListener(listener));
     try {
       SimpleServiceGrpc.SimpleServiceBlockingStub blockingStub =
-          getBlockingStub(upstreamTlsContext, "foo.test.google.fr");
+          getBlockingStub(upstreamTlsContext, OVERRIDE_AUTHORITY);
       assertThat(unaryRpc("buddy", blockingStub)).isEqualTo("Hello buddy");
       fail("exception expected");
     } catch (StatusRuntimeException sre) {
@@ -304,11 +284,7 @@
   }
 
   private void performMtlsTestAndGetListenerWatcher(
-<<<<<<< HEAD
-      UpstreamTlsContext upstreamTlsContext, boolean newApi, String certInstanceName2,
-=======
       UpstreamTlsContext upstreamTlsContext, String certInstanceName2,
->>>>>>> bb06739c
       String privateKey2, String cert2, String trustCa2)
       throws Exception {
     DownstreamTlsContext downstreamTlsContext =
@@ -360,42 +336,18 @@
       DownstreamTlsContext downstreamTlsContext)
       throws Exception {
     ServerCredentials xdsCredentials = XdsServerCredentials.create(fallbackCredentials);
-<<<<<<< HEAD
-    buildServer(xdsCredentials, downstreamTlsContext);
-=======
     XdsServerBuilder builder = XdsServerBuilder.forPort(0, xdsCredentials)
             .xdsClientPoolFactory(fakePoolFactory)
             .addService(new SimpleServiceImpl());
     buildServer(builder, downstreamTlsContext);
->>>>>>> bb06739c
-  }
-
-  static void generateListenerUpdateToWatcher(
-      DownstreamTlsContext tlsContext, XdsClient.LdsResourceWatcher registeredWatcher,
-      TlsContextManager tlsContextManager) {
-    EnvoyServerProtoData.Listener listener = buildListener("listener1", "0.0.0.0", tlsContext,
-        tlsContextManager);
-    LdsUpdate listenerUpdate = LdsUpdate.forTcpListener(listener);
-    registeredWatcher.onChanged(listenerUpdate);
   }
 
   private void buildServer(
-<<<<<<< HEAD
-      ServerCredentials serverCredentials,
-      DownstreamTlsContext downstreamTlsContext)
-      throws Exception {
-    XdsServerBuilder builder = XdsServerBuilder.forPort(0, serverCredentials)
-         .xdsClientPoolFactory(fakePoolFactory)
-        .addService(new SimpleServiceImpl());
-    tlsContextManagerForServer = new TlsContextManagerImpl(bootstrapInfoForServer);
-    XdsServerWrapper xdsServer = builder.build();
-=======
       XdsServerBuilder builder,
       DownstreamTlsContext downstreamTlsContext)
       throws Exception {
     tlsContextManagerForServer = new TlsContextManagerImpl(bootstrapInfoForServer);
     XdsServerWrapper xdsServer = (XdsServerWrapper) builder.build();
->>>>>>> bb06739c
     SettableFuture<Throwable> startFuture = startServerAsync(xdsServer);
     EnvoyServerProtoData.Listener listener = buildListener("listener1", "10.1.2.3",
             downstreamTlsContext, tlsContextManagerForServer);
@@ -403,12 +355,9 @@
     xdsClient.deliverLdsUpdate(listenerUpdate);
     startFuture.get(10, TimeUnit.SECONDS);
     port = xdsServer.getPort();
-<<<<<<< HEAD
-=======
     URI expectedUri = new URI("sdstest://localhost:" + port);
     fakeNameResolverFactory = new FakeNameResolverFactory.Builder(expectedUri).build();
     NameResolverRegistry.getDefaultRegistry().register(fakeNameResolverFactory);
->>>>>>> bb06739c
   }
 
   static EnvoyServerProtoData.Listener buildListener(
