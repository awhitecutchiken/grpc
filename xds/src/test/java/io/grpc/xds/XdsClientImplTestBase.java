/*
 * Copyright 2019 The gRPC Authors
 *
 * Licensed under the Apache License, Version 2.0 (the "License");
 * you may not use this file except in compliance with the License.
 * You may obtain a copy of the License at
 *
 *     http://www.apache.org/licenses/LICENSE-2.0
 *
 * Unless required by applicable law or agreed to in writing, software
 * distributed under the License is distributed on an "AS IS" BASIS,
 * WITHOUT WARRANTIES OR CONDITIONS OF ANY KIND, either express or implied.
 * See the License for the specific language governing permissions and
 * limitations under the License.
 */

package io.grpc.xds;

import static com.google.common.truth.Truth.assertThat;
import static com.google.common.truth.Truth.assertWithMessage;
import static io.grpc.xds.XdsClientImpl.XdsChannelFactory.DEFAULT_XDS_CHANNEL_FACTORY;
import static org.mockito.ArgumentMatchers.any;
import static org.mockito.ArgumentMatchers.eq;
import static org.mockito.ArgumentMatchers.isA;
import static org.mockito.Mockito.atLeastOnce;
import static org.mockito.Mockito.doAnswer;
import static org.mockito.Mockito.mock;
import static org.mockito.Mockito.never;
import static org.mockito.Mockito.times;
import static org.mockito.Mockito.verify;
import static org.mockito.Mockito.verifyNoInteractions;
import static org.mockito.Mockito.verifyNoMoreInteractions;
import static org.mockito.Mockito.when;

import com.google.common.base.Splitter;
import com.google.common.collect.ImmutableList;
import com.google.common.collect.ImmutableMap;
import com.google.common.collect.Iterables;
import com.google.common.util.concurrent.MoreExecutors;
import com.google.protobuf.Any;
import com.google.protobuf.Duration;
import com.google.protobuf.InvalidProtocolBufferException;
import com.google.protobuf.Message;
import com.google.protobuf.UInt32Value;
import com.google.protobuf.util.Durations;
import io.envoyproxy.envoy.api.v2.DiscoveryRequest;
import io.envoyproxy.envoy.config.cluster.v3.OutlierDetection;
import io.envoyproxy.envoy.config.route.v3.FilterConfig;
import io.envoyproxy.envoy.config.route.v3.WeightedCluster;
import io.envoyproxy.envoy.extensions.filters.http.router.v3.Router;
import io.envoyproxy.envoy.extensions.transport_sockets.tls.v3.CertificateProviderPluginInstance;
import io.envoyproxy.envoy.extensions.transport_sockets.tls.v3.CommonTlsContext;
import io.envoyproxy.envoy.service.discovery.v2.AggregatedDiscoveryServiceGrpc;
import io.envoyproxy.envoy.service.load_stats.v2.LoadReportingServiceGrpc;
import io.grpc.BindableService;
import io.grpc.ChannelCredentials;
import io.grpc.Context;
import io.grpc.Context.CancellableContext;
import io.grpc.InsecureChannelCredentials;
import io.grpc.ManagedChannel;
import io.grpc.Server;
import io.grpc.Status;
import io.grpc.Status.Code;
import io.grpc.inprocess.InProcessChannelBuilder;
import io.grpc.inprocess.InProcessServerBuilder;
import io.grpc.internal.BackoffPolicy;
import io.grpc.internal.FakeClock;
import io.grpc.internal.FakeClock.ScheduledTask;
import io.grpc.internal.FakeClock.TaskFilter;
import io.grpc.internal.JsonUtil;
import io.grpc.internal.ServiceConfigUtil;
import io.grpc.internal.ServiceConfigUtil.LbConfig;
import io.grpc.internal.TimeProvider;
import io.grpc.stub.StreamObserver;
import io.grpc.testing.GrpcCleanupRule;
import io.grpc.xds.Bootstrapper.AuthorityInfo;
import io.grpc.xds.Bootstrapper.BootstrapInfo;
import io.grpc.xds.Bootstrapper.CertificateProviderInfo;
import io.grpc.xds.Bootstrapper.ServerInfo;
import io.grpc.xds.Endpoints.DropOverload;
import io.grpc.xds.Endpoints.LbEndpoint;
import io.grpc.xds.Endpoints.LocalityLbEndpoints;
import io.grpc.xds.EnvoyProtoData.Node;
import io.grpc.xds.EnvoyServerProtoData.FailurePercentageEjection;
import io.grpc.xds.EnvoyServerProtoData.FilterChain;
import io.grpc.xds.EnvoyServerProtoData.SuccessRateEjection;
import io.grpc.xds.FaultConfig.FractionalPercent.DenominatorType;
import io.grpc.xds.LoadStatsManager2.ClusterDropStats;
import io.grpc.xds.XdsClient.ResourceMetadata;
import io.grpc.xds.XdsClient.ResourceMetadata.ResourceMetadataStatus;
import io.grpc.xds.XdsClient.ResourceMetadata.UpdateFailureState;
import io.grpc.xds.XdsClient.ResourceUpdate;
import io.grpc.xds.XdsClient.ResourceWatcher;
import io.grpc.xds.XdsClientImpl.ResourceInvalidException;
import io.grpc.xds.XdsClientImpl.XdsChannelFactory;
import io.grpc.xds.XdsClusterResource.CdsUpdate;
import io.grpc.xds.XdsClusterResource.CdsUpdate.ClusterType;
import io.grpc.xds.XdsEndpointResource.EdsUpdate;
import io.grpc.xds.XdsListenerResource.LdsUpdate;
import io.grpc.xds.XdsRouteConfigureResource.RdsUpdate;
import io.grpc.xds.internal.security.CommonTlsContextTestsUtil;
import java.io.IOException;
import java.util.ArrayDeque;
import java.util.Arrays;
import java.util.Collections;
import java.util.List;
import java.util.Map;
import java.util.Queue;
import java.util.concurrent.BlockingDeque;
import java.util.concurrent.CountDownLatch;
import java.util.concurrent.CyclicBarrier;
import java.util.concurrent.Executor;
import java.util.concurrent.LinkedBlockingDeque;
import java.util.concurrent.TimeUnit;
import java.util.concurrent.atomic.AtomicBoolean;
import javax.annotation.Nullable;
import org.junit.After;
import org.junit.Assume;
import org.junit.Before;
import org.junit.Rule;
import org.junit.Test;
import org.junit.runner.RunWith;
import org.junit.runners.JUnit4;
import org.mockito.ArgumentCaptor;
import org.mockito.ArgumentMatchers;
import org.mockito.Captor;
import org.mockito.InOrder;
import org.mockito.Mock;
import org.mockito.Mockito;
import org.mockito.invocation.InvocationOnMock;
import org.mockito.junit.MockitoJUnit;
import org.mockito.junit.MockitoRule;
import org.mockito.stubbing.Answer;

/**
 * Tests for {@link XdsClientImpl}.
 */
@RunWith(JUnit4.class)
// The base class was used to test both xds v2 and v3. V2 is dropped now so the base class is not
// necessary. Still keep it for future version usage. Remove if too much trouble to maintain.
public abstract class XdsClientImplTestBase {
  private static final String SERVER_URI = "trafficdirector.googleapis.com";
  private static final String SERVER_URI_CUSTOME_AUTHORITY = "trafficdirector2.googleapis.com";
  private static final String SERVER_URI_EMPTY_AUTHORITY = "trafficdirector3.googleapis.com";
  private static final String LDS_RESOURCE = "listener.googleapis.com";
  private static final String RDS_RESOURCE = "route-configuration.googleapis.com";
  private static final String CDS_RESOURCE = "cluster.googleapis.com";
  private static final String EDS_RESOURCE = "cluster-load-assignment.googleapis.com";
  private static final String LISTENER_RESOURCE =
      "grpc/server?xds.resource.listening_address=0.0.0.0:7000";
  private static final String VERSION_1 = "42";
  private static final String VERSION_2 = "43";
  private static final String VERSION_3 = "44";
  private static final String NODE_ID = "cool-node-id";
  private static final Node NODE = Node.newBuilder().setId(NODE_ID).build();
  private static final Any FAILING_ANY = MessageFactory.FAILING_ANY;
  private static final ChannelCredentials CHANNEL_CREDENTIALS = InsecureChannelCredentials.create();
  private static final XdsResourceType<?> LDS = XdsListenerResource.getInstance();
  private static final XdsResourceType<?> CDS = XdsClusterResource.getInstance();
  private static final XdsResourceType<?> RDS = XdsRouteConfigureResource.getInstance();
  private static final XdsResourceType<?> EDS = XdsEndpointResource.getInstance();

  // xDS control plane server info.
  private ServerInfo xdsServerInfo;

  private static final FakeClock.TaskFilter RPC_RETRY_TASK_FILTER =
      new FakeClock.TaskFilter() {
        @Override
        public boolean shouldAccept(Runnable command) {
          return command.toString().contains(ControlPlaneClient.RpcRetryTask.class.getSimpleName());
        }
      };

  private static final FakeClock.TaskFilter LDS_RESOURCE_FETCH_TIMEOUT_TASK_FILTER =
      new TaskFilter() {
        @Override
        public boolean shouldAccept(Runnable command) {
          return command.toString().contains(LDS.toString());
        }
      };

  private static final FakeClock.TaskFilter RDS_RESOURCE_FETCH_TIMEOUT_TASK_FILTER =
      new TaskFilter() {
        @Override
        public boolean shouldAccept(Runnable command) {
          return command.toString().contains(RDS.toString());
        }
      };

  private static final FakeClock.TaskFilter CDS_RESOURCE_FETCH_TIMEOUT_TASK_FILTER =
      new TaskFilter() {
        @Override
        public boolean shouldAccept(Runnable command) {
          return command.toString().contains(CDS.toString());
        }
      };

  private static final FakeClock.TaskFilter EDS_RESOURCE_FETCH_TIMEOUT_TASK_FILTER =
      new FakeClock.TaskFilter() {
        @Override
        public boolean shouldAccept(Runnable command) {
          return command.toString().contains(EDS.toString());
        }
      };

  @Rule
  public final GrpcCleanupRule cleanupRule = new GrpcCleanupRule();
  @Rule
  public final MockitoRule mocks = MockitoJUnit.rule();

  private final FakeClock fakeClock = new FakeClock();
  protected final BlockingDeque<DiscoveryRpcCall> resourceDiscoveryCalls =
      new LinkedBlockingDeque<>(1);
  protected final BlockingDeque<DiscoveryRpcCall> resourceDiscoveryCallsV2 =
      new LinkedBlockingDeque<>(1);
  protected final Queue<LrsRpcCall> loadReportCalls = new ArrayDeque<>();
  protected final Queue<LrsRpcCall> loadReportCallsV2 = new ArrayDeque<>();
  protected final AtomicBoolean adsEnded = new AtomicBoolean(true);
  protected final AtomicBoolean lrsEnded = new AtomicBoolean(true);
  private final MessageFactory mf = createMessageFactory();

  private static final long TIME_INCREMENT = TimeUnit.SECONDS.toNanos(1);
  /** Fake time provider increments time TIME_INCREMENT each call. */
  private final TimeProvider timeProvider = new TimeProvider() {
    private long count;
    @Override
    public long currentTimeNanos() {
      return ++count * TIME_INCREMENT;
    }
  };

  private static final int VHOST_SIZE = 2;
  // LDS test resources.
  private final Any testListenerVhosts = Any.pack(mf.buildListenerWithApiListener(LDS_RESOURCE,
      mf.buildRouteConfiguration("do not care", mf.buildOpaqueVirtualHosts(VHOST_SIZE))));
  private final Any testListenerRds =
      Any.pack(mf.buildListenerWithApiListenerForRds(LDS_RESOURCE, RDS_RESOURCE));

  // RDS test resources.
  private final Any testRouteConfig =
      Any.pack(mf.buildRouteConfiguration(RDS_RESOURCE, mf.buildOpaqueVirtualHosts(VHOST_SIZE)));

  // CDS test resources.
  private final Any testClusterRoundRobin =
      Any.pack(mf.buildEdsCluster(CDS_RESOURCE, null, "round_robin", null,
          null, false, null, "envoy.transport_sockets.tls", null, null
      ));

  // EDS test resources.
  private final Message lbEndpointHealthy =
      mf.buildLocalityLbEndpoints("region1", "zone1", "subzone1",
          mf.buildLbEndpoint("192.168.0.1", 8080, "healthy", 2), 1, 0);
  // Locality with 0 endpoints
  private final Message lbEndpointEmpty =
      mf.buildLocalityLbEndpoints("region3", "zone3", "subzone3",
          ImmutableList.<Message>of(), 2, 1);
  // Locality with 0-weight endpoint
  private final Message lbEndpointZeroWeight =
      mf.buildLocalityLbEndpoints("region4", "zone4", "subzone4",
          mf.buildLbEndpoint("192.168.142.5", 80, "unknown", 5), 0, 2);
  private final Any testClusterLoadAssignment = Any.pack(mf.buildClusterLoadAssignment(EDS_RESOURCE,
      ImmutableList.of(lbEndpointHealthy, lbEndpointEmpty, lbEndpointZeroWeight),
      ImmutableList.of(mf.buildDropOverload("lb", 200), mf.buildDropOverload("throttle", 1000))));

  @Captor
  private ArgumentCaptor<LdsUpdate> ldsUpdateCaptor;
  @Captor
  private ArgumentCaptor<RdsUpdate> rdsUpdateCaptor;
  @Captor
  private ArgumentCaptor<CdsUpdate> cdsUpdateCaptor;
  @Captor
  private ArgumentCaptor<EdsUpdate> edsUpdateCaptor;
  @Captor
  private ArgumentCaptor<Status> errorCaptor;

  @Mock
  private BackoffPolicy.Provider backoffPolicyProvider;
  @Mock
  private BackoffPolicy backoffPolicy1;
  @Mock
  private BackoffPolicy backoffPolicy2;
  @Mock
  private ResourceWatcher<LdsUpdate> ldsResourceWatcher;
  @Mock
  private ResourceWatcher<RdsUpdate> rdsResourceWatcher;
  @Mock
  private ResourceWatcher<CdsUpdate> cdsResourceWatcher;
  @Mock
  private ResourceWatcher<EdsUpdate> edsResourceWatcher;
  @Mock
  private TlsContextManager tlsContextManager;

  private ManagedChannel channel;
  private ManagedChannel channelForCustomAuthority;
  private ManagedChannel channelForEmptyAuthority;
  private XdsClientImpl xdsClient;
  private boolean originalEnableLeastRequest;
  private boolean originalEnableFederation;
  private Server xdsServer;
  private final String serverName = InProcessServerBuilder.generateName();
  private BindableService adsService = createAdsService();
  private BindableService lrsService = createLrsService();

  @Before
  public void setUp() throws IOException {
    when(backoffPolicyProvider.get()).thenReturn(backoffPolicy1, backoffPolicy2);
    when(backoffPolicy1.nextBackoffNanos()).thenReturn(10L, 100L);
    when(backoffPolicy2.nextBackoffNanos()).thenReturn(20L, 200L);

    // Start the server and the client.
    originalEnableLeastRequest = XdsResourceType.enableLeastRequest;
    XdsResourceType.enableLeastRequest = true;
    originalEnableFederation = BootstrapperImpl.enableFederation;
    xdsServer = cleanupRule.register(InProcessServerBuilder
        .forName(serverName)
        .addService(adsService)
        .addService(createAdsServiceV2())
        .addService(lrsService)
        .addService(createLrsServiceV2())
        .directExecutor()
        .build()
        .start());
    channel =
        cleanupRule.register(InProcessChannelBuilder.forName(serverName).directExecutor().build());
    XdsChannelFactory xdsChannelFactory = new XdsChannelFactory() {
      @Override
      ManagedChannel create(ServerInfo serverInfo) {
        if (serverInfo.target().equals(SERVER_URI)) {
          return channel;
        }
        if (serverInfo.target().equals(SERVER_URI_CUSTOME_AUTHORITY)) {
          if (channelForCustomAuthority == null) {
            channelForCustomAuthority = cleanupRule.register(
                InProcessChannelBuilder.forName(serverName).directExecutor().build());
          }
          return channelForCustomAuthority;
        }
        if (serverInfo.target().equals(SERVER_URI_EMPTY_AUTHORITY)) {
          if (channelForEmptyAuthority == null) {
            channelForEmptyAuthority = cleanupRule.register(
                InProcessChannelBuilder.forName(serverName).directExecutor().build());
          }
          return channelForEmptyAuthority;
        }
        throw new IllegalArgumentException("Can not create channel for " + serverInfo);
      }
    };

    xdsServerInfo = ServerInfo.create(SERVER_URI, CHANNEL_CREDENTIALS,
        ignoreResourceDeletion());
    Bootstrapper.BootstrapInfo bootstrapInfo =
        Bootstrapper.BootstrapInfo.builder()
            .servers(Collections.singletonList(xdsServerInfo))
            .node(NODE)
            .authorities(ImmutableMap.of(
                "authority.xds.com",
                AuthorityInfo.create(
                    "xdstp://authority.xds.com/envoy.config.listener.v3.Listener/%s",
                    ImmutableList.of(Bootstrapper.ServerInfo.create(
                        SERVER_URI_CUSTOME_AUTHORITY, CHANNEL_CREDENTIALS))),
                "",
                AuthorityInfo.create(
                    "xdstp:///envoy.config.listener.v3.Listener/%s",
                    ImmutableList.of(Bootstrapper.ServerInfo.create(
                        SERVER_URI_EMPTY_AUTHORITY, CHANNEL_CREDENTIALS)))))
            .certProviders(ImmutableMap.of("cert-instance-name",
                CertificateProviderInfo.create("file-watcher", ImmutableMap.<String, Object>of())))
            .build();
    xdsClient =
        new XdsClientImpl(
            xdsChannelFactory,
            bootstrapInfo,
            Context.ROOT,
            fakeClock.getScheduledExecutorService(),
            backoffPolicyProvider,
            fakeClock.getStopwatchSupplier(),
            timeProvider,
            tlsContextManager);

    assertThat(resourceDiscoveryCalls).isEmpty();
    assertThat(loadReportCalls).isEmpty();
  }

  @After
  public void tearDown() {
    XdsResourceType.enableLeastRequest = originalEnableLeastRequest;
    BootstrapperImpl.enableFederation = originalEnableFederation;
    xdsClient.shutdown();
    channel.shutdown();  // channel not owned by XdsClient
    assertThat(adsEnded.get()).isTrue();
    assertThat(lrsEnded.get()).isTrue();
    assertThat(fakeClock.getPendingTasks()).isEmpty();
  }

  protected abstract boolean useProtocolV3();

  /** Whether ignore_resource_deletion server feature is enabled for the given test. */
  protected abstract boolean ignoreResourceDeletion();

  protected abstract BindableService createAdsService();

  protected abstract BindableService createLrsService();

  protected abstract MessageFactory createMessageFactory();

  protected static boolean matchErrorDetail(
      com.google.rpc.Status errorDetail, int expectedCode, List<String> expectedMessages) {
    if (expectedCode != errorDetail.getCode()) {
      return false;
    }
    List<String> errors = Splitter.on('\n').splitToList(errorDetail.getMessage());
    if (errors.size() != expectedMessages.size()) {
      return false;
    }
    for (int i = 0; i < errors.size(); i++) {
      if (!errors.get(i).startsWith(expectedMessages.get(i))) {
        return false;
      }
    }
    return true;
  }

  private void verifySubscribedResourcesMetadataSizes(
      int ldsSize, int cdsSize, int rdsSize, int edsSize) {
    Map<XdsResourceType<?>, Map<String, ResourceMetadata>> subscribedResourcesMetadata =
        awaitSubscribedResourcesMetadata();
    Map<String, XdsResourceType<?>> subscribedTypeUrls =
        xdsClient.getSubscribedResourceTypesWithTypeUrl();
    verifyResourceCount(subscribedTypeUrls, subscribedResourcesMetadata, LDS, ldsSize);
    verifyResourceCount(subscribedTypeUrls, subscribedResourcesMetadata, CDS, cdsSize);
    verifyResourceCount(subscribedTypeUrls, subscribedResourcesMetadata, RDS, rdsSize);
    verifyResourceCount(subscribedTypeUrls, subscribedResourcesMetadata, EDS, edsSize);
  }

  private void verifyResourceCount(
      Map<String, XdsResourceType<?>> subscribedTypeUrls,
      Map<XdsResourceType<?>, Map<String, ResourceMetadata>> subscribedResourcesMetadata,
      XdsResourceType<?> type,
      int size) {
    if (size == 0) {
      assertThat(subscribedTypeUrls.containsKey(type.typeUrl())).isFalse();
      assertThat(subscribedResourcesMetadata.containsKey(type)).isFalse();
    } else {
      assertThat(subscribedTypeUrls.containsKey(type.typeUrl())).isTrue();
      assertThat(subscribedResourcesMetadata.get(type)).hasSize(size);
    }
  }

  private Map<XdsResourceType<?>, Map<String, ResourceMetadata>>
      awaitSubscribedResourcesMetadata() {
    try {
      return xdsClient.getSubscribedResourcesMetadataSnapshot().get(20, TimeUnit.SECONDS);
    } catch (Exception e) {
      if (e instanceof InterruptedException) {
        Thread.currentThread().interrupt();
      }
      throw new AssertionError(e);
    }
  }

  /** Verify the resource requested, but not updated. */
  private void verifyResourceMetadataRequested(XdsResourceType<?> type, String resourceName) {
    verifyResourceMetadata(
        type, resourceName, null, ResourceMetadataStatus.REQUESTED, "", 0, false);
  }

  /** Verify that the requested resource does not exist. */
  private void verifyResourceMetadataDoesNotExist(XdsResourceType<?> type, String resourceName) {
    verifyResourceMetadata(
        type, resourceName, null, ResourceMetadataStatus.DOES_NOT_EXIST, "", 0, false);
  }

  /** Verify the resource to be acked. */
  private void verifyResourceMetadataAcked(
      XdsResourceType<?> type, String resourceName, Any rawResource, String versionInfo,
      long updateTimeNanos) {
    verifyResourceMetadata(type, resourceName, rawResource, ResourceMetadataStatus.ACKED,
        versionInfo, updateTimeNanos, false);
  }

  /**
   * Verify the resource to be nacked, and every i-th line of error details to begin with
   * corresponding i-th element of {@code List<String> failedDetails}.
   */
  private void verifyResourceMetadataNacked(
      XdsResourceType<?> type, String resourceName, Any rawResource, String versionInfo,
      long updateTime, String failedVersion, long failedUpdateTimeNanos,
      List<String> failedDetails) {
    ResourceMetadata resourceMetadata =
        verifyResourceMetadata(type, resourceName, rawResource, ResourceMetadataStatus.NACKED,
            versionInfo, updateTime, true);

    UpdateFailureState errorState = resourceMetadata.getErrorState();
    assertThat(errorState).isNotNull();
    String name = type.toString() + " resource '" + resourceName + "' metadata error ";
    assertWithMessage(name + "failedVersion").that(errorState.getFailedVersion())
        .isEqualTo(failedVersion);
    assertWithMessage(name + "failedUpdateTimeNanos").that(errorState.getFailedUpdateTimeNanos())
        .isEqualTo(failedUpdateTimeNanos);
    List<String> errors = Splitter.on('\n').splitToList(errorState.getFailedDetails());
    for (int i = 0; i < errors.size(); i++) {
      assertWithMessage(name + "failedDetails line " + i).that(errors.get(i))
          .startsWith(failedDetails.get(i));
    }
  }

  private ResourceMetadata verifyResourceMetadata(
      XdsResourceType<?> type, String resourceName, Any rawResource, ResourceMetadataStatus status,
      String versionInfo, long updateTimeNanos, boolean hasErrorState) {
    ResourceMetadata metadata = awaitSubscribedResourcesMetadata().get(type).get(resourceName);
    assertThat(metadata).isNotNull();
    String name = type.toString() + " resource '" + resourceName + "' metadata field ";
    assertWithMessage(name + "status").that(metadata.getStatus()).isEqualTo(status);
    assertWithMessage(name + "version").that(metadata.getVersion()).isEqualTo(versionInfo);
    assertWithMessage(name + "rawResource").that(metadata.getRawResource()).isEqualTo(rawResource);
    assertWithMessage(name + "updateTimeNanos").that(metadata.getUpdateTimeNanos())
        .isEqualTo(updateTimeNanos);
    if (hasErrorState) {
      assertWithMessage(name + "errorState").that(metadata.getErrorState()).isNotNull();
    } else {
      assertWithMessage(name + "errorState").that(metadata.getErrorState()).isNull();
    }
    return metadata;
  }

  private void verifyStatusWithNodeId(Status status, Code expectedCode, String expectedMsg) {
    assertThat(status.getCode()).isEqualTo(expectedCode);
    assertThat(status.getCause()).isNull();
    // Watcher.onError propagates status description to the channel, and we want to
    // augment the description with the node id.
    String description = (expectedMsg.isEmpty() ? "" : expectedMsg + " ") + "nodeID: " + NODE_ID;
    assertThat(status.getDescription()).isEqualTo(description);
  }

  /**
   * Verifies the LDS update against the golden Listener with vhosts {@link #testListenerVhosts}.
   */
  private void verifyGoldenListenerVhosts(LdsUpdate ldsUpdate) {
    assertThat(ldsUpdate.listener()).isNull();
    HttpConnectionManager hcm = ldsUpdate.httpConnectionManager();
    assertThat(hcm.rdsName()).isNull();
    assertThat(hcm.virtualHosts()).hasSize(VHOST_SIZE);
    verifyGoldenHcm(hcm);
  }

  /**
   * Verifies the LDS update against the golden Listener with RDS name {@link #testListenerRds}.
   */
  private void verifyGoldenListenerRds(LdsUpdate ldsUpdate) {
    assertThat(ldsUpdate.listener()).isNull();
    HttpConnectionManager hcm = ldsUpdate.httpConnectionManager();
    assertThat(hcm.rdsName()).isEqualTo(RDS_RESOURCE);
    assertThat(hcm.virtualHosts()).isNull();
    verifyGoldenHcm(hcm);
  }

  private void verifyGoldenHcm(HttpConnectionManager hcm) {
    if (useProtocolV3()) {
      // The last configured filter has to be a terminal filter.
      assertThat(hcm.httpFilterConfigs()).isNotNull();
      assertThat(hcm.httpFilterConfigs()).hasSize(1);
      assertThat(hcm.httpFilterConfigs().get(0).name).isEqualTo("terminal");
      assertThat(hcm.httpFilterConfigs().get(0).filterConfig).isEqualTo(RouterFilter.ROUTER_CONFIG);
    } else {
      assertThat(hcm.httpFilterConfigs()).isNull();
    }
  }

  /**
   * Verifies the RDS update against the golden route config {@link #testRouteConfig}.
   */
  private void verifyGoldenRouteConfig(RdsUpdate rdsUpdate) {
    assertThat(rdsUpdate.virtualHosts).hasSize(VHOST_SIZE);
    for (VirtualHost vhost : rdsUpdate.virtualHosts) {
      assertThat(vhost.name()).contains("do not care");
      assertThat(vhost.domains()).hasSize(1);
      assertThat(vhost.routes()).hasSize(1);
    }
  }

  /**
   * Verifies the CDS update against the golden Round Robin Cluster {@link #testClusterRoundRobin}.
   */
  private void verifyGoldenClusterRoundRobin(CdsUpdate cdsUpdate) {
    assertThat(cdsUpdate.clusterName()).isEqualTo(CDS_RESOURCE);
    assertThat(cdsUpdate.clusterType()).isEqualTo(ClusterType.EDS);
    assertThat(cdsUpdate.edsServiceName()).isNull();
    LbConfig lbConfig = ServiceConfigUtil.unwrapLoadBalancingConfig(cdsUpdate.lbPolicyConfig());
    assertThat(lbConfig.getPolicyName()).isEqualTo("wrr_locality_experimental");
    List<LbConfig> childConfigs = ServiceConfigUtil.unwrapLoadBalancingConfigList(
        JsonUtil.getListOfObjects(lbConfig.getRawConfigValue(), "childPolicy"));
    assertThat(childConfigs.get(0).getPolicyName()).isEqualTo("round_robin");
    assertThat(cdsUpdate.lrsServerInfo()).isNull();
    assertThat(cdsUpdate.maxConcurrentRequests()).isNull();
    assertThat(cdsUpdate.upstreamTlsContext()).isNull();
  }

  /**
   * Verifies the EDS update against the golden Cluster with load assignment
   * {@link #testClusterLoadAssignment}.
   */
  private void validateGoldenClusterLoadAssignment(EdsUpdate edsUpdate) {
    assertThat(edsUpdate.clusterName).isEqualTo(EDS_RESOURCE);
    assertThat(edsUpdate.dropPolicies)
        .containsExactly(
            DropOverload.create("lb", 200),
            DropOverload.create("throttle", 1000));
    assertThat(edsUpdate.localityLbEndpointsMap)
        .containsExactly(
            Locality.create("region1", "zone1", "subzone1"),
            LocalityLbEndpoints.create(
                ImmutableList.of(LbEndpoint.create("192.168.0.1", 8080, 2, true)), 1, 0),
            Locality.create("region3", "zone3", "subzone3"),
            LocalityLbEndpoints.create(ImmutableList.<LbEndpoint>of(), 2, 1));
  }

  @Test
  public void ldsResourceNotFound() {
    DiscoveryRpcCall call = startResourceWatcher(XdsListenerResource.getInstance(), LDS_RESOURCE,
        ldsResourceWatcher);

    Any listener = Any.pack(mf.buildListenerWithApiListener("bar.googleapis.com",
        mf.buildRouteConfiguration("route-bar.googleapis.com", mf.buildOpaqueVirtualHosts(1))));
    call.sendResponse(LDS, listener, VERSION_1, "0000");

    // Client sends an ACK LDS request.
    call.verifyRequest(LDS, LDS_RESOURCE, VERSION_1, "0000", NODE);
    verifyNoInteractions(ldsResourceWatcher);
    verifyResourceMetadataRequested(LDS, LDS_RESOURCE);
    verifySubscribedResourcesMetadataSizes(1, 0, 0, 0);
    // Server failed to return subscribed resource within expected time window.
    fakeClock.forwardTime(XdsClientImpl.INITIAL_RESOURCE_FETCH_TIMEOUT_SEC, TimeUnit.SECONDS);
    verify(ldsResourceWatcher).onResourceDoesNotExist(LDS_RESOURCE);
    assertThat(fakeClock.getPendingTasks(LDS_RESOURCE_FETCH_TIMEOUT_TASK_FILTER)).isEmpty();
    verifyResourceMetadataDoesNotExist(LDS, LDS_RESOURCE);
    verifySubscribedResourcesMetadataSizes(1, 0, 0, 0);
  }

  @Test
  public void ldsResourceUpdated_withXdstpResourceName_withUnknownAuthority() {
    BootstrapperImpl.enableFederation = true;
    String ldsResourceName = useProtocolV3()
        ? "xdstp://unknown.example.com/envoy.config.listener.v3.Listener/listener1"
        : "xdstp://unknown.example.com/envoy.api.v2.Listener/listener1";
    xdsClient.watchXdsResource(XdsListenerResource.getInstance(),ldsResourceName,
        ldsResourceWatcher);
    verify(ldsResourceWatcher).onError(errorCaptor.capture());
    Status error = errorCaptor.getValue();
    assertThat(error.getCode()).isEqualTo(Code.INVALID_ARGUMENT);
    assertThat(error.getDescription()).isEqualTo(
        "Wrong configuration: xds server does not exist for resource " + ldsResourceName);
    assertThat(resourceDiscoveryCalls.poll()).isNull();
    xdsClient.cancelXdsResourceWatch(XdsListenerResource.getInstance(),ldsResourceName,
        ldsResourceWatcher);
    assertThat(resourceDiscoveryCalls.poll()).isNull();
  }

  @Test
  public void ldsResponseErrorHandling_allResourcesFailedUnpack() {
    DiscoveryRpcCall call = startResourceWatcher(XdsListenerResource.getInstance(), LDS_RESOURCE,
        ldsResourceWatcher);
    verifyResourceMetadataRequested(LDS, LDS_RESOURCE);
    call.sendResponse(LDS, ImmutableList.of(FAILING_ANY, FAILING_ANY), VERSION_1, "0000");

    // Resulting metadata unchanged because the response has no identifiable subscribed resources.
    verifyResourceMetadataRequested(LDS, LDS_RESOURCE);
    verifySubscribedResourcesMetadataSizes(1, 0, 0, 0);
    // The response NACKed with errors indicating indices of the failed resources.
    call.verifyRequestNack(LDS, LDS_RESOURCE, "", "0000", NODE, ImmutableList.of(
        "LDS response Resource index 0 - can't decode Listener: ",
        "LDS response Resource index 1 - can't decode Listener: "));
    verifyNoInteractions(ldsResourceWatcher);
  }

  @Test
  public void ldsResponseErrorHandling_someResourcesFailedUnpack() {
    DiscoveryRpcCall call = startResourceWatcher(XdsListenerResource.getInstance(), LDS_RESOURCE,
        ldsResourceWatcher);
    verifyResourceMetadataRequested(LDS, LDS_RESOURCE);

    // Correct resource is in the middle to ensure processing continues on errors.
    List<Any> resources = ImmutableList.of(FAILING_ANY, testListenerRds, FAILING_ANY);
    call.sendResponse(LDS, resources, VERSION_1, "0000");

    // All errors recorded in the metadata of successfully unpacked subscribed resources.
    List<String> errors = ImmutableList.of(
        "LDS response Resource index 0 - can't decode Listener: ",
        "LDS response Resource index 2 - can't decode Listener: ");
    verifyResourceMetadataAcked(LDS, LDS_RESOURCE, testListenerRds, VERSION_1, TIME_INCREMENT);
    verifySubscribedResourcesMetadataSizes(1, 0, 0, 0);
    // The response is NACKed with the same error message.
    call.verifyRequestNack(LDS, LDS_RESOURCE, "", "0000", NODE, errors);
    verify(ldsResourceWatcher).onChanged(any(LdsUpdate.class));
  }

  /**
   * Tests a subscribed LDS resource transitioned to and from the invalid state.
   *
   * @see <a href="https://github.com/grpc/proposal/blob/master/A40-csds-support.md#ads-parsing-logic-update-continue-after-first-error">
   * A40-csds-support.md</a>
   */
  @Test
  public void ldsResponseErrorHandling_subscribedResourceInvalid() {
    List<String> subscribedResourceNames = ImmutableList.of("A", "B", "C");
    xdsClient.watchXdsResource(XdsListenerResource.getInstance(),"A", ldsResourceWatcher);
    xdsClient.watchXdsResource(XdsListenerResource.getInstance(),"B", ldsResourceWatcher);
    xdsClient.watchXdsResource(XdsListenerResource.getInstance(),"C", ldsResourceWatcher);
    DiscoveryRpcCall call = resourceDiscoveryCalls.poll();
    assertThat(call).isNotNull();
    verifyResourceMetadataRequested(LDS, "A");
    verifyResourceMetadataRequested(LDS, "B");
    verifyResourceMetadataRequested(LDS, "C");
    verifySubscribedResourcesMetadataSizes(3, 0, 0, 0);

    // LDS -> {A, B, C}, version 1
    ImmutableMap<String, Any> resourcesV1 = ImmutableMap.of(
        "A", Any.pack(mf.buildListenerWithApiListenerForRds("A", "A.1")),
        "B", Any.pack(mf.buildListenerWithApiListenerForRds("B", "B.1")),
        "C", Any.pack(mf.buildListenerWithApiListenerForRds("C", "C.1")));
    call.sendResponse(LDS, resourcesV1.values().asList(), VERSION_1, "0000");
    // {A, B, C} -> ACK, version 1
    verifyResourceMetadataAcked(LDS, "A", resourcesV1.get("A"), VERSION_1, TIME_INCREMENT);
    verifyResourceMetadataAcked(LDS, "B", resourcesV1.get("B"), VERSION_1, TIME_INCREMENT);
    verifyResourceMetadataAcked(LDS, "C", resourcesV1.get("C"), VERSION_1, TIME_INCREMENT);
    call.verifyRequest(LDS, subscribedResourceNames, VERSION_1, "0000", NODE);

    // LDS -> {A, B}, version 2
    // Failed to parse endpoint B
    ImmutableMap<String, Any> resourcesV2 = ImmutableMap.of(
        "A", Any.pack(mf.buildListenerWithApiListenerForRds("A", "A.2")),
        "B", Any.pack(mf.buildListenerWithApiListenerInvalid("B")));
    call.sendResponse(LDS, resourcesV2.values().asList(), VERSION_2, "0001");
    // {A} -> ACK, version 2
    // {B} -> NACK, version 1, rejected version 2, rejected reason: Failed to parse B
    // {C} -> does not exist
    List<String> errorsV2 = ImmutableList.of("LDS response Listener 'B' validation error: ");
    verifyResourceMetadataAcked(LDS, "A", resourcesV2.get("A"), VERSION_2, TIME_INCREMENT * 2);
    verifyResourceMetadataNacked(LDS, "B", resourcesV1.get("B"), VERSION_1, TIME_INCREMENT,
        VERSION_2, TIME_INCREMENT * 2, errorsV2);
    if (!ignoreResourceDeletion()) {
      verifyResourceMetadataDoesNotExist(LDS, "C");
    } else {
      // When resource deletion is disabled, {C} stays ACKed in the previous version VERSION_1.
      verifyResourceMetadataAcked(LDS, "C", resourcesV1.get("C"), VERSION_1, TIME_INCREMENT);
    }
    call.verifyRequestNack(LDS, subscribedResourceNames, VERSION_1, "0001", NODE, errorsV2);

    // LDS -> {B, C} version 3
    ImmutableMap<String, Any> resourcesV3 = ImmutableMap.of(
        "B", Any.pack(mf.buildListenerWithApiListenerForRds("B", "B.3")),
        "C", Any.pack(mf.buildListenerWithApiListenerForRds("C", "C.3")));
    call.sendResponse(LDS, resourcesV3.values().asList(), VERSION_3, "0002");
    // {A} -> does not exist
    // {B, C} -> ACK, version 3
    if (!ignoreResourceDeletion()) {
      verifyResourceMetadataDoesNotExist(LDS, "A");
    } else {
      // When resource deletion is disabled, {A} stays ACKed in the previous version VERSION_2.
      verifyResourceMetadataAcked(LDS, "A", resourcesV2.get("A"), VERSION_2, TIME_INCREMENT * 2);
    }
    verifyResourceMetadataAcked(LDS, "B", resourcesV3.get("B"), VERSION_3, TIME_INCREMENT * 3);
    verifyResourceMetadataAcked(LDS, "C", resourcesV3.get("C"), VERSION_3, TIME_INCREMENT * 3);
    call.verifyRequest(LDS, subscribedResourceNames, VERSION_3, "0002", NODE);
    verifySubscribedResourcesMetadataSizes(3, 0, 0, 0);
  }

  @Test
  public void ldsResponseErrorHandling_subscribedResourceInvalid_withRdsSubscription() {
    List<String> subscribedResourceNames = ImmutableList.of("A", "B", "C");
    xdsClient.watchXdsResource(XdsListenerResource.getInstance(),"A", ldsResourceWatcher);
    xdsClient.watchXdsResource(XdsRouteConfigureResource.getInstance(),"A.1", rdsResourceWatcher);
    xdsClient.watchXdsResource(XdsListenerResource.getInstance(),"B", ldsResourceWatcher);
    xdsClient.watchXdsResource(XdsRouteConfigureResource.getInstance(),"B.1", rdsResourceWatcher);
    xdsClient.watchXdsResource(XdsListenerResource.getInstance(),"C", ldsResourceWatcher);
    xdsClient.watchXdsResource(XdsRouteConfigureResource.getInstance(),"C.1", rdsResourceWatcher);
    DiscoveryRpcCall call = resourceDiscoveryCalls.poll();
    assertThat(call).isNotNull();
    verifyResourceMetadataRequested(LDS, "A");
    verifyResourceMetadataRequested(LDS, "B");
    verifyResourceMetadataRequested(LDS, "C");
    verifyResourceMetadataRequested(RDS, "A.1");
    verifyResourceMetadataRequested(RDS, "B.1");
    verifyResourceMetadataRequested(RDS, "C.1");
    verifySubscribedResourcesMetadataSizes(3, 0, 3, 0);

    // LDS -> {A, B, C}, version 1
    ImmutableMap<String, Any> resourcesV1 = ImmutableMap.of(
        "A", Any.pack(mf.buildListenerWithApiListenerForRds("A", "A.1")),
        "B", Any.pack(mf.buildListenerWithApiListenerForRds("B", "B.1")),
        "C", Any.pack(mf.buildListenerWithApiListenerForRds("C", "C.1")));
    call.sendResponse(LDS, resourcesV1.values().asList(), VERSION_1, "0000");
    // {A, B, C} -> ACK, version 1
    verifyResourceMetadataAcked(LDS, "A", resourcesV1.get("A"), VERSION_1, TIME_INCREMENT);
    verifyResourceMetadataAcked(LDS, "B", resourcesV1.get("B"), VERSION_1, TIME_INCREMENT);
    verifyResourceMetadataAcked(LDS, "C", resourcesV1.get("C"), VERSION_1, TIME_INCREMENT);
    call.verifyRequest(LDS, subscribedResourceNames, VERSION_1, "0000", NODE);

    // RDS -> {A.1, B.1, C.1}, version 1
    List<Message> vhostsV1 = mf.buildOpaqueVirtualHosts(1);
    ImmutableMap<String, Any> resourcesV11 = ImmutableMap.of(
        "A.1", Any.pack(mf.buildRouteConfiguration("A.1", vhostsV1)),
        "B.1", Any.pack(mf.buildRouteConfiguration("B.1", vhostsV1)),
        "C.1", Any.pack(mf.buildRouteConfiguration("C.1", vhostsV1)));
    call.sendResponse(RDS, resourcesV11.values().asList(), VERSION_1, "0000");
    // {A.1, B.1, C.1} -> ACK, version 1
    verifyResourceMetadataAcked(RDS, "A.1", resourcesV11.get("A.1"), VERSION_1, TIME_INCREMENT * 2);
    verifyResourceMetadataAcked(RDS, "B.1", resourcesV11.get("B.1"), VERSION_1, TIME_INCREMENT * 2);
    verifyResourceMetadataAcked(RDS, "C.1", resourcesV11.get("C.1"), VERSION_1, TIME_INCREMENT * 2);

    // LDS -> {A, B}, version 2
    // Failed to parse endpoint B
    ImmutableMap<String, Any> resourcesV2 = ImmutableMap.of(
        "A", Any.pack(mf.buildListenerWithApiListenerForRds("A", "A.2")),
        "B", Any.pack(mf.buildListenerWithApiListenerInvalid("B")));
    call.sendResponse(LDS, resourcesV2.values().asList(), VERSION_2, "0001");
    // {A} -> ACK, version 2
    // {B} -> NACK, version 1, rejected version 2, rejected reason: Failed to parse B
    // {C} -> does not exist
    List<String> errorsV2 = ImmutableList.of("LDS response Listener 'B' validation error: ");
    verifyResourceMetadataAcked(LDS, "A", resourcesV2.get("A"), VERSION_2, TIME_INCREMENT * 3);
    verifyResourceMetadataNacked(
        LDS, "B", resourcesV1.get("B"), VERSION_1, TIME_INCREMENT, VERSION_2, TIME_INCREMENT * 3,
        errorsV2);
    if (!ignoreResourceDeletion()) {
      verifyResourceMetadataDoesNotExist(LDS, "C");
    } else {
      // When resource deletion is disabled, {C} stays ACKed in the previous version VERSION_1.
      verifyResourceMetadataAcked(LDS, "C", resourcesV1.get("C"), VERSION_1, TIME_INCREMENT);
    }
    call.verifyRequestNack(LDS, subscribedResourceNames, VERSION_1, "0001", NODE, errorsV2);
    // {A.1} -> version 1
    // {B.1} -> version 1
    // {C.1} -> does not exist because {C} does not exist
    verifyResourceMetadataAcked(RDS, "A.1", resourcesV11.get("A.1"), VERSION_1, TIME_INCREMENT * 2);
    verifyResourceMetadataAcked(RDS, "B.1", resourcesV11.get("B.1"), VERSION_1, TIME_INCREMENT * 2);
    // Verify {C.1} stays in the previous version VERSION_1, no matter {C} is deleted or not.
    verifyResourceMetadataAcked(RDS, "C.1", resourcesV11.get("C.1"), VERSION_1,
        TIME_INCREMENT * 2);
  }

  @Test
  public void ldsResourceFound_containsVirtualHosts() {
    DiscoveryRpcCall call = startResourceWatcher(XdsListenerResource.getInstance(), LDS_RESOURCE,
        ldsResourceWatcher);

    // Client sends an ACK LDS request.
    call.sendResponse(LDS, testListenerVhosts, VERSION_1, "0000");
    call.verifyRequest(LDS, LDS_RESOURCE, VERSION_1, "0000", NODE);
    verify(ldsResourceWatcher).onChanged(ldsUpdateCaptor.capture());
    verifyGoldenListenerVhosts(ldsUpdateCaptor.getValue());
    assertThat(fakeClock.getPendingTasks(LDS_RESOURCE_FETCH_TIMEOUT_TASK_FILTER)).isEmpty();
    verifyResourceMetadataAcked(LDS, LDS_RESOURCE, testListenerVhosts, VERSION_1, TIME_INCREMENT);
    verifySubscribedResourcesMetadataSizes(1, 0, 0, 0);
  }

  @Test
  public void wrappedLdsResource() {
    DiscoveryRpcCall call = startResourceWatcher(XdsListenerResource.getInstance(), LDS_RESOURCE,
        ldsResourceWatcher);

    // Client sends an ACK LDS request.
    call.sendResponse(LDS, mf.buildWrappedResource(testListenerVhosts), VERSION_1, "0000");
    call.verifyRequest(LDS, LDS_RESOURCE, VERSION_1, "0000", NODE);
    verify(ldsResourceWatcher).onChanged(ldsUpdateCaptor.capture());
    verifyGoldenListenerVhosts(ldsUpdateCaptor.getValue());
    assertThat(fakeClock.getPendingTasks(LDS_RESOURCE_FETCH_TIMEOUT_TASK_FILTER)).isEmpty();
    verifyResourceMetadataAcked(LDS, LDS_RESOURCE, testListenerVhosts, VERSION_1, TIME_INCREMENT);
    verifySubscribedResourcesMetadataSizes(1, 0, 0, 0);
  }

  @Test
  public void ldsResourceFound_containsRdsName() {
    DiscoveryRpcCall call = startResourceWatcher(XdsListenerResource.getInstance(), LDS_RESOURCE,
        ldsResourceWatcher);
    call.sendResponse(LDS, testListenerRds, VERSION_1, "0000");

    // Client sends an ACK LDS request.
    call.verifyRequest(LDS, LDS_RESOURCE, VERSION_1, "0000", NODE);
    verify(ldsResourceWatcher).onChanged(ldsUpdateCaptor.capture());
    verifyGoldenListenerRds(ldsUpdateCaptor.getValue());
    assertThat(fakeClock.getPendingTasks(LDS_RESOURCE_FETCH_TIMEOUT_TASK_FILTER)).isEmpty();
    verifyResourceMetadataAcked(LDS, LDS_RESOURCE, testListenerRds, VERSION_1, TIME_INCREMENT);
    verifySubscribedResourcesMetadataSizes(1, 0, 0, 0);
  }

  @Test
  @SuppressWarnings("unchecked")
  public void cachedLdsResource_data() {
    DiscoveryRpcCall call = startResourceWatcher(XdsListenerResource.getInstance(), LDS_RESOURCE,
        ldsResourceWatcher);

    // Client sends an ACK LDS request.
    call.sendResponse(LDS, testListenerRds, VERSION_1, "0000");
    call.verifyRequest(LDS, LDS_RESOURCE, VERSION_1, "0000", NODE);

    ResourceWatcher<LdsUpdate> watcher = mock(ResourceWatcher.class);
    xdsClient.watchXdsResource(XdsListenerResource.getInstance(),LDS_RESOURCE, watcher);
    verify(watcher).onChanged(ldsUpdateCaptor.capture());
    verifyGoldenListenerRds(ldsUpdateCaptor.getValue());
    call.verifyNoMoreRequest();
    verifyResourceMetadataAcked(LDS, LDS_RESOURCE, testListenerRds, VERSION_1, TIME_INCREMENT);
    verifySubscribedResourcesMetadataSizes(1, 0, 0, 0);
  }

  @Test
  @SuppressWarnings("unchecked")
  public void cachedLdsResource_absent() {
    DiscoveryRpcCall call = startResourceWatcher(XdsListenerResource.getInstance(), LDS_RESOURCE,
        ldsResourceWatcher);
    fakeClock.forwardTime(XdsClientImpl.INITIAL_RESOURCE_FETCH_TIMEOUT_SEC, TimeUnit.SECONDS);
    verify(ldsResourceWatcher).onResourceDoesNotExist(LDS_RESOURCE);
    // Add another watcher.
    ResourceWatcher<LdsUpdate> watcher = mock(ResourceWatcher.class);
    xdsClient.watchXdsResource(XdsListenerResource.getInstance(),LDS_RESOURCE, watcher);
    verify(watcher).onResourceDoesNotExist(LDS_RESOURCE);
    call.verifyNoMoreRequest();
    verifyResourceMetadataDoesNotExist(LDS, LDS_RESOURCE);
    verifySubscribedResourcesMetadataSizes(1, 0, 0, 0);
  }

  @Test
  public void ldsResourceUpdated() {
    DiscoveryRpcCall call = startResourceWatcher(XdsListenerResource.getInstance(), LDS_RESOURCE,
        ldsResourceWatcher);
    verifyResourceMetadataRequested(LDS, LDS_RESOURCE);

    // Initial LDS response.
    call.sendResponse(LDS, testListenerVhosts, VERSION_1, "0000");
    call.verifyRequest(LDS, LDS_RESOURCE, VERSION_1, "0000", NODE);
    verify(ldsResourceWatcher).onChanged(ldsUpdateCaptor.capture());
    verifyGoldenListenerVhosts(ldsUpdateCaptor.getValue());
    verifyResourceMetadataAcked(LDS, LDS_RESOURCE, testListenerVhosts, VERSION_1, TIME_INCREMENT);

    // Updated LDS response.
    call.sendResponse(LDS, testListenerRds, VERSION_2, "0001");
    call.verifyRequest(LDS, LDS_RESOURCE, VERSION_2, "0001", NODE);
    verify(ldsResourceWatcher, times(2)).onChanged(ldsUpdateCaptor.capture());
    verifyGoldenListenerRds(ldsUpdateCaptor.getValue());
    verifyResourceMetadataAcked(LDS, LDS_RESOURCE, testListenerRds, VERSION_2, TIME_INCREMENT * 2);
    verifySubscribedResourcesMetadataSizes(1, 0, 0, 0);
    assertThat(channelForCustomAuthority).isNull();
    assertThat(channelForEmptyAuthority).isNull();
  }

  @Test
  public void cancelResourceWatcherNotRemoveUrlSubscribers() {
    DiscoveryRpcCall call = startResourceWatcher(XdsListenerResource.getInstance(), LDS_RESOURCE,
        ldsResourceWatcher);
    verifyResourceMetadataRequested(LDS, LDS_RESOURCE);

    // Initial LDS response.
    call.sendResponse(LDS, testListenerVhosts, VERSION_1, "0000");
    call.verifyRequest(LDS, LDS_RESOURCE, VERSION_1, "0000", NODE);
    verify(ldsResourceWatcher).onChanged(ldsUpdateCaptor.capture());
    verifyGoldenListenerVhosts(ldsUpdateCaptor.getValue());
    verifyResourceMetadataAcked(LDS, LDS_RESOURCE, testListenerVhosts, VERSION_1, TIME_INCREMENT);

    xdsClient.watchXdsResource(XdsListenerResource.getInstance(),
        LDS_RESOURCE + "1", ldsResourceWatcher);
    xdsClient.cancelXdsResourceWatch(XdsListenerResource.getInstance(), LDS_RESOURCE + "1",
        ldsResourceWatcher);

    // Updated LDS response.
    Any testListenerVhosts2 = Any.pack(mf.buildListenerWithApiListener(LDS_RESOURCE,
        mf.buildRouteConfiguration("new", mf.buildOpaqueVirtualHosts(VHOST_SIZE))));
    call.sendResponse(LDS, testListenerVhosts2, VERSION_2, "0001");
    call.verifyRequest(LDS, LDS_RESOURCE, VERSION_2, "0001", NODE);
    verify(ldsResourceWatcher).onChanged(ldsUpdateCaptor.capture());
    verifyGoldenListenerVhosts(ldsUpdateCaptor.getValue());
    verifyResourceMetadataAcked(LDS, LDS_RESOURCE, testListenerVhosts2, VERSION_2,
        TIME_INCREMENT * 2);
  }

  @Test
  public void ldsResourceUpdated_withXdstpResourceName() {
    BootstrapperImpl.enableFederation = true;
    String ldsResourceName = useProtocolV3()
        ? "xdstp://authority.xds.com/envoy.config.listener.v3.Listener/listener1"
        : "xdstp://authority.xds.com/envoy.api.v2.Listener/listener1";
    DiscoveryRpcCall call = startResourceWatcher(XdsListenerResource.getInstance(), ldsResourceName,
        ldsResourceWatcher);
    assertThat(channelForCustomAuthority).isNotNull();
    verifyResourceMetadataRequested(LDS, ldsResourceName);

    Any testListenerVhosts = Any.pack(mf.buildListenerWithApiListener(ldsResourceName,
        mf.buildRouteConfiguration("do not care", mf.buildOpaqueVirtualHosts(VHOST_SIZE))));
    call.sendResponse(LDS, testListenerVhosts, VERSION_1, "0000");
    call.verifyRequest(LDS, ldsResourceName, VERSION_1, "0000", NODE);
    verify(ldsResourceWatcher).onChanged(ldsUpdateCaptor.capture());
    verifyGoldenListenerVhosts(ldsUpdateCaptor.getValue());
    verifyResourceMetadataAcked(
        LDS, ldsResourceName, testListenerVhosts, VERSION_1, TIME_INCREMENT);
  }

  @Test
  public void ldsResourceUpdated_withXdstpResourceName_withEmptyAuthority() {
    BootstrapperImpl.enableFederation = true;
    String ldsResourceName = useProtocolV3()
        ? "xdstp:///envoy.config.listener.v3.Listener/listener1"
        : "xdstp:///envoy.api.v2.Listener/listener1";
    DiscoveryRpcCall call = startResourceWatcher(XdsListenerResource.getInstance(), ldsResourceName,
        ldsResourceWatcher);
    assertThat(channelForEmptyAuthority).isNotNull();
    verifyResourceMetadataRequested(LDS, ldsResourceName);

    Any testListenerVhosts = Any.pack(mf.buildListenerWithApiListener(ldsResourceName,
        mf.buildRouteConfiguration("do not care", mf.buildOpaqueVirtualHosts(VHOST_SIZE))));
    call.sendResponse(LDS, testListenerVhosts, VERSION_1, "0000");
    call.verifyRequest(LDS, ldsResourceName, VERSION_1, "0000", NODE);
    verify(ldsResourceWatcher).onChanged(ldsUpdateCaptor.capture());
    verifyGoldenListenerVhosts(ldsUpdateCaptor.getValue());
    verifyResourceMetadataAcked(
        LDS, ldsResourceName, testListenerVhosts, VERSION_1, TIME_INCREMENT);
  }

  @Test
  public void ldsResourceUpdated_withXdstpResourceName_witUnorderedContextParams() {
    BootstrapperImpl.enableFederation = true;
    String ldsResourceName = useProtocolV3()
        ? "xdstp://authority.xds.com/envoy.config.listener.v3.Listener/listener1/a?bar=2&foo=1"
        : "xdstp://authority.xds.com/envoy.api.v2.Listener/listener1/a?bar=2&foo=1";
    DiscoveryRpcCall call = startResourceWatcher(XdsListenerResource.getInstance(), ldsResourceName,
        ldsResourceWatcher);
    assertThat(channelForCustomAuthority).isNotNull();

    String ldsResourceNameWithUnorderedContextParams = useProtocolV3()
        ? "xdstp://authority.xds.com/envoy.config.listener.v3.Listener/listener1/a?foo=1&bar=2"
        : "xdstp://authority.xds.com/envoy.api.v2.Listener/listener1/a?foo=1&bar=2";
    Any testListenerVhosts = Any.pack(mf.buildListenerWithApiListener(
        ldsResourceNameWithUnorderedContextParams,
        mf.buildRouteConfiguration("do not care", mf.buildOpaqueVirtualHosts(VHOST_SIZE))));
    call.sendResponse(LDS, testListenerVhosts, VERSION_1, "0000");
    call.verifyRequest(
        LDS, ldsResourceName, VERSION_1, "0000", NODE);
  }

  @Test
  public void ldsResourceUpdated_withXdstpResourceName_withWrongType() {
    BootstrapperImpl.enableFederation = true;
    String ldsResourceName = useProtocolV3()
        ? "xdstp://authority.xds.com/envoy.config.listener.v3.Listener/listener1"
        : "xdstp://authority.xds.com/envoy.api.v2.Listener/listener1";
    DiscoveryRpcCall call = startResourceWatcher(XdsListenerResource.getInstance(), ldsResourceName,
        ldsResourceWatcher);
    assertThat(channelForCustomAuthority).isNotNull();

    String ldsResourceNameWithWrongType =
        "xdstp://authority.xds.com/envoy.config.route.v3.RouteConfiguration/listener1";
    Any testListenerVhosts = Any.pack(mf.buildListenerWithApiListener(
        ldsResourceNameWithWrongType,
        mf.buildRouteConfiguration("do not care", mf.buildOpaqueVirtualHosts(VHOST_SIZE))));
    call.sendResponse(LDS, testListenerVhosts, VERSION_1, "0000");
    call.verifyRequestNack(
        LDS, ldsResourceName, "", "0000", NODE,
        ImmutableList.of(
            "Unsupported resource name: " +  ldsResourceNameWithWrongType + " for type: LDS"));
  }

  @Test
  public void rdsResourceUpdated_withXdstpResourceName_withWrongType() {
    BootstrapperImpl.enableFederation = true;
    String rdsResourceName = useProtocolV3()
        ? "xdstp://authority.xds.com/envoy.config.route.v3.RouteConfiguration/route1"
        : "xdstp://authority.xds.com/envoy.api.v2.RouteConfiguration/route1";
    DiscoveryRpcCall call = startResourceWatcher(XdsRouteConfigureResource.getInstance(),
        rdsResourceName, rdsResourceWatcher);
    assertThat(channelForCustomAuthority).isNotNull();

    String rdsResourceNameWithWrongType =
        "xdstp://authority.xds.com/envoy.config.listener.v3.Listener/route1";
    Any testRouteConfig = Any.pack(mf.buildRouteConfiguration(
        rdsResourceNameWithWrongType, mf.buildOpaqueVirtualHosts(VHOST_SIZE)));
    call.sendResponse(RDS, testRouteConfig, VERSION_1, "0000");
    call.verifyRequestNack(
        RDS, rdsResourceName, "", "0000", NODE,
        ImmutableList.of(
            "Unsupported resource name: " + rdsResourceNameWithWrongType + " for type: RDS"));
  }

  @Test
  public void rdsResourceUpdated_withXdstpResourceName_unknownAuthority() {
    BootstrapperImpl.enableFederation = true;
    String rdsResourceName = useProtocolV3()
        ? "xdstp://unknown.example.com/envoy.config.route.v3.RouteConfiguration/route1"
        : "xdstp://unknown.example.com/envoy.api.v2.RouteConfiguration/route1";
    xdsClient.watchXdsResource(XdsRouteConfigureResource.getInstance(),rdsResourceName,
        rdsResourceWatcher);
    verify(rdsResourceWatcher).onError(errorCaptor.capture());
    Status error = errorCaptor.getValue();
    assertThat(error.getCode()).isEqualTo(Code.INVALID_ARGUMENT);
    assertThat(error.getDescription()).isEqualTo(
        "Wrong configuration: xds server does not exist for resource " + rdsResourceName);
    assertThat(resourceDiscoveryCalls.size()).isEqualTo(0);
    xdsClient.cancelXdsResourceWatch(
        XdsRouteConfigureResource.getInstance(),rdsResourceName, rdsResourceWatcher);
    assertThat(resourceDiscoveryCalls.size()).isEqualTo(0);
  }

  @Test
  public void cdsResourceUpdated_withXdstpResourceName_withWrongType() {
    BootstrapperImpl.enableFederation = true;
    String cdsResourceName = useProtocolV3()
        ? "xdstp://authority.xds.com/envoy.config.cluster.v3.Cluster/cluster1"
        : "xdstp://authority.xds.com/envoy.api.v2.Cluster/cluster1";
    DiscoveryRpcCall call = startResourceWatcher(XdsClusterResource.getInstance(), cdsResourceName,
        cdsResourceWatcher);
    assertThat(channelForCustomAuthority).isNotNull();

    String cdsResourceNameWithWrongType =
        "xdstp://authority.xds.com/envoy.config.listener.v3.Listener/cluster1";
    Any testClusterConfig = Any.pack(mf.buildEdsCluster(
        cdsResourceNameWithWrongType, null, "round_robin", null, null, false, null,
        "envoy.transport_sockets.tls", null, null));
    call.sendResponse(CDS, testClusterConfig, VERSION_1, "0000");
    call.verifyRequestNack(
        CDS, cdsResourceName, "", "0000", NODE,
        ImmutableList.of(
            "Unsupported resource name: " + cdsResourceNameWithWrongType + " for type: CDS"));
  }

  @Test
  public void cdsResourceUpdated_withXdstpResourceName_unknownAuthority() {
    BootstrapperImpl.enableFederation = true;
    String cdsResourceName = useProtocolV3()
        ? "xdstp://unknown.example.com/envoy.config.cluster.v3.Cluster/cluster1"
        : "xdstp://unknown.example.com/envoy.api.v2.Cluster/cluster1";
    xdsClient.watchXdsResource(XdsClusterResource.getInstance(),cdsResourceName,
        cdsResourceWatcher);
    verify(cdsResourceWatcher).onError(errorCaptor.capture());
    Status error = errorCaptor.getValue();
    assertThat(error.getCode()).isEqualTo(Code.INVALID_ARGUMENT);
    assertThat(error.getDescription()).isEqualTo(
        "Wrong configuration: xds server does not exist for resource " + cdsResourceName);
    assertThat(resourceDiscoveryCalls.poll()).isNull();
    xdsClient.cancelXdsResourceWatch(XdsClusterResource.getInstance(),cdsResourceName,
        cdsResourceWatcher);
    assertThat(resourceDiscoveryCalls.poll()).isNull();
  }

  @Test
  public void edsResourceUpdated_withXdstpResourceName_withWrongType() {
    BootstrapperImpl.enableFederation = true;
    String edsResourceName = useProtocolV3()
        ? "xdstp://authority.xds.com/envoy.config.endpoint.v3.ClusterLoadAssignment/cluster1"
        : "xdstp://authority.xds.com/envoy.api.v2.ClusterLoadAssignment/cluster1";
    DiscoveryRpcCall call = startResourceWatcher(XdsEndpointResource.getInstance(), edsResourceName,
        edsResourceWatcher);
    assertThat(channelForCustomAuthority).isNotNull();

    String edsResourceNameWithWrongType =
        "xdstp://authority.xds.com/envoy.config.listener.v3.Listener/cluster1";
    Any testEdsConfig = Any.pack(mf.buildClusterLoadAssignment(
        edsResourceNameWithWrongType,
        ImmutableList.of(mf.buildLocalityLbEndpoints(
            "region2", "zone2", "subzone2",
            mf.buildLbEndpoint("172.44.2.2", 8000, "unknown", 3), 2, 0)),
        ImmutableList.of()));
    call.sendResponse(EDS, testEdsConfig, VERSION_1, "0000");
    call.verifyRequestNack(
        EDS, edsResourceName, "", "0000", NODE,
        ImmutableList.of(
            "Unsupported resource name: " + edsResourceNameWithWrongType + " for type: EDS"));
  }

  @Test
  public void edsResourceUpdated_withXdstpResourceName_unknownAuthority() {
    BootstrapperImpl.enableFederation = true;
    String edsResourceName = useProtocolV3()
        ? "xdstp://unknown.example.com/envoy.config.endpoint.v3.ClusterLoadAssignment/cluster1"
        : "xdstp://unknown.example.com/envoy.api.v2.ClusterLoadAssignment/cluster1";
    xdsClient.watchXdsResource(XdsEndpointResource.getInstance(),
        edsResourceName, edsResourceWatcher);
    verify(edsResourceWatcher).onError(errorCaptor.capture());
    Status error = errorCaptor.getValue();
    assertThat(error.getCode()).isEqualTo(Code.INVALID_ARGUMENT);
    assertThat(error.getDescription()).isEqualTo(
        "Wrong configuration: xds server does not exist for resource " + edsResourceName);
    assertThat(resourceDiscoveryCalls.poll()).isNull();
    xdsClient.cancelXdsResourceWatch(XdsEndpointResource.getInstance(),
        edsResourceName, edsResourceWatcher);
    assertThat(resourceDiscoveryCalls.poll()).isNull();
  }

  @Test
  public void ldsResourceUpdate_withFaultInjection() {
    Assume.assumeTrue(useProtocolV3());
    DiscoveryRpcCall call = startResourceWatcher(XdsListenerResource.getInstance(), LDS_RESOURCE,
        ldsResourceWatcher);
    Any listener = Any.pack(
        mf.buildListenerWithApiListener(
            LDS_RESOURCE,
            mf.buildRouteConfiguration(
                "do not care",
                ImmutableList.of(
                    mf.buildVirtualHost(
                        mf.buildOpaqueRoutes(1),
                        ImmutableMap.of(
                            "irrelevant",
                            Any.pack(FilterConfig.newBuilder().setIsOptional(true).build()),
                            "envoy.fault",
                            mf.buildHttpFaultTypedConfig(
                                300L, 1000, "cluster1", ImmutableList.<String>of(), 100, null, null,
                                null))),
                    mf.buildVirtualHost(
                        mf.buildOpaqueRoutes(2),
                        ImmutableMap.of(
                            "envoy.fault",
                            mf.buildHttpFaultTypedConfig(
                                null, null, "cluster2", ImmutableList.<String>of(), 101, null, 503,
                                2000))))),
            ImmutableList.of(
                mf.buildHttpFilter("irrelevant", null, true),
                mf.buildHttpFilter(
                    "envoy.fault",
                    mf.buildHttpFaultTypedConfig(
                        1L, 2, "cluster1", ImmutableList.<String>of(), 3, null, null,
                        null),
                    false),
                mf.buildHttpFilter("terminal", Any.pack(Router.newBuilder().build()), true))));
    call.sendResponse(LDS, listener, VERSION_1, "0000");

    // Client sends an ACK LDS request.
    call.verifyRequest(LDS, LDS_RESOURCE, VERSION_1, "0000", NODE);
    verify(ldsResourceWatcher).onChanged(ldsUpdateCaptor.capture());
    verifyResourceMetadataAcked(LDS, LDS_RESOURCE, listener, VERSION_1, TIME_INCREMENT);
    verifySubscribedResourcesMetadataSizes(1, 0, 0, 0);

    LdsUpdate ldsUpdate = ldsUpdateCaptor.getValue();
    assertThat(ldsUpdate.httpConnectionManager().virtualHosts()).hasSize(2);
    assertThat(ldsUpdate.httpConnectionManager().httpFilterConfigs().get(0).name)
        .isEqualTo("envoy.fault");
    FaultConfig faultConfig = (FaultConfig) ldsUpdate.httpConnectionManager().virtualHosts().get(0)
        .filterConfigOverrides().get("envoy.fault");
    assertThat(faultConfig.faultDelay().delayNanos()).isEqualTo(300);
    assertThat(faultConfig.faultDelay().percent().numerator()).isEqualTo(1000);
    assertThat(faultConfig.faultDelay().percent().denominatorType())
        .isEqualTo(DenominatorType.MILLION);
    assertThat(faultConfig.faultAbort()).isNull();
    assertThat(faultConfig.maxActiveFaults()).isEqualTo(100);
    faultConfig = (FaultConfig) ldsUpdate.httpConnectionManager().virtualHosts().get(1)
        .filterConfigOverrides().get("envoy.fault");
    assertThat(faultConfig.faultDelay()).isNull();
    assertThat(faultConfig.faultAbort().status().getCode()).isEqualTo(Status.Code.UNAVAILABLE);
    assertThat(faultConfig.faultAbort().percent().numerator()).isEqualTo(2000);
    assertThat(faultConfig.faultAbort().percent().denominatorType())
        .isEqualTo(DenominatorType.MILLION);
    assertThat(faultConfig.maxActiveFaults()).isEqualTo(101);
  }

  @Test
  public void ldsResourceDeleted() {
    Assume.assumeFalse(ignoreResourceDeletion());

    DiscoveryRpcCall call = startResourceWatcher(XdsListenerResource.getInstance(), LDS_RESOURCE,
        ldsResourceWatcher);
    verifyResourceMetadataRequested(LDS, LDS_RESOURCE);

    // Initial LDS response.
    call.sendResponse(LDS, testListenerVhosts, VERSION_1, "0000");
    call.verifyRequest(LDS, LDS_RESOURCE, VERSION_1, "0000", NODE);
    verify(ldsResourceWatcher).onChanged(ldsUpdateCaptor.capture());
    verifyGoldenListenerVhosts(ldsUpdateCaptor.getValue());
    verifyResourceMetadataAcked(LDS, LDS_RESOURCE, testListenerVhosts, VERSION_1, TIME_INCREMENT);
    verifySubscribedResourcesMetadataSizes(1, 0, 0, 0);

    // Empty LDS response deletes the listener.
    call.sendResponse(LDS, Collections.<Any>emptyList(), VERSION_2, "0001");
    call.verifyRequest(LDS, LDS_RESOURCE, VERSION_2, "0001", NODE);
    verify(ldsResourceWatcher).onResourceDoesNotExist(LDS_RESOURCE);
    verifyResourceMetadataDoesNotExist(LDS, LDS_RESOURCE);
    verifySubscribedResourcesMetadataSizes(1, 0, 0, 0);
  }

  /**
   * When ignore_resource_deletion server feature is on, xDS client should keep the deleted listener
   * on empty response, and resume the normal work when LDS contains the listener again.
   * */
  @Test
  public void ldsResourceDeleted_ignoreResourceDeletion() {
    Assume.assumeTrue(ignoreResourceDeletion());

    DiscoveryRpcCall call = startResourceWatcher(XdsListenerResource.getInstance(), LDS_RESOURCE,
        ldsResourceWatcher);
    verifyResourceMetadataRequested(LDS, LDS_RESOURCE);

    // Initial LDS response.
    call.sendResponse(LDS, testListenerVhosts, VERSION_1, "0000");
    call.verifyRequest(LDS, LDS_RESOURCE, VERSION_1, "0000", NODE);
    verify(ldsResourceWatcher).onChanged(ldsUpdateCaptor.capture());
    verifyGoldenListenerVhosts(ldsUpdateCaptor.getValue());
    verifyResourceMetadataAcked(LDS, LDS_RESOURCE, testListenerVhosts, VERSION_1, TIME_INCREMENT);
    verifySubscribedResourcesMetadataSizes(1, 0, 0, 0);

    // Empty LDS response does not delete the listener.
    call.sendResponse(LDS, Collections.emptyList(), VERSION_2, "0001");
    call.verifyRequest(LDS, LDS_RESOURCE, VERSION_2, "0001", NODE);
    // The resource is still ACKED at VERSION_1 (no changes).
    verifyResourceMetadataAcked(LDS, LDS_RESOURCE, testListenerVhosts, VERSION_1, TIME_INCREMENT);
    verifySubscribedResourcesMetadataSizes(1, 0, 0, 0);
    // onResourceDoesNotExist not called
    verify(ldsResourceWatcher, never()).onResourceDoesNotExist(LDS_RESOURCE);

    // Next update is correct, and contains the listener again.
    call.sendResponse(LDS, testListenerVhosts, VERSION_3, "0003");
    call.verifyRequest(LDS, LDS_RESOURCE, VERSION_3, "0003", NODE);
    verify(ldsResourceWatcher).onChanged(ldsUpdateCaptor.capture());
    verifyGoldenListenerVhosts(ldsUpdateCaptor.getValue());
    // LDS is now ACKEd at VERSION_3.
    verifyResourceMetadataAcked(LDS, LDS_RESOURCE, testListenerVhosts, VERSION_3,
        TIME_INCREMENT * 3);
    verifySubscribedResourcesMetadataSizes(1, 0, 0, 0);
    verifyNoMoreInteractions(ldsResourceWatcher);
  }

  @Test
  @SuppressWarnings("unchecked")
  public void multipleLdsWatchers() {
    String ldsResourceTwo = "bar.googleapis.com";
    ResourceWatcher<LdsUpdate> watcher1 = mock(ResourceWatcher.class);
    ResourceWatcher<LdsUpdate> watcher2 = mock(ResourceWatcher.class);
    xdsClient.watchXdsResource(XdsListenerResource.getInstance(),LDS_RESOURCE, ldsResourceWatcher);
    xdsClient.watchXdsResource(XdsListenerResource.getInstance(),ldsResourceTwo, watcher1);
    xdsClient.watchXdsResource(XdsListenerResource.getInstance(),ldsResourceTwo, watcher2);
    DiscoveryRpcCall call = resourceDiscoveryCalls.poll();
    call.verifyRequest(LDS, ImmutableList.of(LDS_RESOURCE, ldsResourceTwo), "", "", NODE);
    // Both LDS resources were requested.
    verifyResourceMetadataRequested(LDS, LDS_RESOURCE);
    verifyResourceMetadataRequested(LDS, ldsResourceTwo);
    verifySubscribedResourcesMetadataSizes(2, 0, 0, 0);

    fakeClock.forwardTime(XdsClientImpl.INITIAL_RESOURCE_FETCH_TIMEOUT_SEC, TimeUnit.SECONDS);
    verify(ldsResourceWatcher).onResourceDoesNotExist(LDS_RESOURCE);
    verify(watcher1).onResourceDoesNotExist(ldsResourceTwo);
    verify(watcher2).onResourceDoesNotExist(ldsResourceTwo);
    verifyResourceMetadataDoesNotExist(LDS, LDS_RESOURCE);
    verifyResourceMetadataDoesNotExist(LDS, ldsResourceTwo);
    verifySubscribedResourcesMetadataSizes(2, 0, 0, 0);

    Any listenerTwo = Any.pack(mf.buildListenerWithApiListenerForRds(ldsResourceTwo, RDS_RESOURCE));
    call.sendResponse(LDS, ImmutableList.of(testListenerVhosts, listenerTwo), VERSION_1, "0000");
    // ResourceWatcher called with listenerVhosts.
    verify(ldsResourceWatcher).onChanged(ldsUpdateCaptor.capture());
    verifyGoldenListenerVhosts(ldsUpdateCaptor.getValue());
    // watcher1 called with listenerTwo.
    verify(watcher1).onChanged(ldsUpdateCaptor.capture());
    verifyGoldenListenerRds(ldsUpdateCaptor.getValue());
    assertThat(ldsUpdateCaptor.getValue().httpConnectionManager().virtualHosts()).isNull();
    // watcher2 called with listenerTwo.
    verify(watcher2).onChanged(ldsUpdateCaptor.capture());
    verifyGoldenListenerRds(ldsUpdateCaptor.getValue());
    assertThat(ldsUpdateCaptor.getValue().httpConnectionManager().virtualHosts()).isNull();
    // Metadata of both listeners is stored.
    verifyResourceMetadataAcked(LDS, LDS_RESOURCE, testListenerVhosts, VERSION_1, TIME_INCREMENT);
    verifyResourceMetadataAcked(LDS, ldsResourceTwo, listenerTwo, VERSION_1, TIME_INCREMENT);
    verifySubscribedResourcesMetadataSizes(2, 0, 0, 0);
  }

  @Test
  public void rdsResourceNotFound() {
    DiscoveryRpcCall call = startResourceWatcher(XdsRouteConfigureResource.getInstance(),
        RDS_RESOURCE, rdsResourceWatcher);
    Any routeConfig = Any.pack(mf.buildRouteConfiguration("route-bar.googleapis.com",
            mf.buildOpaqueVirtualHosts(2)));
    call.sendResponse(RDS, routeConfig, VERSION_1, "0000");

    // Client sends an ACK RDS request.
    call.verifyRequest(RDS, RDS_RESOURCE, VERSION_1, "0000", NODE);
    verifyNoInteractions(rdsResourceWatcher);
    verifyResourceMetadataRequested(RDS, RDS_RESOURCE);
    verifySubscribedResourcesMetadataSizes(0, 0, 1, 0);
    // Server failed to return subscribed resource within expected time window.
    fakeClock.forwardTime(XdsClientImpl.INITIAL_RESOURCE_FETCH_TIMEOUT_SEC, TimeUnit.SECONDS);
    verify(rdsResourceWatcher).onResourceDoesNotExist(RDS_RESOURCE);
    assertThat(fakeClock.getPendingTasks(RDS_RESOURCE_FETCH_TIMEOUT_TASK_FILTER)).isEmpty();
    verifyResourceMetadataDoesNotExist(RDS, RDS_RESOURCE);
    verifySubscribedResourcesMetadataSizes(0, 0, 1, 0);
  }

  @Test
  public void rdsResponseErrorHandling_allResourcesFailedUnpack() {
    DiscoveryRpcCall call = startResourceWatcher(XdsRouteConfigureResource.getInstance(),
        RDS_RESOURCE, rdsResourceWatcher);
    verifyResourceMetadataRequested(RDS, RDS_RESOURCE);
    call.sendResponse(RDS, ImmutableList.of(FAILING_ANY, FAILING_ANY), VERSION_1, "0000");

    // Resulting metadata unchanged because the response has no identifiable subscribed resources.
    verifyResourceMetadataRequested(RDS, RDS_RESOURCE);
    verifySubscribedResourcesMetadataSizes(0, 0, 1, 0);
    // The response NACKed with errors indicating indices of the failed resources.
    call.verifyRequestNack(RDS, RDS_RESOURCE, "", "0000", NODE, ImmutableList.of(
        "RDS response Resource index 0 - can't decode RouteConfiguration: ",
        "RDS response Resource index 1 - can't decode RouteConfiguration: "));
    verifyNoInteractions(rdsResourceWatcher);
  }

  @Test
  public void rdsResponseErrorHandling_someResourcesFailedUnpack() {
    DiscoveryRpcCall call = startResourceWatcher(XdsRouteConfigureResource.getInstance(),
        RDS_RESOURCE, rdsResourceWatcher);
    verifyResourceMetadataRequested(RDS, RDS_RESOURCE);

    // Correct resource is in the middle to ensure processing continues on errors.
    List<Any> resources = ImmutableList.of(FAILING_ANY, testRouteConfig, FAILING_ANY);
    call.sendResponse(RDS, resources, VERSION_1, "0000");

    // All errors recorded in the metadata of successfully unpacked subscribed resources.
    List<String> errors = ImmutableList.of(
        "RDS response Resource index 0 - can't decode RouteConfiguration: ",
        "RDS response Resource index 2 - can't decode RouteConfiguration: ");
    verifyResourceMetadataAcked(RDS, RDS_RESOURCE, testRouteConfig, VERSION_1, TIME_INCREMENT);
    verifySubscribedResourcesMetadataSizes(0, 0, 1, 0);
    // The response is NACKed with the same error message.
    call.verifyRequestNack(RDS, RDS_RESOURCE, "", "0000", NODE, errors);
    verify(rdsResourceWatcher).onChanged(any(RdsUpdate.class));
  }

  @Test
  public void rdsResponseErrorHandling_nackWeightedSumZero() {
    DiscoveryRpcCall call = startResourceWatcher(XdsRouteConfigureResource.getInstance(),
        RDS_RESOURCE, rdsResourceWatcher);
    verifyResourceMetadataRequested(RDS, RDS_RESOURCE);

    io.envoyproxy.envoy.config.route.v3.RouteAction routeAction =
        io.envoyproxy.envoy.config.route.v3.RouteAction.newBuilder()
            .setWeightedClusters(
                WeightedCluster.newBuilder()
                    .addClusters(
                        WeightedCluster.ClusterWeight
                            .newBuilder()
                            .setName("cluster-foo")
                            .setWeight(UInt32Value.newBuilder().setValue(0)))
                    .addClusters(WeightedCluster.ClusterWeight
                        .newBuilder()
                        .setName("cluster-bar")
                        .setWeight(UInt32Value.newBuilder().setValue(0))))
            .build();
    io.envoyproxy.envoy.config.route.v3.Route route =
        io.envoyproxy.envoy.config.route.v3.Route.newBuilder()
            .setName("route-blade")
            .setMatch(
                io.envoyproxy.envoy.config.route.v3.RouteMatch.newBuilder()
                    .setPath("/service/method"))
            .setRoute(routeAction)
            .build();

    Any zeroWeightSum = Any.pack(mf.buildRouteConfiguration(RDS_RESOURCE,
        Arrays.asList(mf.buildVirtualHost(Arrays.asList(route), ImmutableMap.of()))));
    List<Any> resources = ImmutableList.of(zeroWeightSum);
    call.sendResponse(RDS, resources, VERSION_1, "0000");

    List<String> errors = ImmutableList.of(
        "RDS response RouteConfiguration \'route-configuration.googleapis.com\' validation error: "
            + "RouteConfiguration contains invalid virtual host: Virtual host [do not care] "
            + "contains invalid route : Route [route-blade] contains invalid RouteAction: "
            + "Sum of cluster weights should be above 0.");
    verifySubscribedResourcesMetadataSizes(0, 0, 1, 0);
    // The response is NACKed with the same error message.
    call.verifyRequestNack(RDS, RDS_RESOURCE, "", "0000", NODE, errors);
    verify(rdsResourceWatcher, never()).onChanged(any(RdsUpdate.class));
  }

  /**
   * Tests a subscribed RDS resource transitioned to and from the invalid state.
   *
   * @see <a href="https://github.com/grpc/proposal/blob/master/A40-csds-support.md#ads-parsing-logic-update-continue-after-first-error">
   * A40-csds-support.md</a>
   */
  @Test
  public void rdsResponseErrorHandling_subscribedResourceInvalid() {
    List<String> subscribedResourceNames = ImmutableList.of("A", "B", "C");
    xdsClient.watchXdsResource(XdsRouteConfigureResource.getInstance(),"A", rdsResourceWatcher);
    xdsClient.watchXdsResource(XdsRouteConfigureResource.getInstance(),"B", rdsResourceWatcher);
    xdsClient.watchXdsResource(XdsRouteConfigureResource.getInstance(),"C", rdsResourceWatcher);
    DiscoveryRpcCall call = resourceDiscoveryCalls.poll();
    assertThat(call).isNotNull();
    verifyResourceMetadataRequested(RDS, "A");
    verifyResourceMetadataRequested(RDS, "B");
    verifyResourceMetadataRequested(RDS, "C");
    verifySubscribedResourcesMetadataSizes(0, 0, 3, 0);

    // RDS -> {A, B, C}, version 1
    List<Message> vhostsV1 = mf.buildOpaqueVirtualHosts(1);
    ImmutableMap<String, Any> resourcesV1 = ImmutableMap.of(
        "A", Any.pack(mf.buildRouteConfiguration("A", vhostsV1)),
        "B", Any.pack(mf.buildRouteConfiguration("B", vhostsV1)),
        "C", Any.pack(mf.buildRouteConfiguration("C", vhostsV1)));
    call.sendResponse(RDS, resourcesV1.values().asList(), VERSION_1, "0000");
    // {A, B, C} -> ACK, version 1
    verifyResourceMetadataAcked(RDS, "A", resourcesV1.get("A"), VERSION_1, TIME_INCREMENT);
    verifyResourceMetadataAcked(RDS, "B", resourcesV1.get("B"), VERSION_1, TIME_INCREMENT);
    verifyResourceMetadataAcked(RDS, "C", resourcesV1.get("C"), VERSION_1, TIME_INCREMENT);
    call.verifyRequest(RDS, subscribedResourceNames, VERSION_1, "0000", NODE);

    // RDS -> {A, B}, version 2
    // Failed to parse endpoint B
    ImmutableMap<String, Any> resourcesV2 = ImmutableMap.of(
        "A", Any.pack(mf.buildRouteConfiguration("A", mf.buildOpaqueVirtualHosts(2))),
        "B", Any.pack(mf.buildRouteConfigurationInvalid("B")));
    call.sendResponse(RDS, resourcesV2.values().asList(), VERSION_2, "0001");
    // {A} -> ACK, version 2
    // {B} -> NACK, version 1, rejected version 2, rejected reason: Failed to parse B
    // {C} -> ACK, version 1
    List<String> errorsV2 =
        ImmutableList.of("RDS response RouteConfiguration 'B' validation error: ");
    verifyResourceMetadataAcked(RDS, "A", resourcesV2.get("A"), VERSION_2, TIME_INCREMENT * 2);
    verifyResourceMetadataNacked(RDS, "B", resourcesV1.get("B"), VERSION_1, TIME_INCREMENT,
        VERSION_2, TIME_INCREMENT * 2, errorsV2);
    verifyResourceMetadataAcked(RDS, "C", resourcesV1.get("C"), VERSION_1, TIME_INCREMENT);
    call.verifyRequestNack(RDS, subscribedResourceNames, VERSION_1, "0001", NODE, errorsV2);

    // RDS -> {B, C} version 3
    List<Message> vhostsV3 = mf.buildOpaqueVirtualHosts(3);
    ImmutableMap<String, Any> resourcesV3 = ImmutableMap.of(
        "B", Any.pack(mf.buildRouteConfiguration("B", vhostsV3)),
        "C", Any.pack(mf.buildRouteConfiguration("C", vhostsV3)));
    call.sendResponse(RDS, resourcesV3.values().asList(), VERSION_3, "0002");
    // {A} -> ACK, version 2
    // {B, C} -> ACK, version 3
    verifyResourceMetadataAcked(RDS, "A", resourcesV2.get("A"), VERSION_2, TIME_INCREMENT * 2);
    verifyResourceMetadataAcked(RDS, "B", resourcesV3.get("B"), VERSION_3, TIME_INCREMENT * 3);
    verifyResourceMetadataAcked(RDS, "C", resourcesV3.get("C"), VERSION_3, TIME_INCREMENT * 3);
    call.verifyRequest(RDS, subscribedResourceNames, VERSION_3, "0002", NODE);
    verifySubscribedResourcesMetadataSizes(0, 0, 3, 0);
  }

  @Test
  public void rdsResourceFound() {
    DiscoveryRpcCall call = startResourceWatcher(XdsRouteConfigureResource.getInstance(),
        RDS_RESOURCE, rdsResourceWatcher);
    call.sendResponse(RDS, testRouteConfig, VERSION_1, "0000");

    // Client sends an ACK RDS request.
    call.verifyRequest(RDS, RDS_RESOURCE, VERSION_1, "0000", NODE);
    verify(rdsResourceWatcher).onChanged(rdsUpdateCaptor.capture());
    verifyGoldenRouteConfig(rdsUpdateCaptor.getValue());
    assertThat(fakeClock.getPendingTasks(RDS_RESOURCE_FETCH_TIMEOUT_TASK_FILTER)).isEmpty();
    verifyResourceMetadataAcked(RDS, RDS_RESOURCE, testRouteConfig, VERSION_1, TIME_INCREMENT);
    verifySubscribedResourcesMetadataSizes(0, 0, 1, 0);
  }

  @Test
  public void wrappedRdsResource() {
    DiscoveryRpcCall call = startResourceWatcher(XdsRouteConfigureResource.getInstance(),
        RDS_RESOURCE, rdsResourceWatcher);
    call.sendResponse(RDS, mf.buildWrappedResource(testRouteConfig), VERSION_1, "0000");

    // Client sends an ACK RDS request.
    call.verifyRequest(RDS, RDS_RESOURCE, VERSION_1, "0000", NODE);
    verify(rdsResourceWatcher).onChanged(rdsUpdateCaptor.capture());
    verifyGoldenRouteConfig(rdsUpdateCaptor.getValue());
    assertThat(fakeClock.getPendingTasks(RDS_RESOURCE_FETCH_TIMEOUT_TASK_FILTER)).isEmpty();
    verifyResourceMetadataAcked(RDS, RDS_RESOURCE, testRouteConfig, VERSION_1, TIME_INCREMENT);
    verifySubscribedResourcesMetadataSizes(0, 0, 1, 0);
  }

  @Test
  @SuppressWarnings("unchecked")
  public void cachedRdsResource_data() {
    DiscoveryRpcCall call = startResourceWatcher(XdsRouteConfigureResource.getInstance(),
        RDS_RESOURCE, rdsResourceWatcher);
    call.sendResponse(RDS, testRouteConfig, VERSION_1, "0000");

    // Client sends an ACK RDS request.
    call.verifyRequest(RDS, RDS_RESOURCE, VERSION_1, "0000", NODE);

    ResourceWatcher<RdsUpdate> watcher = mock(ResourceWatcher.class);
    xdsClient.watchXdsResource(XdsRouteConfigureResource.getInstance(),RDS_RESOURCE, watcher);
    verify(watcher).onChanged(rdsUpdateCaptor.capture());
    verifyGoldenRouteConfig(rdsUpdateCaptor.getValue());
    call.verifyNoMoreRequest();
    verifyResourceMetadataAcked(RDS, RDS_RESOURCE, testRouteConfig, VERSION_1, TIME_INCREMENT);
    verifySubscribedResourcesMetadataSizes(0, 0, 1, 0);
  }

  @Test
  @SuppressWarnings("unchecked")
  public void cachedRdsResource_absent() {
    DiscoveryRpcCall call = startResourceWatcher(XdsRouteConfigureResource.getInstance(),
        RDS_RESOURCE, rdsResourceWatcher);
    fakeClock.forwardTime(XdsClientImpl.INITIAL_RESOURCE_FETCH_TIMEOUT_SEC, TimeUnit.SECONDS);
    verify(rdsResourceWatcher).onResourceDoesNotExist(RDS_RESOURCE);
    // Add another watcher.
    ResourceWatcher<RdsUpdate> watcher = mock(ResourceWatcher.class);
    xdsClient.watchXdsResource(XdsRouteConfigureResource.getInstance(),RDS_RESOURCE, watcher);
    verify(watcher).onResourceDoesNotExist(RDS_RESOURCE);
    call.verifyNoMoreRequest();
    verifyResourceMetadataDoesNotExist(RDS, RDS_RESOURCE);
    verifySubscribedResourcesMetadataSizes(0, 0, 1, 0);
  }

  @Test
  public void rdsResourceUpdated() {
    DiscoveryRpcCall call = startResourceWatcher(XdsRouteConfigureResource.getInstance(),
        RDS_RESOURCE, rdsResourceWatcher);
    verifyResourceMetadataRequested(RDS, RDS_RESOURCE);

    // Initial RDS response.
    call.sendResponse(RDS, testRouteConfig, VERSION_1, "0000");
    call.verifyRequest(RDS, RDS_RESOURCE, VERSION_1, "0000", NODE);
    verify(rdsResourceWatcher).onChanged(rdsUpdateCaptor.capture());
    verifyGoldenRouteConfig(rdsUpdateCaptor.getValue());
    verifyResourceMetadataAcked(RDS, RDS_RESOURCE, testRouteConfig, VERSION_1, TIME_INCREMENT);

    // Updated RDS response.
    Any routeConfigUpdated =
        Any.pack(mf.buildRouteConfiguration(RDS_RESOURCE, mf.buildOpaqueVirtualHosts(4)));
    call.sendResponse(RDS, routeConfigUpdated, VERSION_2, "0001");

    // Client sends an ACK RDS request.
    call.verifyRequest(RDS, RDS_RESOURCE, VERSION_2, "0001", NODE);
    verify(rdsResourceWatcher, times(2)).onChanged(rdsUpdateCaptor.capture());
    assertThat(rdsUpdateCaptor.getValue().virtualHosts).hasSize(4);
    verifyResourceMetadataAcked(RDS, RDS_RESOURCE, routeConfigUpdated, VERSION_2,
        TIME_INCREMENT * 2);
    verifySubscribedResourcesMetadataSizes(0, 0, 1, 0);
  }

  @Test
  public void rdsResourceDeletedByLdsApiListener() {
    xdsClient.watchXdsResource(XdsListenerResource.getInstance(),LDS_RESOURCE,
        ldsResourceWatcher);
    xdsClient.watchXdsResource(XdsRouteConfigureResource.getInstance(),RDS_RESOURCE,
        rdsResourceWatcher);
    verifyResourceMetadataRequested(LDS, LDS_RESOURCE);
    verifyResourceMetadataRequested(RDS, RDS_RESOURCE);
    verifySubscribedResourcesMetadataSizes(1, 0, 1, 0);

    DiscoveryRpcCall call = resourceDiscoveryCalls.poll();
    call.sendResponse(LDS, testListenerRds, VERSION_1, "0000");
    verify(ldsResourceWatcher).onChanged(ldsUpdateCaptor.capture());
    verifyGoldenListenerRds(ldsUpdateCaptor.getValue());
    verifyResourceMetadataAcked(LDS, LDS_RESOURCE, testListenerRds, VERSION_1, TIME_INCREMENT);
    verifyResourceMetadataRequested(RDS, RDS_RESOURCE);
    verifySubscribedResourcesMetadataSizes(1, 0, 1, 0);

    call.sendResponse(RDS, testRouteConfig, VERSION_1, "0000");
    verify(rdsResourceWatcher).onChanged(rdsUpdateCaptor.capture());
    verifyGoldenRouteConfig(rdsUpdateCaptor.getValue());
    verifyResourceMetadataAcked(LDS, LDS_RESOURCE, testListenerRds, VERSION_1, TIME_INCREMENT);
    verifyResourceMetadataAcked(RDS, RDS_RESOURCE, testRouteConfig, VERSION_1, TIME_INCREMENT * 2);
    verifySubscribedResourcesMetadataSizes(1, 0, 1, 0);

    // The Listener is getting replaced configured with an RDS name, to the one configured with
    // vhosts. Expect the RDS resources to be discarded.
    // Note that this must work the same despite the ignore_resource_deletion feature is on.
    // This happens because the Listener is getting replaced, and not deleted.
    call.sendResponse(LDS, testListenerVhosts, VERSION_2, "0001");
    verify(ldsResourceWatcher, times(2)).onChanged(ldsUpdateCaptor.capture());
    verifyGoldenListenerVhosts(ldsUpdateCaptor.getValue());
    verifyNoMoreInteractions(rdsResourceWatcher);
    verifyResourceMetadataAcked(RDS, RDS_RESOURCE, testRouteConfig, VERSION_1, TIME_INCREMENT * 2);
    verifyResourceMetadataAcked(
        LDS, LDS_RESOURCE, testListenerVhosts, VERSION_2, TIME_INCREMENT * 3);
    verifySubscribedResourcesMetadataSizes(1, 0, 1, 0);
  }

  @Test
  public void rdsResourcesDeletedByLdsTcpListener() {
    Assume.assumeTrue(useProtocolV3());
    xdsClient.watchXdsResource(XdsListenerResource.getInstance(), LISTENER_RESOURCE,
        ldsResourceWatcher);
    xdsClient.watchXdsResource(XdsRouteConfigureResource.getInstance(), RDS_RESOURCE,
        rdsResourceWatcher);
    verifyResourceMetadataRequested(LDS, LISTENER_RESOURCE);
    verifyResourceMetadataRequested(RDS, RDS_RESOURCE);
    verifySubscribedResourcesMetadataSizes(1, 0, 1, 0);

    Message hcmFilter = mf.buildHttpConnectionManagerFilter(
        RDS_RESOURCE, null, Collections.singletonList(mf.buildTerminalFilter()));
    Message downstreamTlsContext = CommonTlsContextTestsUtil.buildTestDownstreamTlsContext(
        "google-sds-config-default", "ROOTCA", false);
    Message filterChain = mf.buildFilterChain(
        Collections.<String>emptyList(), downstreamTlsContext, "envoy.transport_sockets.tls",
        hcmFilter);
    Any packedListener =
        Any.pack(mf.buildListenerWithFilterChain(LISTENER_RESOURCE, 7000, "0.0.0.0", filterChain));

    // Simulates receiving the requested LDS resource as a TCP listener with a filter chain
    // referencing RDS_RESOURCE.
    DiscoveryRpcCall call = resourceDiscoveryCalls.poll();
    call.sendResponse(LDS, packedListener, VERSION_1, "0000");
    verify(ldsResourceWatcher).onChanged(ldsUpdateCaptor.capture());

    assertThat(ldsUpdateCaptor.getValue().listener().filterChains()).hasSize(1);
    FilterChain parsedFilterChain = Iterables.getOnlyElement(
        ldsUpdateCaptor.getValue().listener().filterChains());
    assertThat(parsedFilterChain.httpConnectionManager().rdsName()).isEqualTo(RDS_RESOURCE);
    verifyResourceMetadataAcked(LDS, LISTENER_RESOURCE, packedListener, VERSION_1, TIME_INCREMENT);
    verifyResourceMetadataRequested(RDS, RDS_RESOURCE);
    verifySubscribedResourcesMetadataSizes(1, 0, 1, 0);

    // Simulates receiving the requested RDS resource.
    call.sendResponse(RDS, testRouteConfig, VERSION_1, "0000");
    verify(rdsResourceWatcher).onChanged(rdsUpdateCaptor.capture());
    verifyGoldenRouteConfig(rdsUpdateCaptor.getValue());
    verifyResourceMetadataAcked(RDS, RDS_RESOURCE, testRouteConfig, VERSION_1, TIME_INCREMENT * 2);

    // Simulates receiving an updated version of the requested LDS resource as a TCP listener
    // with a filter chain containing inlined RouteConfiguration.
    // Note that this must work the same despite the ignore_resource_deletion feature is on.
    // This happens because the Listener is getting replaced, and not deleted.
    hcmFilter = mf.buildHttpConnectionManagerFilter(
        null,
        mf.buildRouteConfiguration(
            "route-bar.googleapis.com", mf.buildOpaqueVirtualHosts(VHOST_SIZE)),
        Collections.singletonList(mf.buildTerminalFilter()));
    filterChain = mf.buildFilterChain(
        Collections.<String>emptyList(), downstreamTlsContext, "envoy.transport_sockets.tls",
        hcmFilter);
    packedListener =
        Any.pack(mf.buildListenerWithFilterChain(LISTENER_RESOURCE, 7000, "0.0.0.0", filterChain));
    call.sendResponse(LDS, packedListener, VERSION_2, "0001");
    verify(ldsResourceWatcher, times(2)).onChanged(ldsUpdateCaptor.capture());
    assertThat(ldsUpdateCaptor.getValue().listener().filterChains()).hasSize(1);
    parsedFilterChain = Iterables.getOnlyElement(
        ldsUpdateCaptor.getValue().listener().filterChains());
    assertThat(parsedFilterChain.httpConnectionManager().virtualHosts()).hasSize(VHOST_SIZE);
    verify(rdsResourceWatcher, never()).onResourceDoesNotExist(RDS_RESOURCE);
    verifyResourceMetadataAcked(RDS, RDS_RESOURCE, testRouteConfig, VERSION_1, TIME_INCREMENT * 2);
    verifyResourceMetadataAcked(
        LDS, LISTENER_RESOURCE, packedListener, VERSION_2, TIME_INCREMENT * 3);
    verifySubscribedResourcesMetadataSizes(1, 0, 1, 0);
  }

  @Test
  @SuppressWarnings("unchecked")
  public void multipleRdsWatchers() {
    String rdsResourceTwo = "route-bar.googleapis.com";
    ResourceWatcher<RdsUpdate> watcher1 = mock(ResourceWatcher.class);
    ResourceWatcher<RdsUpdate> watcher2 = mock(ResourceWatcher.class);
    xdsClient.watchXdsResource(XdsRouteConfigureResource.getInstance(),RDS_RESOURCE,
        rdsResourceWatcher);
    xdsClient.watchXdsResource(XdsRouteConfigureResource.getInstance(),rdsResourceTwo, watcher1);
    xdsClient.watchXdsResource(XdsRouteConfigureResource.getInstance(),rdsResourceTwo, watcher2);
    DiscoveryRpcCall call = resourceDiscoveryCalls.poll();
    call.verifyRequest(RDS, Arrays.asList(RDS_RESOURCE, rdsResourceTwo), "", "", NODE);
    // Both RDS resources were requested.
    verifyResourceMetadataRequested(RDS, RDS_RESOURCE);
    verifyResourceMetadataRequested(RDS, rdsResourceTwo);
    verifySubscribedResourcesMetadataSizes(0, 0, 2, 0);

    fakeClock.forwardTime(XdsClientImpl.INITIAL_RESOURCE_FETCH_TIMEOUT_SEC, TimeUnit.SECONDS);
    verify(rdsResourceWatcher).onResourceDoesNotExist(RDS_RESOURCE);
    verify(watcher1).onResourceDoesNotExist(rdsResourceTwo);
    verify(watcher2).onResourceDoesNotExist(rdsResourceTwo);
    verifyResourceMetadataDoesNotExist(RDS, RDS_RESOURCE);
    verifyResourceMetadataDoesNotExist(RDS, rdsResourceTwo);
    verifySubscribedResourcesMetadataSizes(0, 0, 2, 0);

    call.sendResponse(RDS, testRouteConfig, VERSION_1, "0000");
    verify(rdsResourceWatcher).onChanged(rdsUpdateCaptor.capture());
    verifyGoldenRouteConfig(rdsUpdateCaptor.getValue());
    verifyNoMoreInteractions(watcher1, watcher2);
    verifyResourceMetadataAcked(RDS, RDS_RESOURCE, testRouteConfig, VERSION_1, TIME_INCREMENT);
    verifyResourceMetadataDoesNotExist(RDS, rdsResourceTwo);
    verifySubscribedResourcesMetadataSizes(0, 0, 2, 0);

    Any routeConfigTwo =
        Any.pack(mf.buildRouteConfiguration(rdsResourceTwo, mf.buildOpaqueVirtualHosts(4)));
    call.sendResponse(RDS, routeConfigTwo, VERSION_2, "0002");
    verify(watcher1).onChanged(rdsUpdateCaptor.capture());
    assertThat(rdsUpdateCaptor.getValue().virtualHosts).hasSize(4);
    verify(watcher2).onChanged(rdsUpdateCaptor.capture());
    assertThat(rdsUpdateCaptor.getValue().virtualHosts).hasSize(4);
    verifyNoMoreInteractions(rdsResourceWatcher);
    verifyResourceMetadataAcked(RDS, RDS_RESOURCE, testRouteConfig, VERSION_1, TIME_INCREMENT);
    verifyResourceMetadataAcked(RDS, rdsResourceTwo, routeConfigTwo, VERSION_2, TIME_INCREMENT * 2);
    verifySubscribedResourcesMetadataSizes(0, 0, 2, 0);
  }

  @Test
  public void cdsResourceNotFound() {
    DiscoveryRpcCall call = startResourceWatcher(XdsClusterResource.getInstance(), CDS_RESOURCE,
        cdsResourceWatcher);

    List<Any> clusters = ImmutableList.of(
        Any.pack(mf.buildEdsCluster("cluster-bar.googleapis.com", null, "round_robin", null,
            null, false, null, "envoy.transport_sockets.tls", null, null)),
        Any.pack(mf.buildEdsCluster("cluster-baz.googleapis.com", null, "round_robin", null,
            null, false, null, "envoy.transport_sockets.tls", null, null)));
    call.sendResponse(CDS, clusters, VERSION_1, "0000");

    // Client sent an ACK CDS request.
    call.verifyRequest(CDS, CDS_RESOURCE, VERSION_1, "0000", NODE);
    verifyNoInteractions(ldsResourceWatcher);
    verifyResourceMetadataRequested(CDS, CDS_RESOURCE);
    verifySubscribedResourcesMetadataSizes(0, 1, 0, 0);
    // Server failed to return subscribed resource within expected time window.
    fakeClock.forwardTime(XdsClientImpl.INITIAL_RESOURCE_FETCH_TIMEOUT_SEC, TimeUnit.SECONDS);
    verify(cdsResourceWatcher).onResourceDoesNotExist(CDS_RESOURCE);
    assertThat(fakeClock.getPendingTasks(CDS_RESOURCE_FETCH_TIMEOUT_TASK_FILTER)).isEmpty();
    verifyResourceMetadataDoesNotExist(CDS, CDS_RESOURCE);
    verifySubscribedResourcesMetadataSizes(0, 1, 0, 0);
  }

  @Test
  public void cdsResponseErrorHandling_allResourcesFailedUnpack() {
    DiscoveryRpcCall call = startResourceWatcher(XdsClusterResource.getInstance(), CDS_RESOURCE,
        cdsResourceWatcher);
    verifyResourceMetadataRequested(CDS, CDS_RESOURCE);
    call.sendResponse(CDS, ImmutableList.of(FAILING_ANY, FAILING_ANY), VERSION_1, "0000");

    // Resulting metadata unchanged because the response has no identifiable subscribed resources.
    verifyResourceMetadataRequested(CDS, CDS_RESOURCE);
    verifySubscribedResourcesMetadataSizes(0, 1, 0, 0);
    // The response NACKed with errors indicating indices of the failed resources.
    call.verifyRequestNack(CDS, CDS_RESOURCE, "", "0000", NODE, ImmutableList.of(
        "CDS response Resource index 0 - can't decode Cluster: ",
        "CDS response Resource index 1 - can't decode Cluster: "));
    verifyNoInteractions(ldsResourceWatcher);
  }

  @Test
  public void cdsResponseErrorHandling_someResourcesFailedUnpack() {
    DiscoveryRpcCall call = startResourceWatcher(XdsClusterResource.getInstance(), CDS_RESOURCE,
        cdsResourceWatcher);
    verifyResourceMetadataRequested(CDS, CDS_RESOURCE);

    // Correct resource is in the middle to ensure processing continues on errors.
    List<Any> resources = ImmutableList.of(FAILING_ANY, testClusterRoundRobin, FAILING_ANY);
    call.sendResponse(CDS, resources, VERSION_1, "0000");

    // All errors recorded in the metadata of successfully unpacked subscribed resources.
    List<String> errors = ImmutableList.of(
        "CDS response Resource index 0 - can't decode Cluster: ",
        "CDS response Resource index 2 - can't decode Cluster: ");
    verifyResourceMetadataAcked(
        CDS, CDS_RESOURCE, testClusterRoundRobin, VERSION_1, TIME_INCREMENT);
    verifySubscribedResourcesMetadataSizes(0, 1, 0, 0);
    // The response is NACKed with the same error message.
    call.verifyRequestNack(CDS, CDS_RESOURCE, "", "0000", NODE, errors);
    verify(cdsResourceWatcher).onChanged(any(CdsUpdate.class));
  }

  /**
   * Tests a subscribed CDS resource transitioned to and from the invalid state.
   *
   * @see <a href="https://github.com/grpc/proposal/blob/master/A40-csds-support.md#ads-parsing-logic-update-continue-after-first-error">
   * A40-csds-support.md</a>
   */
  @Test
  public void cdsResponseErrorHandling_subscribedResourceInvalid() {
    List<String> subscribedResourceNames = ImmutableList.of("A", "B", "C");
    xdsClient.watchXdsResource(XdsClusterResource.getInstance(),"A", cdsResourceWatcher);
    xdsClient.watchXdsResource(XdsClusterResource.getInstance(),"B", cdsResourceWatcher);
    xdsClient.watchXdsResource(XdsClusterResource.getInstance(),"C", cdsResourceWatcher);
    DiscoveryRpcCall call = resourceDiscoveryCalls.poll();
    assertThat(call).isNotNull();
    verifyResourceMetadataRequested(CDS, "A");
    verifyResourceMetadataRequested(CDS, "B");
    verifyResourceMetadataRequested(CDS, "C");
    verifySubscribedResourcesMetadataSizes(0, 3, 0, 0);

    // CDS -> {A, B, C}, version 1
    ImmutableMap<String, Any> resourcesV1 = ImmutableMap.of(
        "A", Any.pack(mf.buildEdsCluster("A", "A.1", "round_robin", null, null, false, null,
            "envoy.transport_sockets.tls", null, null
        )),
        "B", Any.pack(mf.buildEdsCluster("B", "B.1", "round_robin", null, null, false, null,
            "envoy.transport_sockets.tls", null, null
        )),
        "C", Any.pack(mf.buildEdsCluster("C", "C.1", "round_robin", null, null, false, null,
            "envoy.transport_sockets.tls", null, null
        )));
    call.sendResponse(CDS, resourcesV1.values().asList(), VERSION_1, "0000");
    // {A, B, C} -> ACK, version 1
    verifyResourceMetadataAcked(CDS, "A", resourcesV1.get("A"), VERSION_1, TIME_INCREMENT);
    verifyResourceMetadataAcked(CDS, "B", resourcesV1.get("B"), VERSION_1, TIME_INCREMENT);
    verifyResourceMetadataAcked(CDS, "C", resourcesV1.get("C"), VERSION_1, TIME_INCREMENT);
    call.verifyRequest(CDS, subscribedResourceNames, VERSION_1, "0000", NODE);

    // CDS -> {A, B}, version 2
    // Failed to parse endpoint B
    ImmutableMap<String, Any> resourcesV2 = ImmutableMap.of(
        "A", Any.pack(mf.buildEdsCluster("A", "A.2", "round_robin", null, null, false, null,
            "envoy.transport_sockets.tls", null, null
        )),
        "B", Any.pack(mf.buildClusterInvalid("B")));
    call.sendResponse(CDS, resourcesV2.values().asList(), VERSION_2, "0001");
    // {A} -> ACK, version 2
    // {B} -> NACK, version 1, rejected version 2, rejected reason: Failed to parse B
    // {C} -> does not exist
    List<String> errorsV2 = ImmutableList.of("CDS response Cluster 'B' validation error: ");
    verifyResourceMetadataAcked(CDS, "A", resourcesV2.get("A"), VERSION_2, TIME_INCREMENT * 2);
    verifyResourceMetadataNacked(CDS, "B", resourcesV1.get("B"), VERSION_1, TIME_INCREMENT,
        VERSION_2, TIME_INCREMENT * 2, errorsV2);
    if (!ignoreResourceDeletion()) {
      verifyResourceMetadataDoesNotExist(CDS, "C");
    } else {
      // When resource deletion is disabled, {C} stays ACKed in the previous version VERSION_1.
      verifyResourceMetadataAcked(CDS, "C", resourcesV1.get("C"), VERSION_1, TIME_INCREMENT);
    }
    call.verifyRequestNack(CDS, subscribedResourceNames, VERSION_1, "0001", NODE, errorsV2);

    // CDS -> {B, C} version 3
    ImmutableMap<String, Any> resourcesV3 = ImmutableMap.of(
        "B", Any.pack(mf.buildEdsCluster("B", "B.3", "round_robin", null, null, false, null,
            "envoy.transport_sockets.tls", null, null
        )),
        "C", Any.pack(mf.buildEdsCluster("C", "C.3", "round_robin", null, null, false, null,
            "envoy.transport_sockets.tls", null, null
        )));
    call.sendResponse(CDS, resourcesV3.values().asList(), VERSION_3, "0002");
    // {A} -> does not exit
    // {B, C} -> ACK, version 3
    if (!ignoreResourceDeletion()) {
      verifyResourceMetadataDoesNotExist(CDS, "A");
    } else {
      // When resource deletion is disabled, {A} stays ACKed in the previous version VERSION_2.
      verifyResourceMetadataAcked(CDS, "A", resourcesV2.get("A"), VERSION_2, TIME_INCREMENT * 2);
    }
    verifyResourceMetadataAcked(CDS, "B", resourcesV3.get("B"), VERSION_3, TIME_INCREMENT * 3);
    verifyResourceMetadataAcked(CDS, "C", resourcesV3.get("C"), VERSION_3, TIME_INCREMENT * 3);
    call.verifyRequest(CDS, subscribedResourceNames, VERSION_3, "0002", NODE);
  }

  @Test
  public void cdsResponseErrorHandling_subscribedResourceInvalid_withEdsSubscription() {
    List<String> subscribedResourceNames = ImmutableList.of("A", "B", "C");
    xdsClient.watchXdsResource(XdsClusterResource.getInstance(),"A", cdsResourceWatcher);
    xdsClient.watchXdsResource(XdsEndpointResource.getInstance(),"A.1", edsResourceWatcher);
    xdsClient.watchXdsResource(XdsClusterResource.getInstance(),"B", cdsResourceWatcher);
    xdsClient.watchXdsResource(XdsEndpointResource.getInstance(),"B.1", edsResourceWatcher);
    xdsClient.watchXdsResource(XdsClusterResource.getInstance(),"C", cdsResourceWatcher);
    xdsClient.watchXdsResource(XdsEndpointResource.getInstance(),"C.1", edsResourceWatcher);
    DiscoveryRpcCall call = resourceDiscoveryCalls.poll();
    assertThat(call).isNotNull();
    verifyResourceMetadataRequested(CDS, "A");
    verifyResourceMetadataRequested(CDS, "B");
    verifyResourceMetadataRequested(CDS, "C");
    verifyResourceMetadataRequested(EDS, "A.1");
    verifyResourceMetadataRequested(EDS, "B.1");
    verifyResourceMetadataRequested(EDS, "C.1");
    verifySubscribedResourcesMetadataSizes(0, 3, 0, 3);

    // CDS -> {A, B, C}, version 1
    ImmutableMap<String, Any> resourcesV1 = ImmutableMap.of(
        "A", Any.pack(mf.buildEdsCluster("A", "A.1", "round_robin", null, null, false, null,
            "envoy.transport_sockets.tls", null, null
        )),
        "B", Any.pack(mf.buildEdsCluster("B", "B.1", "round_robin", null, null, false, null,
            "envoy.transport_sockets.tls", null, null
        )),
        "C", Any.pack(mf.buildEdsCluster("C", "C.1", "round_robin", null, null, false, null,
            "envoy.transport_sockets.tls", null, null
        )));
    call.sendResponse(CDS, resourcesV1.values().asList(), VERSION_1, "0000");
    // {A, B, C} -> ACK, version 1
    verifyResourceMetadataAcked(CDS, "A", resourcesV1.get("A"), VERSION_1, TIME_INCREMENT);
    verifyResourceMetadataAcked(CDS, "B", resourcesV1.get("B"), VERSION_1, TIME_INCREMENT);
    verifyResourceMetadataAcked(CDS, "C", resourcesV1.get("C"), VERSION_1, TIME_INCREMENT);
    call.verifyRequest(CDS, subscribedResourceNames, VERSION_1, "0000", NODE);

    // EDS -> {A.1, B.1, C.1}, version 1
    List<Message> dropOverloads = ImmutableList.of();
    List<Message> endpointsV1 = ImmutableList.of(lbEndpointHealthy);
    ImmutableMap<String, Any> resourcesV11 = ImmutableMap.of(
        "A.1", Any.pack(mf.buildClusterLoadAssignment("A.1", endpointsV1, dropOverloads)),
        "B.1", Any.pack(mf.buildClusterLoadAssignment("B.1", endpointsV1, dropOverloads)),
        "C.1", Any.pack(mf.buildClusterLoadAssignment("C.1", endpointsV1, dropOverloads)));
    call.sendResponse(EDS, resourcesV11.values().asList(), VERSION_1, "0000");
    // {A.1, B.1, C.1} -> ACK, version 1
    verifyResourceMetadataAcked(EDS, "A.1", resourcesV11.get("A.1"), VERSION_1, TIME_INCREMENT * 2);
    verifyResourceMetadataAcked(EDS, "B.1", resourcesV11.get("B.1"), VERSION_1, TIME_INCREMENT * 2);
    verifyResourceMetadataAcked(EDS, "C.1", resourcesV11.get("C.1"), VERSION_1, TIME_INCREMENT * 2);

    // CDS -> {A, B}, version 2
    // Failed to parse endpoint B
    ImmutableMap<String, Any> resourcesV2 = ImmutableMap.of(
        "A", Any.pack(mf.buildEdsCluster("A", "A.2", "round_robin", null, null, false, null,
            "envoy.transport_sockets.tls", null, null
        )),
        "B", Any.pack(mf.buildClusterInvalid("B")));
    call.sendResponse(CDS, resourcesV2.values().asList(), VERSION_2, "0001");
    // {A} -> ACK, version 2
    // {B} -> NACK, version 1, rejected version 2, rejected reason: Failed to parse B
    // {C} -> does not exist
    List<String> errorsV2 = ImmutableList.of("CDS response Cluster 'B' validation error: ");
    verifyResourceMetadataAcked(CDS, "A", resourcesV2.get("A"), VERSION_2, TIME_INCREMENT * 3);
    verifyResourceMetadataNacked(
        CDS, "B", resourcesV1.get("B"), VERSION_1, TIME_INCREMENT, VERSION_2, TIME_INCREMENT * 3,
        errorsV2);
    if (!ignoreResourceDeletion()) {
      verifyResourceMetadataDoesNotExist(CDS, "C");
    } else {
      // When resource deletion is disabled, {C} stays ACKed in the previous version VERSION_1.
      verifyResourceMetadataAcked(CDS, "C", resourcesV1.get("C"), VERSION_1, TIME_INCREMENT);
    }
    call.verifyRequestNack(CDS, subscribedResourceNames, VERSION_1, "0001", NODE, errorsV2);
    // {A.1} -> version 1
    // {B.1} -> version 1
    // {C.1} -> does not exist because {C} does not exist
    verifyResourceMetadataAcked(EDS, "A.1", resourcesV11.get("A.1"), VERSION_1, TIME_INCREMENT * 2);
    verifyResourceMetadataAcked(EDS, "B.1", resourcesV11.get("B.1"), VERSION_1, TIME_INCREMENT * 2);
    // Verify {C.1} stays in the previous version VERSION_1. {C1} deleted or not does not matter.
    verifyResourceMetadataAcked(EDS, "C.1", resourcesV11.get("C.1"), VERSION_1,
        TIME_INCREMENT * 2);
  }

  @Test
  public void cdsResourceFound() {
    DiscoveryRpcCall call = startResourceWatcher(XdsClusterResource.getInstance(),
        CDS_RESOURCE, cdsResourceWatcher);
    call.sendResponse(CDS, testClusterRoundRobin, VERSION_1, "0000");

    // Client sent an ACK CDS request.
    call.verifyRequest(CDS, CDS_RESOURCE, VERSION_1, "0000", NODE);
    verify(cdsResourceWatcher).onChanged(cdsUpdateCaptor.capture());
    verifyGoldenClusterRoundRobin(cdsUpdateCaptor.getValue());
    assertThat(fakeClock.getPendingTasks(CDS_RESOURCE_FETCH_TIMEOUT_TASK_FILTER)).isEmpty();
    verifyResourceMetadataAcked(CDS, CDS_RESOURCE, testClusterRoundRobin, VERSION_1,
        TIME_INCREMENT);
    verifySubscribedResourcesMetadataSizes(0, 1, 0, 0);
  }

  @Test
  public void wrappedCdsResource() {
    DiscoveryRpcCall call = startResourceWatcher(XdsClusterResource.getInstance(), CDS_RESOURCE,
        cdsResourceWatcher);
    call.sendResponse(CDS, mf.buildWrappedResource(testClusterRoundRobin), VERSION_1, "0000");

    // Client sent an ACK CDS request.
    call.verifyRequest(CDS, CDS_RESOURCE, VERSION_1, "0000", NODE);
    verify(cdsResourceWatcher).onChanged(cdsUpdateCaptor.capture());
    verifyGoldenClusterRoundRobin(cdsUpdateCaptor.getValue());
    assertThat(fakeClock.getPendingTasks(CDS_RESOURCE_FETCH_TIMEOUT_TASK_FILTER)).isEmpty();
    verifyResourceMetadataAcked(CDS, CDS_RESOURCE, testClusterRoundRobin, VERSION_1,
        TIME_INCREMENT);
    verifySubscribedResourcesMetadataSizes(0, 1, 0, 0);
  }

  @Test
  public void cdsResourceFound_leastRequestLbPolicy() {
    DiscoveryRpcCall call = startResourceWatcher(XdsClusterResource.getInstance(), CDS_RESOURCE,
        cdsResourceWatcher);
    Message leastRequestConfig = mf.buildLeastRequestLbConfig(3);
    Any clusterRingHash = Any.pack(
        mf.buildEdsCluster(CDS_RESOURCE, null, "least_request_experimental", null,
            leastRequestConfig, false, null, "envoy.transport_sockets.tls", null, null
        ));
    call.sendResponse(CDS, clusterRingHash, VERSION_1, "0000");

    // Client sent an ACK CDS request.
    call.verifyRequest(CDS, CDS_RESOURCE, VERSION_1, "0000", NODE);
    verify(cdsResourceWatcher).onChanged(cdsUpdateCaptor.capture());
    CdsUpdate cdsUpdate = cdsUpdateCaptor.getValue();
    assertThat(cdsUpdate.clusterName()).isEqualTo(CDS_RESOURCE);
    assertThat(cdsUpdate.clusterType()).isEqualTo(ClusterType.EDS);
    assertThat(cdsUpdate.edsServiceName()).isNull();
    LbConfig lbConfig = ServiceConfigUtil.unwrapLoadBalancingConfig(cdsUpdate.lbPolicyConfig());
    assertThat(lbConfig.getPolicyName()).isEqualTo("wrr_locality_experimental");
    List<LbConfig> childConfigs = ServiceConfigUtil.unwrapLoadBalancingConfigList(
        JsonUtil.getListOfObjects(lbConfig.getRawConfigValue(), "childPolicy"));
    assertThat(childConfigs.get(0).getPolicyName()).isEqualTo("least_request_experimental");
    assertThat(childConfigs.get(0).getRawConfigValue().get("choiceCount")).isEqualTo(3);
    assertThat(cdsUpdate.lrsServerInfo()).isNull();
    assertThat(cdsUpdate.maxConcurrentRequests()).isNull();
    assertThat(cdsUpdate.upstreamTlsContext()).isNull();
    assertThat(fakeClock.getPendingTasks(CDS_RESOURCE_FETCH_TIMEOUT_TASK_FILTER)).isEmpty();
    verifyResourceMetadataAcked(CDS, CDS_RESOURCE, clusterRingHash, VERSION_1, TIME_INCREMENT);
    verifySubscribedResourcesMetadataSizes(0, 1, 0, 0);
  }

  @Test
  public void cdsResourceFound_ringHashLbPolicy() {
    DiscoveryRpcCall call = startResourceWatcher(XdsClusterResource.getInstance(), CDS_RESOURCE,
        cdsResourceWatcher);
    Message ringHashConfig = mf.buildRingHashLbConfig("xx_hash", 10L, 100L);
    Any clusterRingHash = Any.pack(
        mf.buildEdsCluster(CDS_RESOURCE, null, "ring_hash_experimental", ringHashConfig, null,
            false, null, "envoy.transport_sockets.tls", null, null
        ));
    call.sendResponse(CDS, clusterRingHash, VERSION_1, "0000");

    // Client sent an ACK CDS request.
    call.verifyRequest(CDS, CDS_RESOURCE, VERSION_1, "0000", NODE);
    verify(cdsResourceWatcher).onChanged(cdsUpdateCaptor.capture());
    CdsUpdate cdsUpdate = cdsUpdateCaptor.getValue();
    assertThat(cdsUpdate.clusterName()).isEqualTo(CDS_RESOURCE);
    assertThat(cdsUpdate.clusterType()).isEqualTo(ClusterType.EDS);
    assertThat(cdsUpdate.edsServiceName()).isNull();
    LbConfig lbConfig = ServiceConfigUtil.unwrapLoadBalancingConfig(cdsUpdate.lbPolicyConfig());
    assertThat(lbConfig.getPolicyName()).isEqualTo("ring_hash_experimental");
    assertThat(JsonUtil.getNumberAsLong(lbConfig.getRawConfigValue(), "minRingSize")).isEqualTo(
        10L);
    assertThat(JsonUtil.getNumberAsLong(lbConfig.getRawConfigValue(), "maxRingSize")).isEqualTo(
        100L);
    assertThat(cdsUpdate.lrsServerInfo()).isNull();
    assertThat(cdsUpdate.maxConcurrentRequests()).isNull();
    assertThat(cdsUpdate.upstreamTlsContext()).isNull();
    assertThat(fakeClock.getPendingTasks(CDS_RESOURCE_FETCH_TIMEOUT_TASK_FILTER)).isEmpty();
    verifyResourceMetadataAcked(CDS, CDS_RESOURCE, clusterRingHash, VERSION_1, TIME_INCREMENT);
    verifySubscribedResourcesMetadataSizes(0, 1, 0, 0);
  }

  @Test
  public void cdsResponseWithAggregateCluster() {
    DiscoveryRpcCall call = startResourceWatcher(XdsClusterResource.getInstance(), CDS_RESOURCE,
        cdsResourceWatcher);
    List<String> candidates = Arrays.asList(
        "cluster1.googleapis.com", "cluster2.googleapis.com", "cluster3.googleapis.com");
    Any clusterAggregate =
        Any.pack(mf.buildAggregateCluster(CDS_RESOURCE, "round_robin", null, null, candidates));
    call.sendResponse(CDS, clusterAggregate, VERSION_1, "0000");

    // Client sent an ACK CDS request.
    call.verifyRequest(CDS, CDS_RESOURCE, VERSION_1, "0000", NODE);
    verify(cdsResourceWatcher).onChanged(cdsUpdateCaptor.capture());
    CdsUpdate cdsUpdate = cdsUpdateCaptor.getValue();
    assertThat(cdsUpdate.clusterName()).isEqualTo(CDS_RESOURCE);
    assertThat(cdsUpdate.clusterType()).isEqualTo(ClusterType.AGGREGATE);
    LbConfig lbConfig = ServiceConfigUtil.unwrapLoadBalancingConfig(cdsUpdate.lbPolicyConfig());
    assertThat(lbConfig.getPolicyName()).isEqualTo("wrr_locality_experimental");
    List<LbConfig> childConfigs = ServiceConfigUtil.unwrapLoadBalancingConfigList(
        JsonUtil.getListOfObjects(lbConfig.getRawConfigValue(), "childPolicy"));
    assertThat(childConfigs.get(0).getPolicyName()).isEqualTo("round_robin");
    assertThat(cdsUpdate.prioritizedClusterNames()).containsExactlyElementsIn(candidates).inOrder();
    verifyResourceMetadataAcked(CDS, CDS_RESOURCE, clusterAggregate, VERSION_1, TIME_INCREMENT);
    verifySubscribedResourcesMetadataSizes(0, 1, 0, 0);
  }

  @Test
  public void cdsResponseWithCircuitBreakers() {
    DiscoveryRpcCall call = startResourceWatcher(XdsClusterResource.getInstance(), CDS_RESOURCE,
        cdsResourceWatcher);
    Any clusterCircuitBreakers = Any.pack(
        mf.buildEdsCluster(CDS_RESOURCE, null, "round_robin", null, null, false, null,
            "envoy.transport_sockets.tls", mf.buildCircuitBreakers(50, 200), null));
    call.sendResponse(CDS, clusterCircuitBreakers, VERSION_1, "0000");

    // Client sent an ACK CDS request.
    call.verifyRequest(CDS, CDS_RESOURCE, VERSION_1, "0000", NODE);
    verify(cdsResourceWatcher).onChanged(cdsUpdateCaptor.capture());
    CdsUpdate cdsUpdate = cdsUpdateCaptor.getValue();
    assertThat(cdsUpdate.clusterName()).isEqualTo(CDS_RESOURCE);
    assertThat(cdsUpdate.clusterType()).isEqualTo(ClusterType.EDS);
    assertThat(cdsUpdate.edsServiceName()).isNull();
    LbConfig lbConfig = ServiceConfigUtil.unwrapLoadBalancingConfig(cdsUpdate.lbPolicyConfig());
    assertThat(lbConfig.getPolicyName()).isEqualTo("wrr_locality_experimental");
    List<LbConfig> childConfigs = ServiceConfigUtil.unwrapLoadBalancingConfigList(
        JsonUtil.getListOfObjects(lbConfig.getRawConfigValue(), "childPolicy"));
    assertThat(childConfigs.get(0).getPolicyName()).isEqualTo("round_robin");
    assertThat(cdsUpdate.lrsServerInfo()).isNull();
    assertThat(cdsUpdate.maxConcurrentRequests()).isEqualTo(200L);
    assertThat(cdsUpdate.upstreamTlsContext()).isNull();
    verifyResourceMetadataAcked(CDS, CDS_RESOURCE, clusterCircuitBreakers, VERSION_1,
        TIME_INCREMENT);
    verifySubscribedResourcesMetadataSizes(0, 1, 0, 0);
  }

  /**
   * CDS response containing UpstreamTlsContext for a cluster.
   */
  @Test
  @SuppressWarnings("deprecation")
  public void cdsResponseWithUpstreamTlsContext() {
    Assume.assumeTrue(useProtocolV3());
    DiscoveryRpcCall call = startResourceWatcher(XdsClusterResource.getInstance(), CDS_RESOURCE,
        cdsResourceWatcher);

    // Management server sends back CDS response with UpstreamTlsContext.
    Any clusterEds =
        Any.pack(mf.buildEdsCluster(CDS_RESOURCE, "eds-cluster-foo.googleapis.com", "round_robin",
            null, null, true,
            mf.buildUpstreamTlsContext("cert-instance-name", "cert1"),
            "envoy.transport_sockets.tls", null, null));
    List<Any> clusters = ImmutableList.of(
        Any.pack(mf.buildLogicalDnsCluster("cluster-bar.googleapis.com",
            "dns-service-bar.googleapis.com", 443, "round_robin", null, null,false, null, null)),
        clusterEds,
        Any.pack(mf.buildEdsCluster("cluster-baz.googleapis.com", null, "round_robin", null, null,
            false, null, "envoy.transport_sockets.tls", null, null)));
    call.sendResponse(CDS, clusters, VERSION_1, "0000");

    // Client sent an ACK CDS request.
    call.verifyRequest(CDS, CDS_RESOURCE, VERSION_1, "0000", NODE);
    verify(cdsResourceWatcher, times(1))
        .onChanged(cdsUpdateCaptor.capture());
    CdsUpdate cdsUpdate = cdsUpdateCaptor.getValue();
    CommonTlsContext.CertificateProviderInstance certificateProviderInstance =
        cdsUpdate.upstreamTlsContext().getCommonTlsContext().getCombinedValidationContext()
            .getValidationContextCertificateProviderInstance();
    assertThat(certificateProviderInstance.getInstanceName()).isEqualTo("cert-instance-name");
    assertThat(certificateProviderInstance.getCertificateName()).isEqualTo("cert1");
    verifyResourceMetadataAcked(CDS, CDS_RESOURCE, clusterEds, VERSION_1, TIME_INCREMENT);
    verifySubscribedResourcesMetadataSizes(0, 1, 0, 0);
  }

  /**
   * CDS response containing new UpstreamTlsContext for a cluster.
   */
  @Test
  @SuppressWarnings("deprecation")
  public void cdsResponseWithNewUpstreamTlsContext() {
    Assume.assumeTrue(useProtocolV3());
    DiscoveryRpcCall call = startResourceWatcher(XdsClusterResource.getInstance(), CDS_RESOURCE,
        cdsResourceWatcher);

    // Management server sends back CDS response with UpstreamTlsContext.
    Any clusterEds =
        Any.pack(mf.buildEdsCluster(CDS_RESOURCE, "eds-cluster-foo.googleapis.com", "round_robin",
            null, null,true,
            mf.buildNewUpstreamTlsContext("cert-instance-name", "cert1"),
            "envoy.transport_sockets.tls", null, null));
    List<Any> clusters = ImmutableList.of(
        Any.pack(mf.buildLogicalDnsCluster("cluster-bar.googleapis.com",
            "dns-service-bar.googleapis.com", 443, "round_robin", null, null, false, null, null)),
        clusterEds,
        Any.pack(mf.buildEdsCluster("cluster-baz.googleapis.com", null, "round_robin", null, null,
            false, null, "envoy.transport_sockets.tls", null, null)));
    call.sendResponse(CDS, clusters, VERSION_1, "0000");

    // Client sent an ACK CDS request.
    call.verifyRequest(CDS, CDS_RESOURCE, VERSION_1, "0000", NODE);
    verify(cdsResourceWatcher, times(1)).onChanged(cdsUpdateCaptor.capture());
    CdsUpdate cdsUpdate = cdsUpdateCaptor.getValue();
    CertificateProviderPluginInstance certificateProviderInstance =
        cdsUpdate.upstreamTlsContext().getCommonTlsContext().getValidationContext()
            .getCaCertificateProviderInstance();
    assertThat(certificateProviderInstance.getInstanceName()).isEqualTo("cert-instance-name");
    assertThat(certificateProviderInstance.getCertificateName()).isEqualTo("cert1");
    verifyResourceMetadataAcked(CDS, CDS_RESOURCE, clusterEds, VERSION_1, TIME_INCREMENT);
    verifySubscribedResourcesMetadataSizes(0, 1, 0, 0);
  }

  /**
   * CDS response containing bad UpstreamTlsContext for a cluster.
   */
  @Test
  public void cdsResponseErrorHandling_badUpstreamTlsContext() {
    Assume.assumeTrue(useProtocolV3());
    DiscoveryRpcCall call = startResourceWatcher(XdsClusterResource.getInstance(), CDS_RESOURCE,
        cdsResourceWatcher);

    // Management server sends back CDS response with UpstreamTlsContext.
    List<Any> clusters = ImmutableList.of(Any
        .pack(mf.buildEdsCluster(CDS_RESOURCE, "eds-cluster-foo.googleapis.com", "round_robin",
            null, null, true,
            mf.buildUpstreamTlsContext(null, null), "envoy.transport_sockets.tls", null, null)));
    call.sendResponse(CDS, clusters, VERSION_1, "0000");

    // The response NACKed with errors indicating indices of the failed resources.
    String errorMsg =  "CDS response Cluster 'cluster.googleapis.com' validation error: "
            + "Cluster cluster.googleapis.com: malformed UpstreamTlsContext: "
            + "io.grpc.xds.XdsClientImpl$ResourceInvalidException: "
            + "ca_certificate_provider_instance is required in upstream-tls-context";
    call.verifyRequestNack(CDS, CDS_RESOURCE, "", "0000", NODE, ImmutableList.of(errorMsg));
    verify(cdsResourceWatcher).onError(errorCaptor.capture());
    verifyStatusWithNodeId(errorCaptor.getValue(), Code.UNAVAILABLE, errorMsg);
  }

  /**
   * CDS response containing OutlierDetection for a cluster.
   */
  @Test
  @SuppressWarnings("deprecation")
  public void cdsResponseWithOutlierDetection() {
    Assume.assumeTrue(useProtocolV3());
    DiscoveryRpcCall call = startResourceWatcher(XdsClusterResource.getInstance(), CDS_RESOURCE,
        cdsResourceWatcher);

    OutlierDetection outlierDetectionXds = OutlierDetection.newBuilder()
        .setInterval(Durations.fromNanos(100))
        .setBaseEjectionTime(Durations.fromNanos(100))
        .setMaxEjectionTime(Durations.fromNanos(100))
        .setMaxEjectionPercent(UInt32Value.of(100))
        .setSuccessRateStdevFactor(UInt32Value.of(100))
        .setEnforcingSuccessRate(UInt32Value.of(100))
        .setSuccessRateMinimumHosts(UInt32Value.of(100))
        .setSuccessRateRequestVolume(UInt32Value.of(100))
        .setFailurePercentageThreshold(UInt32Value.of(100))
        .setEnforcingFailurePercentage(UInt32Value.of(100))
        .setFailurePercentageMinimumHosts(UInt32Value.of(100))
        .setFailurePercentageRequestVolume(UInt32Value.of(100)).build();

    // Management server sends back CDS response with UpstreamTlsContext.
    Any clusterEds =
        Any.pack(mf.buildEdsCluster(CDS_RESOURCE, "eds-cluster-foo.googleapis.com", "round_robin",
            null, null, true,
            mf.buildUpstreamTlsContext("cert-instance-name", "cert1"),
            "envoy.transport_sockets.tls", null, outlierDetectionXds));
    List<Any> clusters = ImmutableList.of(
        Any.pack(mf.buildLogicalDnsCluster("cluster-bar.googleapis.com",
            "dns-service-bar.googleapis.com", 443, "round_robin", null, null,false, null, null)),
        clusterEds,
        Any.pack(mf.buildEdsCluster("cluster-baz.googleapis.com", null, "round_robin", null, null,
            false, null, "envoy.transport_sockets.tls", null, outlierDetectionXds)));
    call.sendResponse(CDS, clusters, VERSION_1, "0000");

    // Client sent an ACK CDS request.
    call.verifyRequest(CDS, CDS_RESOURCE, VERSION_1, "0000", NODE);
    verify(cdsResourceWatcher, times(1)).onChanged(cdsUpdateCaptor.capture());
    CdsUpdate cdsUpdate = cdsUpdateCaptor.getValue();

    // The outlier detection config in CdsUpdate should match what we get from xDS.
    EnvoyServerProtoData.OutlierDetection outlierDetection = cdsUpdate.outlierDetection();
    assertThat(outlierDetection).isNotNull();
    assertThat(outlierDetection.intervalNanos()).isEqualTo(100);
    assertThat(outlierDetection.baseEjectionTimeNanos()).isEqualTo(100);
    assertThat(outlierDetection.maxEjectionTimeNanos()).isEqualTo(100);
    assertThat(outlierDetection.maxEjectionPercent()).isEqualTo(100);

    SuccessRateEjection successRateEjection = outlierDetection.successRateEjection();
    assertThat(successRateEjection).isNotNull();
    assertThat(successRateEjection.stdevFactor()).isEqualTo(100);
    assertThat(successRateEjection.enforcementPercentage()).isEqualTo(100);
    assertThat(successRateEjection.minimumHosts()).isEqualTo(100);
    assertThat(successRateEjection.requestVolume()).isEqualTo(100);

    FailurePercentageEjection failurePercentageEjection
        = outlierDetection.failurePercentageEjection();
    assertThat(failurePercentageEjection).isNotNull();
    assertThat(failurePercentageEjection.threshold()).isEqualTo(100);
    assertThat(failurePercentageEjection.enforcementPercentage()).isEqualTo(100);
    assertThat(failurePercentageEjection.minimumHosts()).isEqualTo(100);
    assertThat(failurePercentageEjection.requestVolume()).isEqualTo(100);

    verifyResourceMetadataAcked(CDS, CDS_RESOURCE, clusterEds, VERSION_1, TIME_INCREMENT);
    verifySubscribedResourcesMetadataSizes(0, 1, 0, 0);
  }

  /**
   * CDS response containing OutlierDetection for a cluster.
   */
  @Test
  @SuppressWarnings("deprecation")
  public void cdsResponseWithInvalidOutlierDetectionNacks() {
    Assume.assumeTrue(useProtocolV3());

    DiscoveryRpcCall call = startResourceWatcher(XdsClusterResource.getInstance(), CDS_RESOURCE,
        cdsResourceWatcher);

    OutlierDetection outlierDetectionXds = OutlierDetection.newBuilder()
        .setMaxEjectionPercent(UInt32Value.of(101)).build();

    // Management server sends back CDS response with UpstreamTlsContext.
    Any clusterEds =
        Any.pack(mf.buildEdsCluster(CDS_RESOURCE, "eds-cluster-foo.googleapis.com", "round_robin",
            null, null, true,
            mf.buildUpstreamTlsContext("cert-instance-name", "cert1"),
            "envoy.transport_sockets.tls", null, outlierDetectionXds));
    List<Any> clusters = ImmutableList.of(
        Any.pack(mf.buildLogicalDnsCluster("cluster-bar.googleapis.com",
            "dns-service-bar.googleapis.com", 443, "round_robin", null, null,false, null, null)),
        clusterEds,
        Any.pack(mf.buildEdsCluster("cluster-baz.googleapis.com", null, "round_robin", null, null,
            false, null, "envoy.transport_sockets.tls", null, outlierDetectionXds)));
    call.sendResponse(CDS, clusters, VERSION_1, "0000");

    String errorMsg = "CDS response Cluster 'cluster.googleapis.com' validation error: "
        + "Cluster cluster.googleapis.com: malformed outlier_detection: "
        + "io.grpc.xds.XdsClientImpl$ResourceInvalidException: outlier_detection "
        + "max_ejection_percent is > 100";
    call.verifyRequestNack(CDS, CDS_RESOURCE, "", "0000", NODE, ImmutableList.of(errorMsg));
    verify(cdsResourceWatcher).onError(errorCaptor.capture());
    verifyStatusWithNodeId(errorCaptor.getValue(), Code.UNAVAILABLE, errorMsg);
  }

  @Test(expected = ResourceInvalidException.class)
  public void validateOutlierDetection_invalidInterval() throws ResourceInvalidException {
    XdsClusterResource.validateOutlierDetection(
        OutlierDetection.newBuilder().setInterval(Duration.newBuilder().setSeconds(Long.MAX_VALUE))
            .build());
  }

  @Test(expected = ResourceInvalidException.class)
  public void validateOutlierDetection_negativeInterval() throws ResourceInvalidException {
    XdsClusterResource.validateOutlierDetection(
        OutlierDetection.newBuilder().setInterval(Duration.newBuilder().setSeconds(-1))
            .build());
  }

  @Test(expected = ResourceInvalidException.class)
  public void validateOutlierDetection_invalidBaseEjectionTime() throws ResourceInvalidException {
    XdsClusterResource.validateOutlierDetection(
        OutlierDetection.newBuilder()
            .setBaseEjectionTime(Duration.newBuilder().setSeconds(Long.MAX_VALUE))
            .build());
  }

  @Test(expected = ResourceInvalidException.class)
  public void validateOutlierDetection_negativeBaseEjectionTime() throws ResourceInvalidException {
    XdsClusterResource.validateOutlierDetection(
        OutlierDetection.newBuilder().setBaseEjectionTime(Duration.newBuilder().setSeconds(-1))
            .build());
  }

  @Test(expected = ResourceInvalidException.class)
  public void validateOutlierDetection_invalidMaxEjectionTime() throws ResourceInvalidException {
    XdsClusterResource.validateOutlierDetection(
        OutlierDetection.newBuilder()
            .setMaxEjectionTime(Duration.newBuilder().setSeconds(Long.MAX_VALUE))
            .build());
  }

  @Test(expected = ResourceInvalidException.class)
  public void validateOutlierDetection_negativeMaxEjectionTime() throws ResourceInvalidException {
    XdsClusterResource.validateOutlierDetection(
        OutlierDetection.newBuilder().setMaxEjectionTime(Duration.newBuilder().setSeconds(-1))
            .build());
  }

  @Test(expected = ResourceInvalidException.class)
  public void validateOutlierDetection_maxEjectionPercentTooHigh() throws ResourceInvalidException {
    XdsClusterResource.validateOutlierDetection(
        OutlierDetection.newBuilder().setMaxEjectionPercent(UInt32Value.of(101)).build());
  }

  @Test(expected = ResourceInvalidException.class)
  public void validateOutlierDetection_enforcingSuccessRateTooHigh()
      throws ResourceInvalidException {
    XdsClusterResource.validateOutlierDetection(
        OutlierDetection.newBuilder().setEnforcingSuccessRate(UInt32Value.of(101)).build());
  }

  @Test(expected = ResourceInvalidException.class)
  public void validateOutlierDetection_failurePercentageThresholdTooHigh()
      throws ResourceInvalidException {
    XdsClusterResource.validateOutlierDetection(
        OutlierDetection.newBuilder().setFailurePercentageThreshold(UInt32Value.of(101)).build());
  }

  @Test(expected = ResourceInvalidException.class)
  public void validateOutlierDetection_enforcingFailurePercentageTooHigh()
      throws ResourceInvalidException {
    XdsClusterResource.validateOutlierDetection(
        OutlierDetection.newBuilder().setEnforcingFailurePercentage(UInt32Value.of(101)).build());
  }

  /**
   * CDS response containing UpstreamTlsContext with bad transportSocketName for a cluster.
   */
  @Test
  public void cdsResponseErrorHandling_badTransportSocketName() {
    Assume.assumeTrue(useProtocolV3());
    DiscoveryRpcCall call = startResourceWatcher(XdsClusterResource.getInstance(), CDS_RESOURCE,
        cdsResourceWatcher);

    // Management server sends back CDS response with UpstreamTlsContext.
    List<Any> clusters = ImmutableList.of(Any
        .pack(mf.buildEdsCluster(CDS_RESOURCE, "eds-cluster-foo.googleapis.com", "round_robin",
            null, null, true,
            mf.buildUpstreamTlsContext("secret1", "cert1"), "envoy.transport_sockets.bad", null,
            null)));
    call.sendResponse(CDS, clusters, VERSION_1, "0000");

    // The response NACKed with errors indicating indices of the failed resources.
    String errorMsg = "CDS response Cluster 'cluster.googleapis.com' validation error: "
        + "transport-socket with name envoy.transport_sockets.bad not supported.";
    call.verifyRequestNack(CDS, CDS_RESOURCE, "", "0000", NODE, ImmutableList.of(errorMsg));
    verify(cdsResourceWatcher).onError(errorCaptor.capture());
    verifyStatusWithNodeId(errorCaptor.getValue(), Code.UNAVAILABLE, errorMsg);
  }

  @Test
  public void cdsResponseErrorHandling_xdstpWithoutEdsConfig() {
    String cdsResourceName = "xdstp://authority.xds.com/envoy.config.cluster.v3.Cluster/cluster1";

    final Any testClusterRoundRobin =
        Any.pack(mf.buildEdsCluster(cdsResourceName, null, "round_robin", null,
            null, false, null, "envoy.transport_sockets.tls", null, null
        ));
    final Any okClusterRoundRobin =
        Any.pack(mf.buildEdsCluster(cdsResourceName, "eds-service-bar.googleapis.com",
            "round_robin", null,null, false, null, "envoy.transport_sockets.tls", null, null));


    DiscoveryRpcCall call = startResourceWatcher(XdsClusterResource.getInstance(),
        cdsResourceName, cdsResourceWatcher);
    call.sendResponse(CDS, testClusterRoundRobin, VERSION_1, "0000");

    List<String> errors = ImmutableList.of("CDS response Cluster "
        + "\'xdstp://authority.xds.com/envoy.config.cluster.v3.Cluster/cluster1\' "
        + "validation error: EDS service_name must be set when Cluster resource has an xdstp name");
    call.verifyRequest(CDS, cdsResourceName, "", "", NODE); // get this out of the way
    call.verifyRequestNack(CDS, cdsResourceName, "", "0000", NODE, errors);
    verifySubscribedResourcesMetadataSizes(0, 1, 0, 0);

    call.sendResponse(CDS, okClusterRoundRobin, VERSION_1, "0001");
    call.verifyRequest(CDS, cdsResourceName, VERSION_1, "0001", NODE);
  }

  @Test
  @SuppressWarnings("unchecked")
  public void cachedCdsResource_data() {
    DiscoveryRpcCall call = startResourceWatcher(XdsClusterResource.getInstance(), CDS_RESOURCE,
        cdsResourceWatcher);
    call.sendResponse(CDS, testClusterRoundRobin, VERSION_1, "0000");

    // Client sends an ACK CDS request.
    call.verifyRequest(CDS, CDS_RESOURCE, VERSION_1, "0000", NODE);

    ResourceWatcher<CdsUpdate> watcher = mock(ResourceWatcher.class);
    xdsClient.watchXdsResource(XdsClusterResource.getInstance(), CDS_RESOURCE, watcher);
    verify(watcher).onChanged(cdsUpdateCaptor.capture());
    verifyGoldenClusterRoundRobin(cdsUpdateCaptor.getValue());
    call.verifyNoMoreRequest();
    verifyResourceMetadataAcked(CDS, CDS_RESOURCE, testClusterRoundRobin, VERSION_1,
        TIME_INCREMENT);
    verifySubscribedResourcesMetadataSizes(0, 1, 0, 0);

  }

  @Test
  @SuppressWarnings("unchecked")
  public void cachedCdsResource_absent() {
    DiscoveryRpcCall call = startResourceWatcher(XdsClusterResource.getInstance(), CDS_RESOURCE,
        cdsResourceWatcher);
    fakeClock.forwardTime(XdsClientImpl.INITIAL_RESOURCE_FETCH_TIMEOUT_SEC, TimeUnit.SECONDS);
    verify(cdsResourceWatcher).onResourceDoesNotExist(CDS_RESOURCE);
    ResourceWatcher<CdsUpdate> watcher = mock(ResourceWatcher.class);
    xdsClient.watchXdsResource(XdsClusterResource.getInstance(),CDS_RESOURCE, watcher);
    verify(watcher).onResourceDoesNotExist(CDS_RESOURCE);
    call.verifyNoMoreRequest();
    verifyResourceMetadataDoesNotExist(CDS, CDS_RESOURCE);
    verifySubscribedResourcesMetadataSizes(0, 1, 0, 0);
  }

  @Test
  public void cdsResourceUpdated() {
    DiscoveryRpcCall call = startResourceWatcher(XdsClusterResource.getInstance(), CDS_RESOURCE,
        cdsResourceWatcher);
    verifyResourceMetadataRequested(CDS, CDS_RESOURCE);

    // Initial CDS response.
    String dnsHostAddr = "dns-service-bar.googleapis.com";
    int dnsHostPort = 443;
    Any clusterDns =
        Any.pack(mf.buildLogicalDnsCluster(CDS_RESOURCE, dnsHostAddr, dnsHostPort, "round_robin",
            null, null, false, null, null));
    call.sendResponse(CDS, clusterDns, VERSION_1, "0000");
    call.verifyRequest(CDS, CDS_RESOURCE, VERSION_1, "0000", NODE);
    verify(cdsResourceWatcher).onChanged(cdsUpdateCaptor.capture());
    CdsUpdate cdsUpdate = cdsUpdateCaptor.getValue();
    assertThat(cdsUpdate.clusterName()).isEqualTo(CDS_RESOURCE);
    assertThat(cdsUpdate.clusterType()).isEqualTo(ClusterType.LOGICAL_DNS);
    assertThat(cdsUpdate.dnsHostName()).isEqualTo(dnsHostAddr + ":" + dnsHostPort);
    LbConfig lbConfig = ServiceConfigUtil.unwrapLoadBalancingConfig(cdsUpdate.lbPolicyConfig());
    assertThat(lbConfig.getPolicyName()).isEqualTo("wrr_locality_experimental");
    List<LbConfig> childConfigs = ServiceConfigUtil.unwrapLoadBalancingConfigList(
        JsonUtil.getListOfObjects(lbConfig.getRawConfigValue(), "childPolicy"));
    assertThat(childConfigs.get(0).getPolicyName()).isEqualTo("round_robin");
    assertThat(cdsUpdate.lrsServerInfo()).isNull();
    assertThat(cdsUpdate.maxConcurrentRequests()).isNull();
    assertThat(cdsUpdate.upstreamTlsContext()).isNull();
    verifyResourceMetadataAcked(CDS, CDS_RESOURCE, clusterDns, VERSION_1, TIME_INCREMENT);

    // Updated CDS response.
    String edsService = "eds-service-bar.googleapis.com";
    Any clusterEds = Any.pack(
        mf.buildEdsCluster(CDS_RESOURCE, edsService, "round_robin", null, null, true, null,
            "envoy.transport_sockets.tls", null, null
        ));
    call.sendResponse(CDS, clusterEds, VERSION_2, "0001");
    call.verifyRequest(CDS, CDS_RESOURCE, VERSION_2, "0001", NODE);
    verify(cdsResourceWatcher, times(2)).onChanged(cdsUpdateCaptor.capture());
    cdsUpdate = cdsUpdateCaptor.getValue();
    assertThat(cdsUpdate.clusterName()).isEqualTo(CDS_RESOURCE);
    assertThat(cdsUpdate.clusterType()).isEqualTo(ClusterType.EDS);
    assertThat(cdsUpdate.edsServiceName()).isEqualTo(edsService);
    lbConfig = ServiceConfigUtil.unwrapLoadBalancingConfig(cdsUpdate.lbPolicyConfig());
    assertThat(lbConfig.getPolicyName()).isEqualTo("wrr_locality_experimental");
    childConfigs = ServiceConfigUtil.unwrapLoadBalancingConfigList(
        JsonUtil.getListOfObjects(lbConfig.getRawConfigValue(), "childPolicy"));
    assertThat(childConfigs.get(0).getPolicyName()).isEqualTo("round_robin");
    assertThat(cdsUpdate.lrsServerInfo()).isEqualTo(xdsServerInfo);
    assertThat(cdsUpdate.maxConcurrentRequests()).isNull();
    assertThat(cdsUpdate.upstreamTlsContext()).isNull();
    verifyResourceMetadataAcked(CDS, CDS_RESOURCE, clusterEds, VERSION_2, TIME_INCREMENT * 2);
    verifySubscribedResourcesMetadataSizes(0, 1, 0, 0);
  }

  // Assures that CDS updates identical to the current config are ignored.
  @Test
  public void cdsResourceUpdatedWithDuplicate() {
    DiscoveryRpcCall call = startResourceWatcher(XdsClusterResource.getInstance(), CDS_RESOURCE,
        cdsResourceWatcher);

    String edsService = "eds-service-bar.googleapis.com";
    String transportSocketName = "envoy.transport_sockets.tls";
    Any roundRobinConfig = Any.pack(
        mf.buildEdsCluster(CDS_RESOURCE, edsService, "round_robin", null, null, true, null,
            transportSocketName, null, null
        ));
    Any ringHashConfig = Any.pack(
        mf.buildEdsCluster(CDS_RESOURCE, edsService, "ring_hash_experimental",
            mf.buildRingHashLbConfig("xx_hash", 1, 2), null, true, null,
            transportSocketName, null, null
        ));
    Any leastRequestConfig = Any.pack(
        mf.buildEdsCluster(CDS_RESOURCE, edsService, "least_request_experimental",
            null, mf.buildLeastRequestLbConfig(2), true, null,
            transportSocketName, null, null
        ));

    // Configure with round robin, the update should be sent to the watcher.
    call.sendResponse(CDS, roundRobinConfig, VERSION_2, "0001");
    verify(cdsResourceWatcher, times(1)).onChanged(isA(CdsUpdate.class));

    // Second update is identical, watcher should not get an additional update.
    call.sendResponse(CDS, roundRobinConfig, VERSION_2, "0002");
    verify(cdsResourceWatcher, times(1)).onChanged(isA(CdsUpdate.class));

    // Now we switch to ring hash so the watcher should be notified.
    call.sendResponse(CDS, ringHashConfig, VERSION_2, "0003");
    verify(cdsResourceWatcher, times(2)).onChanged(isA(CdsUpdate.class));

    // Second update to ring hash should not result in watcher being notified.
    call.sendResponse(CDS, ringHashConfig, VERSION_2, "0004");
    verify(cdsResourceWatcher, times(2)).onChanged(isA(CdsUpdate.class));

    // Now we switch to least request so the watcher should be notified.
    call.sendResponse(CDS, leastRequestConfig, VERSION_2, "0005");
    verify(cdsResourceWatcher, times(3)).onChanged(isA(CdsUpdate.class));

    // Second update to least request should not result in watcher being notified.
    call.sendResponse(CDS, leastRequestConfig, VERSION_2, "0006");
    verify(cdsResourceWatcher, times(3)).onChanged(isA(CdsUpdate.class));
  }

  @Test
  public void cdsResourceDeleted() {
    Assume.assumeFalse(ignoreResourceDeletion());

    DiscoveryRpcCall call = startResourceWatcher(XdsClusterResource.getInstance(), CDS_RESOURCE,
        cdsResourceWatcher);
    verifyResourceMetadataRequested(CDS, CDS_RESOURCE);

    // Initial CDS response.
    call.sendResponse(CDS, testClusterRoundRobin, VERSION_1, "0000");
    call.verifyRequest(CDS, CDS_RESOURCE, VERSION_1, "0000", NODE);
    verify(cdsResourceWatcher).onChanged(cdsUpdateCaptor.capture());
    verifyGoldenClusterRoundRobin(cdsUpdateCaptor.getValue());
    verifyResourceMetadataAcked(CDS, CDS_RESOURCE, testClusterRoundRobin, VERSION_1,
        TIME_INCREMENT);
    verifySubscribedResourcesMetadataSizes(0, 1, 0, 0);

    // Empty CDS response deletes the cluster.
    call.sendResponse(CDS, Collections.<Any>emptyList(), VERSION_2, "0001");
    call.verifyRequest(CDS, CDS_RESOURCE, VERSION_2, "0001", NODE);
    verify(cdsResourceWatcher).onResourceDoesNotExist(CDS_RESOURCE);
    verifyResourceMetadataDoesNotExist(CDS, CDS_RESOURCE);
    verifySubscribedResourcesMetadataSizes(0, 1, 0, 0);
  }

  /**
   * When ignore_resource_deletion server feature is on, xDS client should keep the deleted cluster
   * on empty response, and resume the normal work when CDS contains the cluster again.
   * */
  @Test
  public void cdsResourceDeleted_ignoreResourceDeletion() {
    Assume.assumeTrue(ignoreResourceDeletion());

    DiscoveryRpcCall call = startResourceWatcher(XdsClusterResource.getInstance(), CDS_RESOURCE,
        cdsResourceWatcher);
    verifyResourceMetadataRequested(CDS, CDS_RESOURCE);

    // Initial CDS response.
    call.sendResponse(CDS, testClusterRoundRobin, VERSION_1, "0000");
    call.verifyRequest(CDS, CDS_RESOURCE, VERSION_1, "0000", NODE);
    verify(cdsResourceWatcher).onChanged(cdsUpdateCaptor.capture());
    verifyGoldenClusterRoundRobin(cdsUpdateCaptor.getValue());
    verifyResourceMetadataAcked(CDS, CDS_RESOURCE, testClusterRoundRobin, VERSION_1,
        TIME_INCREMENT);
    verifySubscribedResourcesMetadataSizes(0, 1, 0, 0);

    // Empty LDS response does not delete the cluster.
    call.sendResponse(CDS, Collections.emptyList(), VERSION_2, "0001");
    call.verifyRequest(CDS, CDS_RESOURCE, VERSION_2, "0001", NODE);

    // The resource is still ACKED at VERSION_1 (no changes).
    verifyResourceMetadataAcked(CDS, CDS_RESOURCE, testClusterRoundRobin, VERSION_1,
        TIME_INCREMENT);
    verifySubscribedResourcesMetadataSizes(0, 1, 0, 0);
    // onResourceDoesNotExist must not be called.
    verify(ldsResourceWatcher, never()).onResourceDoesNotExist(CDS_RESOURCE);

    // Next update is correct, and contains the cluster again.
    call.sendResponse(CDS, testClusterRoundRobin, VERSION_3, "0003");
    call.verifyRequest(CDS, CDS_RESOURCE, VERSION_3, "0003", NODE);
    verify(cdsResourceWatcher).onChanged(cdsUpdateCaptor.capture());
    verifyGoldenClusterRoundRobin(cdsUpdateCaptor.getValue());
    verifyResourceMetadataAcked(CDS, CDS_RESOURCE, testClusterRoundRobin, VERSION_3,
        TIME_INCREMENT * 3);
    verifySubscribedResourcesMetadataSizes(0, 1, 0, 0);
    verifyNoMoreInteractions(ldsResourceWatcher);
  }

  @Test
  @SuppressWarnings("unchecked")
  public void multipleCdsWatchers() {
    String cdsResourceTwo = "cluster-bar.googleapis.com";
    ResourceWatcher<CdsUpdate> watcher1 = mock(ResourceWatcher.class);
    ResourceWatcher<CdsUpdate> watcher2 = mock(ResourceWatcher.class);
    xdsClient.watchXdsResource(XdsClusterResource.getInstance(),CDS_RESOURCE, cdsResourceWatcher);
    xdsClient.watchXdsResource(XdsClusterResource.getInstance(),cdsResourceTwo, watcher1);
    xdsClient.watchXdsResource(XdsClusterResource.getInstance(),cdsResourceTwo, watcher2);
    DiscoveryRpcCall call = resourceDiscoveryCalls.poll();
    call.verifyRequest(CDS, Arrays.asList(CDS_RESOURCE, cdsResourceTwo), "", "", NODE);
    verifyResourceMetadataRequested(CDS, CDS_RESOURCE);
    verifyResourceMetadataRequested(CDS, cdsResourceTwo);
    verifySubscribedResourcesMetadataSizes(0, 2, 0, 0);

    fakeClock.forwardTime(XdsClientImpl.INITIAL_RESOURCE_FETCH_TIMEOUT_SEC, TimeUnit.SECONDS);
    verify(cdsResourceWatcher).onResourceDoesNotExist(CDS_RESOURCE);
    verify(watcher1).onResourceDoesNotExist(cdsResourceTwo);
    verify(watcher2).onResourceDoesNotExist(cdsResourceTwo);
    verifyResourceMetadataDoesNotExist(CDS, CDS_RESOURCE);
    verifyResourceMetadataDoesNotExist(CDS, cdsResourceTwo);
    verifySubscribedResourcesMetadataSizes(0, 2, 0, 0);

    String dnsHostAddr = "dns-service-bar.googleapis.com";
    int dnsHostPort = 443;
    String edsService = "eds-service-bar.googleapis.com";
    List<Any> clusters = ImmutableList.of(
        Any.pack(mf.buildLogicalDnsCluster(CDS_RESOURCE, dnsHostAddr, dnsHostPort, "round_robin",
            null, null, false, null, null)),
        Any.pack(mf.buildEdsCluster(cdsResourceTwo, edsService, "round_robin", null, null, true,
            null, "envoy.transport_sockets.tls", null, null)));
    call.sendResponse(CDS, clusters, VERSION_1, "0000");
    verify(cdsResourceWatcher).onChanged(cdsUpdateCaptor.capture());
    CdsUpdate cdsUpdate = cdsUpdateCaptor.getValue();
    assertThat(cdsUpdate.clusterName()).isEqualTo(CDS_RESOURCE);
    assertThat(cdsUpdate.clusterType()).isEqualTo(ClusterType.LOGICAL_DNS);
    assertThat(cdsUpdate.dnsHostName()).isEqualTo(dnsHostAddr + ":" + dnsHostPort);
    LbConfig lbConfig = ServiceConfigUtil.unwrapLoadBalancingConfig(cdsUpdate.lbPolicyConfig());
    assertThat(lbConfig.getPolicyName()).isEqualTo("wrr_locality_experimental");
    List<LbConfig> childConfigs = ServiceConfigUtil.unwrapLoadBalancingConfigList(
        JsonUtil.getListOfObjects(lbConfig.getRawConfigValue(), "childPolicy"));
    assertThat(childConfigs.get(0).getPolicyName()).isEqualTo("round_robin");
    assertThat(cdsUpdate.lrsServerInfo()).isNull();
    assertThat(cdsUpdate.maxConcurrentRequests()).isNull();
    assertThat(cdsUpdate.upstreamTlsContext()).isNull();
    verify(watcher1).onChanged(cdsUpdateCaptor.capture());
    cdsUpdate = cdsUpdateCaptor.getValue();
    assertThat(cdsUpdate.clusterName()).isEqualTo(cdsResourceTwo);
    assertThat(cdsUpdate.clusterType()).isEqualTo(ClusterType.EDS);
    assertThat(cdsUpdate.edsServiceName()).isEqualTo(edsService);
    lbConfig = ServiceConfigUtil.unwrapLoadBalancingConfig(cdsUpdate.lbPolicyConfig());
    assertThat(lbConfig.getPolicyName()).isEqualTo("wrr_locality_experimental");
    childConfigs = ServiceConfigUtil.unwrapLoadBalancingConfigList(
        JsonUtil.getListOfObjects(lbConfig.getRawConfigValue(), "childPolicy"));
    assertThat(childConfigs.get(0).getPolicyName()).isEqualTo("round_robin");
    assertThat(cdsUpdate.lrsServerInfo()).isEqualTo(xdsServerInfo);
    assertThat(cdsUpdate.maxConcurrentRequests()).isNull();
    assertThat(cdsUpdate.upstreamTlsContext()).isNull();
    verify(watcher2).onChanged(cdsUpdateCaptor.capture());
    cdsUpdate = cdsUpdateCaptor.getValue();
    assertThat(cdsUpdate.clusterName()).isEqualTo(cdsResourceTwo);
    assertThat(cdsUpdate.clusterType()).isEqualTo(ClusterType.EDS);
    assertThat(cdsUpdate.edsServiceName()).isEqualTo(edsService);
    lbConfig = ServiceConfigUtil.unwrapLoadBalancingConfig(cdsUpdate.lbPolicyConfig());
    assertThat(lbConfig.getPolicyName()).isEqualTo("wrr_locality_experimental");
    childConfigs = ServiceConfigUtil.unwrapLoadBalancingConfigList(
        JsonUtil.getListOfObjects(lbConfig.getRawConfigValue(), "childPolicy"));
    assertThat(childConfigs.get(0).getPolicyName()).isEqualTo("round_robin");
    assertThat(cdsUpdate.lrsServerInfo()).isEqualTo(xdsServerInfo);
    assertThat(cdsUpdate.maxConcurrentRequests()).isNull();
    assertThat(cdsUpdate.upstreamTlsContext()).isNull();
    // Metadata of both clusters is stored.
    verifyResourceMetadataAcked(CDS, CDS_RESOURCE, clusters.get(0), VERSION_1, TIME_INCREMENT);
    verifyResourceMetadataAcked(CDS, cdsResourceTwo, clusters.get(1), VERSION_1, TIME_INCREMENT);
    verifySubscribedResourcesMetadataSizes(0, 2, 0, 0);
  }

  @Test
  public void edsResourceNotFound() {
    DiscoveryRpcCall call = startResourceWatcher(XdsEndpointResource.getInstance(), EDS_RESOURCE,
        edsResourceWatcher);
    Any clusterLoadAssignment = Any.pack(mf.buildClusterLoadAssignment(
        "cluster-bar.googleapis.com",
        ImmutableList.of(lbEndpointHealthy),
        ImmutableList.<Message>of()));
    call.sendResponse(EDS, clusterLoadAssignment, VERSION_1, "0000");

    // Client sent an ACK EDS request.
    call.verifyRequest(EDS, EDS_RESOURCE, VERSION_1, "0000", NODE);
    verifyNoInteractions(edsResourceWatcher);
    verifyResourceMetadataRequested(EDS, EDS_RESOURCE);
    verifySubscribedResourcesMetadataSizes(0, 0, 0, 1);
    // Server failed to return subscribed resource within expected time window.
    fakeClock.forwardTime(XdsClientImpl.INITIAL_RESOURCE_FETCH_TIMEOUT_SEC, TimeUnit.SECONDS);
    verify(edsResourceWatcher).onResourceDoesNotExist(EDS_RESOURCE);
    assertThat(fakeClock.getPendingTasks(EDS_RESOURCE_FETCH_TIMEOUT_TASK_FILTER)).isEmpty();
    verifyResourceMetadataDoesNotExist(EDS, EDS_RESOURCE);
    verifySubscribedResourcesMetadataSizes(0, 0, 0, 1);
  }

  @Test
  public void edsResponseErrorHandling_allResourcesFailedUnpack() {
    DiscoveryRpcCall call = startResourceWatcher(XdsEndpointResource.getInstance(), EDS_RESOURCE,
        edsResourceWatcher);
    verifyResourceMetadataRequested(EDS, EDS_RESOURCE);
    call.sendResponse(EDS, ImmutableList.of(FAILING_ANY, FAILING_ANY), VERSION_1, "0000");

    // Resulting metadata unchanged because the response has no identifiable subscribed resources.
    verifyResourceMetadataRequested(EDS, EDS_RESOURCE);
    verifySubscribedResourcesMetadataSizes(0, 0, 0, 1);
    // The response NACKed with errors indicating indices of the failed resources.
    call.verifyRequestNack(EDS, EDS_RESOURCE, "", "0000", NODE, ImmutableList.of(
        "EDS response Resource index 0 - can't decode ClusterLoadAssignment: ",
        "EDS response Resource index 1 - can't decode ClusterLoadAssignment: "));
    verifyNoInteractions(edsResourceWatcher);
  }

  @Test
  public void edsResponseErrorHandling_someResourcesFailedUnpack() {
    DiscoveryRpcCall call = startResourceWatcher(XdsEndpointResource.getInstance(), EDS_RESOURCE,
        edsResourceWatcher);
    verifyResourceMetadataRequested(EDS, EDS_RESOURCE);

    // Correct resource is in the middle to ensure processing continues on errors.
    List<Any> resources = ImmutableList.of(FAILING_ANY, testClusterLoadAssignment, FAILING_ANY);
    call.sendResponse(EDS, resources, VERSION_1, "0000");

    // All errors recorded in the metadata of successfully unpacked subscribed resources.
    List<String> errors = ImmutableList.of(
        "EDS response Resource index 0 - can't decode ClusterLoadAssignment: ",
        "EDS response Resource index 2 - can't decode ClusterLoadAssignment: ");
    verifyResourceMetadataAcked(
        EDS, EDS_RESOURCE, testClusterLoadAssignment, VERSION_1, TIME_INCREMENT);
    verifySubscribedResourcesMetadataSizes(0, 0, 0, 1);
    // The response is NACKed with the same error message.
    call.verifyRequestNack(EDS, EDS_RESOURCE, "", "0000", NODE, errors);
    verify(edsResourceWatcher).onChanged(edsUpdateCaptor.capture());
    EdsUpdate edsUpdate = edsUpdateCaptor.getValue();
    assertThat(edsUpdate.clusterName).isEqualTo(EDS_RESOURCE);
  }

  /**
   * Tests a subscribed EDS resource transitioned to and from the invalid state.
   *
   * @see <a href="https://github.com/grpc/proposal/blob/master/A40-csds-support.md#ads-parsing-logic-update-continue-after-first-error">
   * A40-csds-support.md</a>
   */
  @Test
  public void edsResponseErrorHandling_subscribedResourceInvalid() {
    List<String> subscribedResourceNames = ImmutableList.of("A", "B", "C");
    xdsClient.watchXdsResource(XdsEndpointResource.getInstance(),"A", edsResourceWatcher);
    xdsClient.watchXdsResource(XdsEndpointResource.getInstance(),"B", edsResourceWatcher);
    xdsClient.watchXdsResource(XdsEndpointResource.getInstance(),"C", edsResourceWatcher);
    DiscoveryRpcCall call = resourceDiscoveryCalls.poll();
    assertThat(call).isNotNull();
    verifyResourceMetadataRequested(EDS, "A");
    verifyResourceMetadataRequested(EDS, "B");
    verifyResourceMetadataRequested(EDS, "C");
    verifySubscribedResourcesMetadataSizes(0, 0, 0, 3);

    // EDS -> {A, B, C}, version 1
    List<Message> dropOverloads = ImmutableList.of(mf.buildDropOverload("lb", 200));
    List<Message> endpointsV1 = ImmutableList.of(lbEndpointHealthy);
    ImmutableMap<String, Any> resourcesV1 = ImmutableMap.of(
        "A", Any.pack(mf.buildClusterLoadAssignment("A", endpointsV1, dropOverloads)),
        "B", Any.pack(mf.buildClusterLoadAssignment("B", endpointsV1, dropOverloads)),
        "C", Any.pack(mf.buildClusterLoadAssignment("C", endpointsV1, dropOverloads)));
    call.sendResponse(EDS, resourcesV1.values().asList(), VERSION_1, "0000");
    // {A, B, C} -> ACK, version 1
    verifyResourceMetadataAcked(EDS, "A", resourcesV1.get("A"), VERSION_1, TIME_INCREMENT);
    verifyResourceMetadataAcked(EDS, "B", resourcesV1.get("B"), VERSION_1, TIME_INCREMENT);
    verifyResourceMetadataAcked(EDS, "C", resourcesV1.get("C"), VERSION_1, TIME_INCREMENT);
    call.verifyRequest(EDS, subscribedResourceNames, VERSION_1, "0000", NODE);

    // EDS -> {A, B}, version 2
    // Failed to parse endpoint B
    List<Message> endpointsV2 = ImmutableList.of(lbEndpointHealthy, lbEndpointEmpty);
    ImmutableMap<String, Any> resourcesV2 = ImmutableMap.of(
        "A", Any.pack(mf.buildClusterLoadAssignment("A", endpointsV2, dropOverloads)),
        "B", Any.pack(mf.buildClusterLoadAssignmentInvalid("B")));
    call.sendResponse(EDS, resourcesV2.values().asList(), VERSION_2, "0001");
    // {A} -> ACK, version 2
    // {B} -> NACK, version 1, rejected version 2, rejected reason: Failed to parse B
    // {C} -> ACK, version 1
    List<String> errorsV2 =
        ImmutableList.of("EDS response ClusterLoadAssignment 'B' validation error: ");
    verifyResourceMetadataAcked(EDS, "A", resourcesV2.get("A"), VERSION_2, TIME_INCREMENT * 2);
    verifyResourceMetadataNacked(EDS, "B", resourcesV1.get("B"), VERSION_1, TIME_INCREMENT,
        VERSION_2, TIME_INCREMENT * 2, errorsV2);
    verifyResourceMetadataAcked(EDS, "C", resourcesV1.get("C"), VERSION_1, TIME_INCREMENT);
    call.verifyRequestNack(EDS, subscribedResourceNames, VERSION_1, "0001", NODE, errorsV2);

    // EDS -> {B, C} version 3
    List<Message> endpointsV3 =
        ImmutableList.of(lbEndpointHealthy, lbEndpointEmpty, lbEndpointZeroWeight);
    ImmutableMap<String, Any> resourcesV3 = ImmutableMap.of(
        "B", Any.pack(mf.buildClusterLoadAssignment("B", endpointsV3, dropOverloads)),
        "C", Any.pack(mf.buildClusterLoadAssignment("C", endpointsV3, dropOverloads)));
    call.sendResponse(EDS, resourcesV3.values().asList(), VERSION_3, "0002");
    // {A} -> ACK, version 2
    // {B, C} -> ACK, version 3
    verifyResourceMetadataAcked(EDS, "A", resourcesV2.get("A"), VERSION_2, TIME_INCREMENT * 2);
    verifyResourceMetadataAcked(EDS, "B", resourcesV3.get("B"), VERSION_3, TIME_INCREMENT * 3);
    verifyResourceMetadataAcked(EDS, "C", resourcesV3.get("C"), VERSION_3, TIME_INCREMENT * 3);
    call.verifyRequest(EDS, subscribedResourceNames, VERSION_3, "0002", NODE);
    verifySubscribedResourcesMetadataSizes(0, 0, 0, 3);
  }

  @Test
  public void edsResourceFound() {
    DiscoveryRpcCall call = startResourceWatcher(XdsEndpointResource.getInstance(), EDS_RESOURCE,
        edsResourceWatcher);
    call.sendResponse(EDS, testClusterLoadAssignment, VERSION_1, "0000");

    // Client sent an ACK EDS request.
    call.verifyRequest(EDS, EDS_RESOURCE, VERSION_1, "0000", NODE);
    verify(edsResourceWatcher).onChanged(edsUpdateCaptor.capture());
    validateGoldenClusterLoadAssignment(edsUpdateCaptor.getValue());
    verifyResourceMetadataAcked(EDS, EDS_RESOURCE, testClusterLoadAssignment, VERSION_1,
        TIME_INCREMENT);
    verifySubscribedResourcesMetadataSizes(0, 0, 0, 1);
  }

  @Test
  public void wrappedEdsResourceFound() {
    DiscoveryRpcCall call = startResourceWatcher(XdsEndpointResource.getInstance(), EDS_RESOURCE,
        edsResourceWatcher);
    call.sendResponse(EDS, mf.buildWrappedResource(testClusterLoadAssignment), VERSION_1, "0000");

    // Client sent an ACK EDS request.
    call.verifyRequest(EDS, EDS_RESOURCE, VERSION_1, "0000", NODE);
    verify(edsResourceWatcher).onChanged(edsUpdateCaptor.capture());
    validateGoldenClusterLoadAssignment(edsUpdateCaptor.getValue());
    verifyResourceMetadataAcked(EDS, EDS_RESOURCE, testClusterLoadAssignment, VERSION_1,
        TIME_INCREMENT);
    verifySubscribedResourcesMetadataSizes(0, 0, 0, 1);
  }

  @Test
  @SuppressWarnings("unchecked")
  public void cachedEdsResource_data() {
    DiscoveryRpcCall call = startResourceWatcher(XdsEndpointResource.getInstance(), EDS_RESOURCE,
        edsResourceWatcher);
    call.sendResponse(EDS, testClusterLoadAssignment, VERSION_1, "0000");

    // Client sent an ACK EDS request.
    call.verifyRequest(EDS, EDS_RESOURCE, VERSION_1, "0000", NODE);
    // Add another watcher.
    ResourceWatcher<EdsUpdate> watcher = mock(ResourceWatcher.class);
    xdsClient.watchXdsResource(XdsEndpointResource.getInstance(),EDS_RESOURCE, watcher);
    verify(watcher).onChanged(edsUpdateCaptor.capture());
    validateGoldenClusterLoadAssignment(edsUpdateCaptor.getValue());
    call.verifyNoMoreRequest();
    verifyResourceMetadataAcked(EDS, EDS_RESOURCE, testClusterLoadAssignment, VERSION_1,
        TIME_INCREMENT);
    verifySubscribedResourcesMetadataSizes(0, 0, 0, 1);
  }

  @Test
  @SuppressWarnings("unchecked")
  public void cachedEdsResource_absent() {
    DiscoveryRpcCall call = startResourceWatcher(XdsEndpointResource.getInstance(), EDS_RESOURCE,
        edsResourceWatcher);
    fakeClock.forwardTime(XdsClientImpl.INITIAL_RESOURCE_FETCH_TIMEOUT_SEC, TimeUnit.SECONDS);
    verify(edsResourceWatcher).onResourceDoesNotExist(EDS_RESOURCE);
    ResourceWatcher<EdsUpdate> watcher = mock(ResourceWatcher.class);
    xdsClient.watchXdsResource(XdsEndpointResource.getInstance(),EDS_RESOURCE, watcher);
    verify(watcher).onResourceDoesNotExist(EDS_RESOURCE);
    call.verifyNoMoreRequest();
    verifyResourceMetadataDoesNotExist(EDS, EDS_RESOURCE);
    verifySubscribedResourcesMetadataSizes(0, 0, 0, 1);
  }

  @Test
  @SuppressWarnings("unchecked")
  public void flowControlAbsent() throws Exception {
    String anotherCdsResource = CDS_RESOURCE + "2";
    FakeClock fakeWatchClock = new FakeClock();
    xdsClient.watchXdsResource(XdsClusterResource.getInstance(), CDS_RESOURCE,
        cdsResourceWatcher, fakeWatchClock.getScheduledExecutorService());
    ResourceWatcher<CdsUpdate> anotherWatcher = mock(ResourceWatcher.class);
    xdsClient.watchXdsResource(XdsClusterResource.getInstance(), anotherCdsResource,
        anotherWatcher, fakeWatchClock.getScheduledExecutorService());
    verifyResourceMetadataRequested(CDS, CDS_RESOURCE);
    verifyResourceMetadataRequested(CDS, anotherCdsResource);
    DiscoveryRpcCall call = resourceDiscoveryCalls.poll();
    call.verifyRequest(CDS, Arrays.asList(CDS_RESOURCE, anotherCdsResource), "", "", NODE);
    assertThat(fakeWatchClock.runDueTasks()).isEqualTo(2);
    call.sendResponse(CDS, testClusterRoundRobin, VERSION_1, "0000");
    verifyResourceMetadataAcked(
        CDS, CDS_RESOURCE, testClusterRoundRobin, VERSION_1, TIME_INCREMENT);
    call.verifyRequest(CDS, Arrays.asList(CDS_RESOURCE, anotherCdsResource), VERSION_1,
        "0000", NODE);
    verifyNoInteractions(cdsResourceWatcher, anotherWatcher);
    fakeClock.forwardTime(XdsClientImpl.INITIAL_RESOURCE_FETCH_TIMEOUT_SEC, TimeUnit.SECONDS);
    assertThat(fakeWatchClock.getPendingTasks().size()).isEqualTo(2);
    CyclicBarrier barrier = new CyclicBarrier(2);
    doAnswer(blockUpdate(barrier)).when(cdsResourceWatcher).onChanged(any(CdsUpdate.class));

    CountDownLatch latch = new CountDownLatch(1);
    new Thread(() -> {
      try {
        fakeWatchClock.runDueTasks();
        latch.countDown();
      } catch (Exception ex) {
        throw new RuntimeException(ex);
      }
    }).start();
    ImmutableMap<String, Any> resourcesV2 = ImmutableMap.of(
        CDS_RESOURCE, Any.pack(mf.buildEdsCluster(CDS_RESOURCE, "A.2", "round_robin", null,
            null, false, null,
            "envoy.transport_sockets.tls", null, null
        )),
        anotherCdsResource, Any.pack(mf.buildClusterInvalid(anotherCdsResource)));
    call.sendResponse(CDS, resourcesV2.values().asList(), VERSION_2, "0001");
    assertThat(call.isReady()).isFalse();
    verifyResourceMetadataAcked(
        CDS, CDS_RESOURCE, testClusterRoundRobin, VERSION_1, TIME_INCREMENT);
    barrier.await();
    verify(cdsResourceWatcher, atLeastOnce()).onChanged(any());
    String errorMsg = "CDS response Cluster 'cluster.googleapis.com2' validation error: "
        + "Cluster cluster.googleapis.com2: unspecified cluster discovery type";
    call.verifyRequestNack(CDS, Arrays.asList(CDS_RESOURCE, anotherCdsResource), VERSION_1, "0001",
        NODE, Arrays.asList(errorMsg));
<<<<<<< HEAD
    verify(anotherWatcher, Mockito.timeout(2000)).onResourceDoesNotExist(eq(anotherCdsResource));
=======
>>>>>>> f01c110f
    barrier.await();
    latch.await(10, TimeUnit.SECONDS);
    verify(cdsResourceWatcher, times(2)).onChanged(any());
    verify(anotherWatcher).onResourceDoesNotExist(eq(anotherCdsResource));
    verify(anotherWatcher).onError(any());
  }

  private Answer<Void> blockUpdate(CyclicBarrier barrier) {
    return new Answer<Void>() {
      @Override
      public Void answer(InvocationOnMock invocation) throws Throwable {
        barrier.await();
        return null;
      }
    };
  }

  @Test
  public void simpleFlowControl() throws Exception {
    FakeClock fakeWatchClock = new FakeClock();
    DiscoveryRpcCall call = startResourceWatcher(XdsEndpointResource.getInstance(), EDS_RESOURCE,
        edsResourceWatcher, fakeWatchClock.getScheduledExecutorService());
    verifyResourceMetadataRequested(EDS, EDS_RESOURCE);
    assertThat(fakeWatchClock.runDueTasks()).isEqualTo(1);

    call.sendResponse(EDS, testClusterLoadAssignment, VERSION_1, "0000");
    call.verifyRequest(EDS, EDS_RESOURCE, VERSION_1, "0000", NODE);
    verifyResourceMetadataAcked(EDS, EDS_RESOURCE, testClusterLoadAssignment, VERSION_1,
        TIME_INCREMENT);
    verifyNoInteractions(edsResourceWatcher);
    assertThat(fakeWatchClock.getPendingTasks().size()).isEqualTo(1);

    // Updated EDS response.
    Any updatedClusterLoadAssignment = Any.pack(mf.buildClusterLoadAssignment(EDS_RESOURCE,
        ImmutableList.of(mf.buildLocalityLbEndpoints("region2", "zone2", "subzone2",
            mf.buildLbEndpoint("172.44.2.2", 8000, "unknown", 3), 2, 0)),
        ImmutableList.<Message>of()));
    call.sendResponse(EDS, updatedClusterLoadAssignment, VERSION_2, "0001");
    // message not processed due to flow control
    call.verifyNoMoreRequest();
    assertThat(call.isReady()).isFalse();

    CyclicBarrier barrier = new CyclicBarrier(2);
    doAnswer(blockUpdate(barrier)).when(edsResourceWatcher).onChanged(any(EdsUpdate.class));

    CountDownLatch latch = new CountDownLatch(1);
    new Thread(() -> {
      try {
        fakeWatchClock.runDueTasks();
        latch.countDown();
      } catch (Exception ex) {
        throw new RuntimeException(ex);
      }
    }).start();

    verifyResourceMetadataAcked(EDS, EDS_RESOURCE, testClusterLoadAssignment, VERSION_1,
        TIME_INCREMENT);
    barrier.await();
    verify(edsResourceWatcher, atLeastOnce()).onChanged(edsUpdateCaptor.capture());
    EdsUpdate edsUpdate = edsUpdateCaptor.getAllValues().get(0);
    validateGoldenClusterLoadAssignment(edsUpdate);
    barrier.await();
    latch.await(10, TimeUnit.SECONDS);
    verify(edsResourceWatcher, times(2)).onChanged(any());
    verifyResourceMetadataAcked(EDS, EDS_RESOURCE, updatedClusterLoadAssignment, VERSION_2,
        TIME_INCREMENT * 2);
  }

  @Test
  public void flowControlUnknownType() {
    DiscoveryRpcCall call = startResourceWatcher(XdsEndpointResource.getInstance(), EDS_RESOURCE,
        edsResourceWatcher);
    call.sendResponse(CDS, testClusterRoundRobin, VERSION_1, "0000");
    call.sendResponse(EDS, testClusterLoadAssignment, VERSION_1, "0000");
    call.verifyRequest(EDS, EDS_RESOURCE, VERSION_1, "0000", NODE);
    verify(edsResourceWatcher).onChanged(any());
  }

  @Test
  public void edsResourceUpdated() {
    DiscoveryRpcCall call = startResourceWatcher(XdsEndpointResource.getInstance(), EDS_RESOURCE,
        edsResourceWatcher);
    verifyResourceMetadataRequested(EDS, EDS_RESOURCE);

    // Initial EDS response.
    call.sendResponse(EDS, testClusterLoadAssignment, VERSION_1, "0000");
    call.verifyRequest(EDS, EDS_RESOURCE, VERSION_1, "0000", NODE);
    verify(edsResourceWatcher).onChanged(edsUpdateCaptor.capture());
    EdsUpdate edsUpdate = edsUpdateCaptor.getValue();
    validateGoldenClusterLoadAssignment(edsUpdate);
    verifyResourceMetadataAcked(EDS, EDS_RESOURCE, testClusterLoadAssignment, VERSION_1,
        TIME_INCREMENT);

    // Updated EDS response.
    Any updatedClusterLoadAssignment = Any.pack(mf.buildClusterLoadAssignment(EDS_RESOURCE,
        ImmutableList.of(mf.buildLocalityLbEndpoints("region2", "zone2", "subzone2",
            mf.buildLbEndpoint("172.44.2.2", 8000, "unknown", 3), 2, 0)),
        ImmutableList.<Message>of()));
    call.sendResponse(EDS, updatedClusterLoadAssignment, VERSION_2, "0001");

    verify(edsResourceWatcher, times(2)).onChanged(edsUpdateCaptor.capture());
    edsUpdate = edsUpdateCaptor.getValue();
    assertThat(edsUpdate.clusterName).isEqualTo(EDS_RESOURCE);
    assertThat(edsUpdate.dropPolicies).isEmpty();
    assertThat(edsUpdate.localityLbEndpointsMap)
        .containsExactly(
            Locality.create("region2", "zone2", "subzone2"),
            LocalityLbEndpoints.create(
                ImmutableList.of(
                    LbEndpoint.create("172.44.2.2", 8000, 3, true)), 2, 0));
    verifyResourceMetadataAcked(EDS, EDS_RESOURCE, updatedClusterLoadAssignment, VERSION_2,
        TIME_INCREMENT * 2);
    verifySubscribedResourcesMetadataSizes(0, 0, 0, 1);
  }

  @Test
  public void edsDuplicateLocalityInTheSamePriority() {
    DiscoveryRpcCall call = startResourceWatcher(XdsEndpointResource.getInstance(), EDS_RESOURCE,
        edsResourceWatcher);
    verifyResourceMetadataRequested(EDS, EDS_RESOURCE);

    // Updated EDS response.
    Any updatedClusterLoadAssignment = Any.pack(mf.buildClusterLoadAssignment(EDS_RESOURCE,
        ImmutableList.of(
            mf.buildLocalityLbEndpoints("region2", "zone2", "subzone2",
              mf.buildLbEndpoint("172.44.2.2", 8000, "unknown", 3), 2, 1),
            mf.buildLocalityLbEndpoints("region2", "zone2", "subzone2",
                mf.buildLbEndpoint("172.44.2.3", 8080, "healthy", 10), 2, 1)
            ),
        ImmutableList.<Message>of()));
    call.sendResponse(EDS, updatedClusterLoadAssignment, "0", "0001");
    String errorMsg = "EDS response ClusterLoadAssignment"
        + " \'cluster-load-assignment.googleapis.com\' "
        + "validation error: ClusterLoadAssignment has duplicate "
        + "locality:Locality{region=region2, zone=zone2, subZone=subzone2} for priority:1";
    call.verifyRequestNack(EDS, EDS_RESOURCE, "", "0001", NODE, ImmutableList.of(
        errorMsg));
  }

  @Test
  @SuppressWarnings("unchecked")
  public void edsResourceDeletedByCds() {
    String resource = "backend-service.googleapis.com";
    ResourceWatcher<CdsUpdate> cdsWatcher = mock(ResourceWatcher.class);
    ResourceWatcher<EdsUpdate> edsWatcher = mock(ResourceWatcher.class);
    xdsClient.watchXdsResource(XdsClusterResource.getInstance(),resource, cdsWatcher);
    xdsClient.watchXdsResource(XdsEndpointResource.getInstance(),resource, edsWatcher);
    xdsClient.watchXdsResource(XdsClusterResource.getInstance(),CDS_RESOURCE, cdsResourceWatcher);
    xdsClient.watchXdsResource(XdsEndpointResource.getInstance(),EDS_RESOURCE, edsResourceWatcher);
    verifyResourceMetadataRequested(CDS, CDS_RESOURCE);
    verifyResourceMetadataRequested(CDS, resource);
    verifyResourceMetadataRequested(EDS, EDS_RESOURCE);
    verifyResourceMetadataRequested(EDS, resource);
    verifySubscribedResourcesMetadataSizes(0, 2, 0, 2);

    DiscoveryRpcCall call = resourceDiscoveryCalls.poll();
    List<Any> clusters = ImmutableList.of(
        Any.pack(mf.buildEdsCluster(resource, null, "round_robin", null, null, true, null,
            "envoy.transport_sockets.tls", null, null
        )),
        Any.pack(mf.buildEdsCluster(CDS_RESOURCE, EDS_RESOURCE, "round_robin", null, null, false,
            null, "envoy.transport_sockets.tls", null, null)));
    call.sendResponse(CDS, clusters, VERSION_1, "0000");
    verify(cdsWatcher).onChanged(cdsUpdateCaptor.capture());
    CdsUpdate cdsUpdate = cdsUpdateCaptor.getValue();
    assertThat(cdsUpdate.edsServiceName()).isEqualTo(null);
    assertThat(cdsUpdate.lrsServerInfo()).isEqualTo(xdsServerInfo);
    verify(cdsResourceWatcher).onChanged(cdsUpdateCaptor.capture());
    cdsUpdate = cdsUpdateCaptor.getValue();
    assertThat(cdsUpdate.edsServiceName()).isEqualTo(EDS_RESOURCE);
    assertThat(cdsUpdate.lrsServerInfo()).isNull();
    verifyResourceMetadataAcked(CDS, resource, clusters.get(0), VERSION_1, TIME_INCREMENT);
    verifyResourceMetadataAcked(CDS, CDS_RESOURCE, clusters.get(1), VERSION_1, TIME_INCREMENT);
    verifyResourceMetadataRequested(EDS, EDS_RESOURCE);
    verifyResourceMetadataRequested(EDS, resource);

    List<Any> clusterLoadAssignments =
        ImmutableList.of(
            Any.pack(
                mf.buildClusterLoadAssignment(EDS_RESOURCE,
                    ImmutableList.of(lbEndpointHealthy),
                    ImmutableList.of(
                        mf.buildDropOverload("lb", 200),
                        mf.buildDropOverload("throttle", 1000)))),
            Any.pack(
                mf.buildClusterLoadAssignment(resource,
                    ImmutableList.of(
                        mf.buildLocalityLbEndpoints("region2", "zone2", "subzone2",
                            mf.buildLbEndpoint("192.168.0.2", 9090, "healthy", 3), 1, 0)),
                    ImmutableList.of(mf.buildDropOverload("lb", 100)))));
    call.sendResponse(EDS, clusterLoadAssignments, VERSION_1, "0000");
    verify(edsWatcher).onChanged(edsUpdateCaptor.capture());
    assertThat(edsUpdateCaptor.getValue().clusterName).isEqualTo(resource);
    verify(edsResourceWatcher).onChanged(edsUpdateCaptor.capture());
    assertThat(edsUpdateCaptor.getValue().clusterName).isEqualTo(EDS_RESOURCE);

    verifyResourceMetadataAcked(
        EDS, EDS_RESOURCE, clusterLoadAssignments.get(0), VERSION_1, TIME_INCREMENT * 2);
    verifyResourceMetadataAcked(
        EDS, resource, clusterLoadAssignments.get(1), VERSION_1, TIME_INCREMENT * 2);
    // CDS not changed.
    verifyResourceMetadataAcked(CDS, resource, clusters.get(0), VERSION_1, TIME_INCREMENT);
    verifyResourceMetadataAcked(CDS, CDS_RESOURCE, clusters.get(1), VERSION_1, TIME_INCREMENT);
    verifySubscribedResourcesMetadataSizes(0, 2, 0, 2);

    clusters = ImmutableList.of(
        Any.pack(mf.buildEdsCluster(resource, null, "round_robin", null, null, true, null,
            "envoy.transport_sockets.tls", null, null)),  // no change
        Any.pack(mf.buildEdsCluster(CDS_RESOURCE, null, "round_robin", null, null, false, null,
            "envoy.transport_sockets.tls", null, null
        )));
    call.sendResponse(CDS, clusters, VERSION_2, "0001");
    verify(cdsResourceWatcher, times(2)).onChanged(cdsUpdateCaptor.capture());
    assertThat(cdsUpdateCaptor.getValue().edsServiceName()).isNull();
    // Note that the endpoint must be deleted even if the ignore_resource_deletion feature.
    // This happens because the cluster CDS_RESOURCE is getting replaced, and not deleted.
    verify(edsResourceWatcher, never()).onResourceDoesNotExist(EDS_RESOURCE);
    verify(edsResourceWatcher, never()).onResourceDoesNotExist(resource);
    verifyNoMoreInteractions(cdsWatcher, edsWatcher);
    verifyResourceMetadataAcked(
        EDS, EDS_RESOURCE, clusterLoadAssignments.get(0), VERSION_1, TIME_INCREMENT * 2);
    verifyResourceMetadataAcked(
        EDS, resource, clusterLoadAssignments.get(1), VERSION_1, TIME_INCREMENT * 2);  // no change
    verifyResourceMetadataAcked(CDS, resource, clusters.get(0), VERSION_2, TIME_INCREMENT * 3);
    verifyResourceMetadataAcked(CDS, CDS_RESOURCE, clusters.get(1), VERSION_2, TIME_INCREMENT * 3);
    verifySubscribedResourcesMetadataSizes(0, 2, 0, 2);
  }

  @Test
  @SuppressWarnings("unchecked")
  public void multipleEdsWatchers() {
    String edsResourceTwo = "cluster-load-assignment-bar.googleapis.com";
    ResourceWatcher<EdsUpdate> watcher1 = mock(ResourceWatcher.class);
    ResourceWatcher<EdsUpdate> watcher2 = mock(ResourceWatcher.class);
    xdsClient.watchXdsResource(XdsEndpointResource.getInstance(),EDS_RESOURCE, edsResourceWatcher);
    xdsClient.watchXdsResource(XdsEndpointResource.getInstance(),edsResourceTwo, watcher1);
    xdsClient.watchXdsResource(XdsEndpointResource.getInstance(),edsResourceTwo, watcher2);
    DiscoveryRpcCall call = resourceDiscoveryCalls.poll();
    call.verifyRequest(EDS, Arrays.asList(EDS_RESOURCE, edsResourceTwo), "", "", NODE);
    verifyResourceMetadataRequested(EDS, EDS_RESOURCE);
    verifyResourceMetadataRequested(EDS, edsResourceTwo);
    verifySubscribedResourcesMetadataSizes(0, 0, 0, 2);

    fakeClock.forwardTime(XdsClientImpl.INITIAL_RESOURCE_FETCH_TIMEOUT_SEC, TimeUnit.SECONDS);
    verify(edsResourceWatcher).onResourceDoesNotExist(EDS_RESOURCE);
    verify(watcher1).onResourceDoesNotExist(edsResourceTwo);
    verify(watcher2).onResourceDoesNotExist(edsResourceTwo);
    verifyResourceMetadataDoesNotExist(EDS, EDS_RESOURCE);
    verifyResourceMetadataDoesNotExist(EDS, edsResourceTwo);
    verifySubscribedResourcesMetadataSizes(0, 0, 0, 2);

    call.sendResponse(EDS, testClusterLoadAssignment, VERSION_1, "0000");
    verify(edsResourceWatcher).onChanged(edsUpdateCaptor.capture());
    EdsUpdate edsUpdate = edsUpdateCaptor.getValue();
    validateGoldenClusterLoadAssignment(edsUpdate);
    verifyNoMoreInteractions(watcher1, watcher2);
    verifyResourceMetadataAcked(
        EDS, EDS_RESOURCE, testClusterLoadAssignment, VERSION_1, TIME_INCREMENT);
    verifyResourceMetadataDoesNotExist(EDS, edsResourceTwo);
    verifySubscribedResourcesMetadataSizes(0, 0, 0, 2);

    Any clusterLoadAssignmentTwo = Any.pack(
        mf.buildClusterLoadAssignment(edsResourceTwo,
            ImmutableList.of(
                mf.buildLocalityLbEndpoints("region2", "zone2", "subzone2",
                    mf.buildLbEndpoint("172.44.2.2", 8000, "healthy", 3), 2, 0)),
            ImmutableList.<Message>of()));
    call.sendResponse(EDS, clusterLoadAssignmentTwo, VERSION_2, "0001");

    verify(watcher1).onChanged(edsUpdateCaptor.capture());
    edsUpdate = edsUpdateCaptor.getValue();
    assertThat(edsUpdate.clusterName).isEqualTo(edsResourceTwo);
    assertThat(edsUpdate.dropPolicies).isEmpty();
    assertThat(edsUpdate.localityLbEndpointsMap)
        .containsExactly(
            Locality.create("region2", "zone2", "subzone2"),
            LocalityLbEndpoints.create(
                ImmutableList.of(
                    LbEndpoint.create("172.44.2.2", 8000, 3, true)), 2, 0));
    verify(watcher2).onChanged(edsUpdateCaptor.capture());
    edsUpdate = edsUpdateCaptor.getValue();
    assertThat(edsUpdate.clusterName).isEqualTo(edsResourceTwo);
    assertThat(edsUpdate.dropPolicies).isEmpty();
    assertThat(edsUpdate.localityLbEndpointsMap)
        .containsExactly(
            Locality.create("region2", "zone2", "subzone2"),
            LocalityLbEndpoints.create(
                ImmutableList.of(
                    LbEndpoint.create("172.44.2.2", 8000, 3, true)), 2, 0));
    verifyNoMoreInteractions(edsResourceWatcher);
    verifyResourceMetadataAcked(
        EDS, edsResourceTwo, clusterLoadAssignmentTwo, VERSION_2, TIME_INCREMENT * 2);
    verifyResourceMetadataAcked(
        EDS, EDS_RESOURCE, testClusterLoadAssignment, VERSION_1, TIME_INCREMENT);
    verifySubscribedResourcesMetadataSizes(0, 0, 0, 2);
  }

  @Test
  public void useIndependentRpcContext() {
    // Simulates making RPCs within the context of an inbound RPC.
    CancellableContext cancellableContext = Context.current().withCancellation();
    Context prevContext = cancellableContext.attach();
    try {
      DiscoveryRpcCall call = startResourceWatcher(XdsListenerResource.getInstance(), LDS_RESOURCE,
          ldsResourceWatcher);

      // The inbound RPC finishes and closes its context. The outbound RPC's control plane RPC
      // should not be impacted.
      cancellableContext.close();
      verify(ldsResourceWatcher, never()).onError(any(Status.class));

      call.sendResponse(LDS, testListenerRds, VERSION_1, "0000");
      verify(ldsResourceWatcher).onChanged(any(LdsUpdate.class));
    } finally {
      cancellableContext.detach(prevContext);
    }
  }

  @Test
  public void streamClosedAndRetryWithBackoff() {
    InOrder inOrder = Mockito.inOrder(backoffPolicyProvider, backoffPolicy1, backoffPolicy2);
    xdsClient.watchXdsResource(XdsListenerResource.getInstance(),LDS_RESOURCE, ldsResourceWatcher);
    xdsClient.watchXdsResource(XdsRouteConfigureResource.getInstance(),RDS_RESOURCE,
        rdsResourceWatcher);
    xdsClient.watchXdsResource(XdsClusterResource.getInstance(),CDS_RESOURCE, cdsResourceWatcher);
    xdsClient.watchXdsResource(XdsEndpointResource.getInstance(),EDS_RESOURCE, edsResourceWatcher);
    DiscoveryRpcCall call = resourceDiscoveryCalls.poll();
    call.verifyRequest(LDS, LDS_RESOURCE, "", "", NODE);
    call.verifyRequest(RDS, RDS_RESOURCE, "", "", NODE);
    call.verifyRequest(CDS, CDS_RESOURCE, "", "", NODE);
    call.verifyRequest(EDS, EDS_RESOURCE, "", "", NODE);

    // Management server closes the RPC stream with an error.
    call.sendError(Status.UNKNOWN.asException());
    verify(ldsResourceWatcher, Mockito.timeout(1000).times(1))
        .onError(errorCaptor.capture());
    verifyStatusWithNodeId(errorCaptor.getValue(), Code.UNKNOWN, "");
    verify(rdsResourceWatcher).onError(errorCaptor.capture());
    verifyStatusWithNodeId(errorCaptor.getValue(), Code.UNKNOWN, "");
    verify(cdsResourceWatcher).onError(errorCaptor.capture());
    verifyStatusWithNodeId(errorCaptor.getValue(), Code.UNKNOWN, "");
    verify(edsResourceWatcher).onError(errorCaptor.capture());
    verifyStatusWithNodeId(errorCaptor.getValue(), Code.UNKNOWN, "");

    // Retry after backoff.
    inOrder.verify(backoffPolicyProvider).get();
    inOrder.verify(backoffPolicy1).nextBackoffNanos();
    ScheduledTask retryTask =
        Iterables.getOnlyElement(fakeClock.getPendingTasks(RPC_RETRY_TASK_FILTER));
    assertThat(retryTask.getDelay(TimeUnit.NANOSECONDS)).isEqualTo(10L);
    fakeClock.forwardNanos(10L);
    call = resourceDiscoveryCalls.poll();
    call.verifyRequest(LDS, LDS_RESOURCE, "", "", NODE);
    call.verifyRequest(RDS, RDS_RESOURCE, "", "", NODE);
    call.verifyRequest(CDS, CDS_RESOURCE, "", "", NODE);
    call.verifyRequest(EDS, EDS_RESOURCE, "", "", NODE);

    // Management server becomes unreachable.
    String errorMsg = "my fault";
    call.sendError(Status.UNAVAILABLE.withDescription(errorMsg).asException());
    verify(ldsResourceWatcher, times(2)).onError(errorCaptor.capture());
    verifyStatusWithNodeId(errorCaptor.getValue(), Code.UNAVAILABLE, errorMsg);
    verify(rdsResourceWatcher, times(2)).onError(errorCaptor.capture());
    verifyStatusWithNodeId(errorCaptor.getValue(), Code.UNAVAILABLE, errorMsg);
    verify(cdsResourceWatcher, times(2)).onError(errorCaptor.capture());
    verifyStatusWithNodeId(errorCaptor.getValue(), Code.UNAVAILABLE, errorMsg);
    verify(edsResourceWatcher, times(2)).onError(errorCaptor.capture());
    verifyStatusWithNodeId(errorCaptor.getValue(), Code.UNAVAILABLE, errorMsg);

    // Retry after backoff.
    inOrder.verify(backoffPolicy1).nextBackoffNanos();
    retryTask =
        Iterables.getOnlyElement(fakeClock.getPendingTasks(RPC_RETRY_TASK_FILTER));
    assertThat(retryTask.getDelay(TimeUnit.NANOSECONDS)).isEqualTo(100L);
    fakeClock.forwardNanos(100L);
    call = resourceDiscoveryCalls.poll();
    call.verifyRequest(LDS, LDS_RESOURCE, "", "", NODE);
    call.verifyRequest(RDS, RDS_RESOURCE, "", "", NODE);
    call.verifyRequest(CDS, CDS_RESOURCE, "", "", NODE);
    call.verifyRequest(EDS, EDS_RESOURCE, "", "", NODE);

    List<Any> listeners = ImmutableList.of(
        Any.pack(mf.buildListenerWithApiListener(LDS_RESOURCE,
            mf.buildRouteConfiguration("do not care", mf.buildOpaqueVirtualHosts(2)))));
    call.sendResponse(LDS, listeners, "63", "3242");
    call.verifyRequest(LDS, LDS_RESOURCE, "63", "3242", NODE);

    List<Any> routeConfigs = ImmutableList.of(
        Any.pack(mf.buildRouteConfiguration(RDS_RESOURCE, mf.buildOpaqueVirtualHosts(2))));
    call.sendResponse(RDS, routeConfigs, "5", "6764");
    call.verifyRequest(RDS, RDS_RESOURCE, "5", "6764", NODE);

    call.sendError(Status.DEADLINE_EXCEEDED.asException());
    verify(ldsResourceWatcher, times(2)).onError(errorCaptor.capture());
    verify(rdsResourceWatcher, times(2)).onError(errorCaptor.capture());
    verify(cdsResourceWatcher, times(3)).onError(errorCaptor.capture());
    verifyStatusWithNodeId(errorCaptor.getValue(), Code.DEADLINE_EXCEEDED, "");
    verify(edsResourceWatcher, times(3)).onError(errorCaptor.capture());
    verifyStatusWithNodeId(errorCaptor.getValue(), Code.DEADLINE_EXCEEDED, "");

    // Reset backoff sequence and retry after backoff.
    inOrder.verify(backoffPolicyProvider).get();
    inOrder.verify(backoffPolicy2).nextBackoffNanos();
    retryTask =
        Iterables.getOnlyElement(fakeClock.getPendingTasks(RPC_RETRY_TASK_FILTER));
    assertThat(retryTask.getDelay(TimeUnit.NANOSECONDS)).isEqualTo(20L);
    fakeClock.forwardNanos(20L);
    call = resourceDiscoveryCalls.poll();
    call.verifyRequest(LDS, LDS_RESOURCE, "63", "", NODE);
    call.verifyRequest(RDS, RDS_RESOURCE, "5", "", NODE);
    call.verifyRequest(CDS, CDS_RESOURCE, "", "", NODE);
    call.verifyRequest(EDS, EDS_RESOURCE, "", "", NODE);

    // Management server becomes unreachable again.
    call.sendError(Status.UNAVAILABLE.asException());
    verify(ldsResourceWatcher, times(2)).onError(errorCaptor.capture());
    verify(rdsResourceWatcher, times(2)).onError(errorCaptor.capture());
    verify(cdsResourceWatcher, times(4)).onError(errorCaptor.capture());
    verifyStatusWithNodeId(errorCaptor.getValue(), Code.UNAVAILABLE, "");
    verify(edsResourceWatcher, times(4)).onError(errorCaptor.capture());
    verifyStatusWithNodeId(errorCaptor.getValue(), Code.UNAVAILABLE, "");

    // Retry after backoff.
    inOrder.verify(backoffPolicy2).nextBackoffNanos();
    retryTask =
        Iterables.getOnlyElement(fakeClock.getPendingTasks(RPC_RETRY_TASK_FILTER));
    assertThat(retryTask.getDelay(TimeUnit.NANOSECONDS)).isEqualTo(200L);
    fakeClock.forwardNanos(200L);
    call = resourceDiscoveryCalls.poll();
    call.verifyRequest(LDS, LDS_RESOURCE, "63", "", NODE);
    call.verifyRequest(RDS, RDS_RESOURCE, "5", "", NODE);
    call.verifyRequest(CDS, CDS_RESOURCE, "", "", NODE);
    call.verifyRequest(EDS, EDS_RESOURCE, "", "", NODE);

    inOrder.verifyNoMoreInteractions();
  }

  @Test
  public void streamClosedAndRetryRaceWithAddRemoveWatchers() {
    xdsClient.watchXdsResource(XdsListenerResource.getInstance(),
        LDS_RESOURCE, ldsResourceWatcher);
    xdsClient.watchXdsResource(XdsRouteConfigureResource.getInstance(),
        RDS_RESOURCE, rdsResourceWatcher);
    DiscoveryRpcCall call = resourceDiscoveryCalls.poll();
    call.sendError(Status.UNAVAILABLE.asException());
    verify(ldsResourceWatcher, Mockito.timeout(1000).times(1))
        .onError(errorCaptor.capture());
    verifyStatusWithNodeId(errorCaptor.getValue(), Code.UNAVAILABLE, "");
    verify(rdsResourceWatcher).onError(errorCaptor.capture());
    verifyStatusWithNodeId(errorCaptor.getValue(), Code.UNAVAILABLE, "");
    ScheduledTask retryTask =
        Iterables.getOnlyElement(fakeClock.getPendingTasks(RPC_RETRY_TASK_FILTER));
    assertThat(retryTask.getDelay(TimeUnit.NANOSECONDS)).isEqualTo(10L);

    xdsClient.cancelXdsResourceWatch(XdsListenerResource.getInstance(),
        LDS_RESOURCE, ldsResourceWatcher);
    xdsClient.cancelXdsResourceWatch(XdsRouteConfigureResource.getInstance(),
        RDS_RESOURCE, rdsResourceWatcher);
    xdsClient.watchXdsResource(XdsClusterResource.getInstance(),
        CDS_RESOURCE, cdsResourceWatcher);
    xdsClient.watchXdsResource(XdsEndpointResource.getInstance(),
        EDS_RESOURCE, edsResourceWatcher);
    fakeClock.forwardNanos(10L);
    call = resourceDiscoveryCalls.poll();
    call.verifyRequest(CDS, CDS_RESOURCE, "", "", NODE);
    call.verifyRequest(EDS, EDS_RESOURCE, "", "", NODE);
    call.verifyNoMoreRequest();

    call.sendResponse(LDS, testListenerRds, VERSION_1, "0000");
    List<Any> routeConfigs = ImmutableList.of(
        Any.pack(mf.buildRouteConfiguration(RDS_RESOURCE, mf.buildOpaqueVirtualHosts(VHOST_SIZE))));
    call.sendResponse(RDS, routeConfigs, VERSION_1, "0000");

    verifyNoMoreInteractions(ldsResourceWatcher, rdsResourceWatcher);
  }

  @Test
  public void streamClosedAndRetryRestartsResourceInitialFetchTimerForUnresolvedResources() {
    xdsClient.watchXdsResource(XdsListenerResource.getInstance(), LDS_RESOURCE, ldsResourceWatcher);
    xdsClient.watchXdsResource(XdsRouteConfigureResource.getInstance(), RDS_RESOURCE,
        rdsResourceWatcher);
    xdsClient.watchXdsResource(XdsClusterResource.getInstance(), CDS_RESOURCE, cdsResourceWatcher);
    xdsClient.watchXdsResource(XdsEndpointResource.getInstance(), EDS_RESOURCE, edsResourceWatcher);
    DiscoveryRpcCall call = resourceDiscoveryCalls.poll();
    ScheduledTask ldsResourceTimeout =
        Iterables.getOnlyElement(fakeClock.getPendingTasks(LDS_RESOURCE_FETCH_TIMEOUT_TASK_FILTER));
    ScheduledTask rdsResourceTimeout =
        Iterables.getOnlyElement(fakeClock.getPendingTasks(RDS_RESOURCE_FETCH_TIMEOUT_TASK_FILTER));
    ScheduledTask cdsResourceTimeout =
        Iterables.getOnlyElement(fakeClock.getPendingTasks(CDS_RESOURCE_FETCH_TIMEOUT_TASK_FILTER));
    ScheduledTask edsResourceTimeout =
        Iterables.getOnlyElement(fakeClock.getPendingTasks(EDS_RESOURCE_FETCH_TIMEOUT_TASK_FILTER));
    call.sendResponse(LDS, testListenerRds, VERSION_1, "0000");
    assertThat(ldsResourceTimeout.isCancelled()).isTrue();

    call.sendResponse(RDS, testRouteConfig, VERSION_1, "0000");
    assertThat(rdsResourceTimeout.isCancelled()).isTrue();

    call.sendError(Status.UNAVAILABLE.asException());
    assertThat(cdsResourceTimeout.isCancelled()).isTrue();
    assertThat(edsResourceTimeout.isCancelled()).isTrue();
    verify(ldsResourceWatcher, never()).onError(errorCaptor.capture());
    verify(rdsResourceWatcher, never()).onError(errorCaptor.capture());
    verify(cdsResourceWatcher).onError(errorCaptor.capture());
    verifyStatusWithNodeId(errorCaptor.getValue(), Code.UNAVAILABLE, "");
    verify(edsResourceWatcher).onError(errorCaptor.capture());
    verifyStatusWithNodeId(errorCaptor.getValue(), Code.UNAVAILABLE, "");

    fakeClock.forwardNanos(10L);
    assertThat(fakeClock.getPendingTasks(LDS_RESOURCE_FETCH_TIMEOUT_TASK_FILTER)).hasSize(0);
    assertThat(fakeClock.getPendingTasks(RDS_RESOURCE_FETCH_TIMEOUT_TASK_FILTER)).hasSize(0);
    assertThat(fakeClock.getPendingTasks(CDS_RESOURCE_FETCH_TIMEOUT_TASK_FILTER)).hasSize(1);
    assertThat(fakeClock.getPendingTasks(EDS_RESOURCE_FETCH_TIMEOUT_TASK_FILTER)).hasSize(1);
  }

  @Test
  public void reportLoadStatsToServer() {
    xdsClient.watchXdsResource(XdsListenerResource.getInstance(), LDS_RESOURCE, ldsResourceWatcher);
    String clusterName = "cluster-foo.googleapis.com";
    ClusterDropStats dropStats = xdsClient.addClusterDropStats(xdsServerInfo, clusterName, null);
    LrsRpcCall lrsCall = loadReportCalls.poll();
    lrsCall.verifyNextReportClusters(Collections.<String[]>emptyList()); // initial LRS request

    lrsCall.sendResponse(Collections.singletonList(clusterName), 1000L);
    fakeClock.forwardNanos(1000L);
    lrsCall.verifyNextReportClusters(Collections.singletonList(new String[] {clusterName, null}));

    dropStats.release();
    fakeClock.forwardNanos(1000L);
    // In case of having unreported cluster stats, one last report will be sent after corresponding
    // stats object released.
    lrsCall.verifyNextReportClusters(Collections.singletonList(new String[] {clusterName, null}));

    fakeClock.forwardNanos(1000L);
    // Currently load reporting continues (with empty stats) even if all stats objects have been
    // released.
    lrsCall.verifyNextReportClusters(Collections.<String[]>emptyList());  // no more stats reported

    // See more test on LoadReportClientTest.java
  }

  @Test
  public void serverSideListenerFound() {
    Assume.assumeTrue(useProtocolV3());
    XdsClientImplTestBase.DiscoveryRpcCall call =
        startResourceWatcher(XdsListenerResource.getInstance(), LISTENER_RESOURCE,
            ldsResourceWatcher);
    Message hcmFilter = mf.buildHttpConnectionManagerFilter(
        "route-foo.googleapis.com", null,
        Collections.singletonList(mf.buildTerminalFilter()));
    Message downstreamTlsContext = CommonTlsContextTestsUtil.buildTestDownstreamTlsContext(
        "google-sds-config-default", "ROOTCA", false);
    Message filterChain = mf.buildFilterChain(
        Collections.<String>emptyList(), downstreamTlsContext, "envoy.transport_sockets.tls",
        hcmFilter);
    Message listener =
        mf.buildListenerWithFilterChain(LISTENER_RESOURCE, 7000, "0.0.0.0", filterChain);
    List<Any> listeners = ImmutableList.of(Any.pack(listener));
    call.sendResponse(LDS, listeners, "0", "0000");
    // Client sends an ACK LDS request.
    call.verifyRequest(LDS, Collections.singletonList(LISTENER_RESOURCE), "0", "0000", NODE);
    verify(ldsResourceWatcher).onChanged(ldsUpdateCaptor.capture());
    EnvoyServerProtoData.Listener parsedListener = ldsUpdateCaptor.getValue().listener();
    assertThat(parsedListener.name()).isEqualTo(LISTENER_RESOURCE);
    assertThat(parsedListener.address()).isEqualTo("0.0.0.0:7000");
    assertThat(parsedListener.defaultFilterChain()).isNull();
    assertThat(parsedListener.filterChains()).hasSize(1);
    FilterChain parsedFilterChain = Iterables.getOnlyElement(parsedListener.filterChains());
    assertThat(parsedFilterChain.filterChainMatch().applicationProtocols()).isEmpty();
    assertThat(parsedFilterChain.httpConnectionManager().rdsName())
        .isEqualTo("route-foo.googleapis.com");
    assertThat(parsedFilterChain.httpConnectionManager().httpFilterConfigs().get(0).filterConfig)
        .isEqualTo(RouterFilter.ROUTER_CONFIG);

    assertThat(fakeClock.getPendingTasks(LDS_RESOURCE_FETCH_TIMEOUT_TASK_FILTER)).isEmpty();
  }

  @Test
  public void serverSideListenerNotFound() {
    Assume.assumeTrue(useProtocolV3());
    XdsClientImplTestBase.DiscoveryRpcCall call =
        startResourceWatcher(XdsListenerResource.getInstance(), LISTENER_RESOURCE,
            ldsResourceWatcher);
    Message hcmFilter = mf.buildHttpConnectionManagerFilter(
        "route-foo.googleapis.com", null,
        Collections.singletonList(mf.buildTerminalFilter()));
    Message downstreamTlsContext = CommonTlsContextTestsUtil.buildTestDownstreamTlsContext(
        "google-sds-config-default", "ROOTCA", false);
    Message filterChain = mf.buildFilterChain(
        Collections.singletonList("managed-mtls"), downstreamTlsContext,
        "envoy.transport_sockets.tls", hcmFilter);
    Message listener = mf.buildListenerWithFilterChain(
        "grpc/server?xds.resource.listening_address=0.0.0.0:8000", 7000, "0.0.0.0", filterChain);
    List<Any> listeners = ImmutableList.of(Any.pack(listener));
    call.sendResponse(LDS, listeners, "0", "0000");
    // Client sends an ACK LDS request.
    call.verifyRequest(LDS, Collections.singletonList(LISTENER_RESOURCE), "0", "0000", NODE);

    verifyNoInteractions(ldsResourceWatcher);
    fakeClock.forwardTime(XdsClientImpl.INITIAL_RESOURCE_FETCH_TIMEOUT_SEC, TimeUnit.SECONDS);
    verify(ldsResourceWatcher).onResourceDoesNotExist(LISTENER_RESOURCE);
    assertThat(fakeClock.getPendingTasks(LDS_RESOURCE_FETCH_TIMEOUT_TASK_FILTER)).isEmpty();
  }

  @Test
  public void serverSideListenerResponseErrorHandling_badDownstreamTlsContext() {
    Assume.assumeTrue(useProtocolV3());
    XdsClientImplTestBase.DiscoveryRpcCall call =
            startResourceWatcher(XdsListenerResource.getInstance(), LISTENER_RESOURCE,
                ldsResourceWatcher);
    Message hcmFilter = mf.buildHttpConnectionManagerFilter(
            "route-foo.googleapis.com", null,
        Collections.singletonList(mf.buildTerminalFilter()));
    Message downstreamTlsContext = CommonTlsContextTestsUtil.buildTestDownstreamTlsContext(
            null, null,false);
    Message filterChain = mf.buildFilterChain(
            Collections.<String>emptyList(), downstreamTlsContext, "envoy.transport_sockets.tls",
        hcmFilter);
    Message listener =
            mf.buildListenerWithFilterChain(LISTENER_RESOURCE, 7000, "0.0.0.0", filterChain);
    List<Any> listeners = ImmutableList.of(Any.pack(listener));
    call.sendResponse(LDS, listeners, "0", "0000");
    // The response NACKed with errors indicating indices of the failed resources.
    String errorMsg = "LDS response Listener \'grpc/server?xds.resource.listening_address="
        + "0.0.0.0:7000\' validation error: "
        + "common-tls-context is required in downstream-tls-context";
    call.verifyRequestNack(LDS, LISTENER_RESOURCE, "", "0000", NODE, ImmutableList.of(errorMsg));
    verify(ldsResourceWatcher).onError(errorCaptor.capture());
    verifyStatusWithNodeId(errorCaptor.getValue(), Code.UNAVAILABLE, errorMsg);
  }

  @Test
  public void serverSideListenerResponseErrorHandling_badTransportSocketName() {
    Assume.assumeTrue(useProtocolV3());
    XdsClientImplTestBase.DiscoveryRpcCall call =
        startResourceWatcher(XdsListenerResource.getInstance(), LISTENER_RESOURCE,
            ldsResourceWatcher);
    Message hcmFilter = mf.buildHttpConnectionManagerFilter(
        "route-foo.googleapis.com", null,
        Collections.singletonList(mf.buildTerminalFilter()));
    Message downstreamTlsContext = CommonTlsContextTestsUtil.buildTestDownstreamTlsContext(
        "cert1", "cert2",false);
    Message filterChain = mf.buildFilterChain(
        Collections.<String>emptyList(), downstreamTlsContext, "envoy.transport_sockets.bad1",
        hcmFilter);
    Message listener =
        mf.buildListenerWithFilterChain(LISTENER_RESOURCE, 7000, "0.0.0.0", filterChain);
    List<Any> listeners = ImmutableList.of(Any.pack(listener));
    call.sendResponse(LDS, listeners, "0", "0000");
    // The response NACKed with errors indicating indices of the failed resources.
    String errorMsg = "LDS response Listener \'grpc/server?xds.resource.listening_address="
        + "0.0.0.0:7000\' validation error: "
        + "transport-socket with name envoy.transport_sockets.bad1 not supported.";
    call.verifyRequestNack(LDS, LISTENER_RESOURCE, "", "0000", NODE, ImmutableList.of(
        errorMsg));
    verify(ldsResourceWatcher).onError(errorCaptor.capture());
    verifyStatusWithNodeId(errorCaptor.getValue(), Code.UNAVAILABLE, errorMsg);
  }

  @Test
  public void sendingToStoppedServer() throws Exception {
    try {
      // Establish the adsStream object
      xdsClient.watchXdsResource(XdsClusterResource.getInstance(), CDS_RESOURCE,
          cdsResourceWatcher);
      DiscoveryRpcCall unused = resourceDiscoveryCalls.take(); // clear this entry

      // Shutdown server and initiate a request
      xdsServer.shutdownNow();
      xdsClient.watchXdsResource(XdsListenerResource.getInstance(), LDS_RESOURCE,
          ldsResourceWatcher);
      fakeClock.forwardTime(14, TimeUnit.SECONDS);

      // Restart the server
      xdsServer = cleanupRule.register(
          InProcessServerBuilder
              .forName(serverName)
              .addService(adsService)
              .addService(lrsService)
              .directExecutor()
              .build()
              .start());
      fakeClock.forwardTime(5, TimeUnit.SECONDS);
      verify(ldsResourceWatcher, never()).onResourceDoesNotExist(LDS_RESOURCE);
      fakeClock.forwardTime(20, TimeUnit.SECONDS); // Trigger rpcRetryTimer
      DiscoveryRpcCall call = resourceDiscoveryCalls.poll(3, TimeUnit.SECONDS);
      if (call == null) { // The first rpcRetry may have happened before the channel was ready
        fakeClock.forwardTime(50, TimeUnit.SECONDS);
        call = resourceDiscoveryCalls.poll(3, TimeUnit.SECONDS);
      }

      // NOTE:  There is a ScheduledExecutorService that may get involved due to the reconnect
      // so you cannot rely on the logic being single threaded.  The timeout() in verifyRequest
      // is therefore necessary to avoid flakiness.
      // Send a response and do verifications
      call.sendResponse(LDS, mf.buildWrappedResource(testListenerVhosts), VERSION_1, "0001");
      call.verifyRequest(LDS, LDS_RESOURCE, VERSION_1, "0001", NODE);
      verify(ldsResourceWatcher).onChanged(ldsUpdateCaptor.capture());
      verifyGoldenListenerVhosts(ldsUpdateCaptor.getValue());
      assertThat(fakeClock.getPendingTasks(LDS_RESOURCE_FETCH_TIMEOUT_TASK_FILTER)).isEmpty();
      verifyResourceMetadataAcked(LDS, LDS_RESOURCE, testListenerVhosts, VERSION_1, TIME_INCREMENT);
      verifySubscribedResourcesMetadataSizes(1, 1, 0, 0);
    } catch (Throwable t) {
      throw t; // This allows putting a breakpoint here for debugging
    }
  }

  @Test
  public void sendToBadUrl() throws Exception {
    // Setup xdsClient to fail on stream creation
    XdsClientImpl client = createXdsClient("some. garbage");

    client.watchXdsResource(XdsListenerResource.getInstance(), LDS_RESOURCE, ldsResourceWatcher);
    fakeClock.forwardTime(20, TimeUnit.SECONDS);
    verify(ldsResourceWatcher, Mockito.timeout(5000).times(1)).onError(ArgumentMatchers.any());
    client.shutdown();
  }

  @Test
  public void sendToNonexistentHost() throws Exception {
    // Setup xdsClient to fail on stream creation
    XdsClientImpl client = createXdsClient("some.garbage");
    client.watchXdsResource(XdsListenerResource.getInstance(), LDS_RESOURCE, ldsResourceWatcher);
    verify(ldsResourceWatcher, Mockito.timeout(5000).times(1)).onError(ArgumentMatchers.any());
    assertThat(fakeClock.numPendingTasks()).isEqualTo(1); //retry
    assertThat(fakeClock.getPendingTasks().iterator().next().toString().contains("RpcRetryTask"))
        .isTrue();
    client.shutdown();
  }

  private XdsClientImpl createXdsClient(String serverUri) {
    BootstrapInfo bootstrapInfo = buildBootStrap(serverUri);
    return new XdsClientImpl(
        DEFAULT_XDS_CHANNEL_FACTORY,
        bootstrapInfo,
        Context.ROOT,
        fakeClock.getScheduledExecutorService(),
        backoffPolicyProvider,
        fakeClock.getStopwatchSupplier(),
        timeProvider,
        tlsContextManager);
  }

  private  BootstrapInfo buildBootStrap(String serverUri) {

    ServerInfo xdsServerInfo = ServerInfo.create(serverUri, CHANNEL_CREDENTIALS,
        ignoreResourceDeletion());

    return Bootstrapper.BootstrapInfo.builder()
        .servers(Collections.singletonList(xdsServerInfo))
        .node(NODE)
        .authorities(ImmutableMap.of(
            "authority.xds.com",
            AuthorityInfo.create(
                "xdstp://authority.xds.com/envoy.config.listener.v3.Listener/%s",
                ImmutableList.of(Bootstrapper.ServerInfo.create(
                    SERVER_URI_CUSTOME_AUTHORITY, CHANNEL_CREDENTIALS))),
            "",
            AuthorityInfo.create(
                "xdstp:///envoy.config.listener.v3.Listener/%s",
                ImmutableList.of(Bootstrapper.ServerInfo.create(
                    SERVER_URI_EMPTY_AUTHORITY, CHANNEL_CREDENTIALS)))))
        .certProviders(ImmutableMap.of("cert-instance-name",
            CertificateProviderInfo.create("file-watcher", ImmutableMap.<String, Object>of())))
        .build();
  }

  private <T extends ResourceUpdate> DiscoveryRpcCall startResourceWatcher(
      XdsResourceType<T> type, String name, ResourceWatcher<T> watcher, Executor executor) {
    xdsClient.watchXdsResource(type, name, watcher, executor);
    DiscoveryRpcCall call = resourceDiscoveryCalls.poll();
    assertThat(call).isNotNull();
    call.verifyRequest(type, Collections.singletonList(name), "", "", NODE);

    FakeClock.TaskFilter timeoutTaskFilter;
    switch (type.typeName()) {
      case "LDS":
        timeoutTaskFilter = LDS_RESOURCE_FETCH_TIMEOUT_TASK_FILTER;
        break;
      case "RDS":
        timeoutTaskFilter = RDS_RESOURCE_FETCH_TIMEOUT_TASK_FILTER;
        break;
      case "CDS":
        timeoutTaskFilter = CDS_RESOURCE_FETCH_TIMEOUT_TASK_FILTER;
        break;
      case "EDS":
        timeoutTaskFilter = EDS_RESOURCE_FETCH_TIMEOUT_TASK_FILTER;
        break;
      default:
        throw new AssertionError("should never be here");
    }
    ScheduledTask timeoutTask =
        Iterables.getOnlyElement(fakeClock.getPendingTasks(timeoutTaskFilter));
    assertThat(timeoutTask.getDelay(TimeUnit.SECONDS))
        .isEqualTo(XdsClientImpl.INITIAL_RESOURCE_FETCH_TIMEOUT_SEC);
    return call;
  }

  private <T extends ResourceUpdate> DiscoveryRpcCall startResourceWatcher(
      XdsResourceType<T> type, String name, ResourceWatcher<T> watcher) {
    return startResourceWatcher(type, name, watcher, MoreExecutors.directExecutor());
  }

  protected abstract static class DiscoveryRpcCall {

    protected void verifyRequest(
        XdsResourceType<?> type, List<String> resources, String versionInfo, String nonce,
        Node node) {
      throw new UnsupportedOperationException();
    }

    protected void verifyRequest(
        XdsResourceType<?> type, String resource, String versionInfo, String nonce, Node node) {
      verifyRequest(type, ImmutableList.of(resource), versionInfo, nonce, node);
    }

    protected void verifyRequestNack(
        XdsResourceType<?> type, List<String> resources, String versionInfo, String nonce,
        Node node, List<String> errorMessages) {
      throw new UnsupportedOperationException();
    }

    protected void verifyRequestNack(
        XdsResourceType<?> type, String resource, String versionInfo, String nonce, Node node,
        List<String> errorMessages) {
      verifyRequestNack(type, ImmutableList.of(resource), versionInfo, nonce, node, errorMessages);
    }

    protected void verifyNoMoreRequest() {
      throw new UnsupportedOperationException();
    }

    protected void sendResponse(
        XdsResourceType<?> type, List<Any> resources, String versionInfo, String nonce) {
      throw new UnsupportedOperationException();
    }

    protected void sendResponse(XdsResourceType<?> type, Any resource, String versionInfo,
                                String nonce) {
      sendResponse(type, ImmutableList.of(resource), versionInfo, nonce);
    }

    protected void sendError(Throwable t) {
      throw new UnsupportedOperationException();
    }

    protected void sendCompleted() {
      throw new UnsupportedOperationException();
    }

    protected boolean isReady() {
      throw new UnsupportedOperationException();
    }
  }

  protected abstract static class LrsRpcCall {

    /**
     * Verifies a LRS request has been sent with ClusterStats of the given list of clusters.
     */
    protected void verifyNextReportClusters(List<String[]> clusters) {
      throw new UnsupportedOperationException();
    }

    protected void sendResponse(List<String> clusters, long loadReportIntervalNano) {
      throw new UnsupportedOperationException();
    }
  }

  protected abstract static class MessageFactory {
    /** Throws {@link InvalidProtocolBufferException} on {@link Any#unpack(Class)}. */
    protected static final Any FAILING_ANY = Any.newBuilder().setTypeUrl("fake").build();

    protected abstract Any buildWrappedResource(Any originalResource);

    protected Message buildListenerWithApiListener(String name, Message routeConfiguration) {
      return buildListenerWithApiListener(
          name, routeConfiguration, Collections.<Message>emptyList());
    }

    protected abstract Message buildListenerWithApiListener(
        String name, Message routeConfiguration, List<? extends Message> httpFilters);

    protected abstract Message buildListenerWithApiListenerForRds(
        String name, String rdsResourceName);

    protected abstract Message buildListenerWithApiListenerInvalid(String name);

    protected abstract Message buildHttpFilter(
        String name, @Nullable Any typedConfig, boolean isOptional);

    protected abstract Any buildHttpFaultTypedConfig(
        @Nullable Long delayNanos, @Nullable Integer delayRate, String upstreamCluster,
        List<String> downstreamNodes, @Nullable Integer maxActiveFaults, @Nullable Status status,
        @Nullable Integer httpCode, @Nullable Integer abortRate);

    protected abstract Message buildRouteConfiguration(String name,
        List<Message> virtualHostList);

    protected abstract Message buildRouteConfigurationInvalid(String name);

    protected abstract List<Message> buildOpaqueVirtualHosts(int num);

    protected abstract Message buildVirtualHost(
        List<? extends Message> routes, Map<String, Any> typedConfigMap);

    protected abstract List<? extends Message> buildOpaqueRoutes(int num);

    protected abstract Message buildClusterInvalid(String name);

    protected abstract Message buildEdsCluster(String clusterName, @Nullable String edsServiceName,
        String lbPolicy, @Nullable Message ringHashLbConfig, @Nullable Message leastRequestLbConfig,
        boolean enableLrs, @Nullable Message upstreamTlsContext, String transportSocketName,
        @Nullable Message circuitBreakers, @Nullable Message outlierDetection);

    protected abstract Message buildLogicalDnsCluster(String clusterName, String dnsHostAddr,
        int dnsHostPort, String lbPolicy, @Nullable Message ringHashLbConfig,
        @Nullable Message leastRequestLbConfig, boolean enableLrs,
        @Nullable Message upstreamTlsContext, @Nullable Message circuitBreakers);

    protected abstract Message buildAggregateCluster(String clusterName, String lbPolicy,
        @Nullable Message ringHashLbConfig, @Nullable Message leastRequestLbConfig,
        List<String> clusters);

    protected abstract Message buildRingHashLbConfig(String hashFunction, long minRingSize,
        long maxRingSize);

    protected abstract Message buildLeastRequestLbConfig(int choiceCount);

    protected abstract Message buildUpstreamTlsContext(String instanceName, String certName);

    protected abstract Message buildNewUpstreamTlsContext(String instanceName, String certName);

    protected abstract Message buildCircuitBreakers(int highPriorityMaxRequests,
        int defaultPriorityMaxRequests);

    protected abstract Message buildClusterLoadAssignment(String cluster,
        List<Message> localityLbEndpoints, List<Message> dropOverloads);

    protected abstract Message buildClusterLoadAssignmentInvalid(String cluster);

    protected abstract Message buildLocalityLbEndpoints(String region, String zone, String subZone,
        List<Message> lbEndpointList, int loadBalancingWeight, int priority);

    protected Message buildLocalityLbEndpoints(String region, String zone, String subZone,
        Message lbEndpoint, int loadBalancingWeight, int priority) {
      return buildLocalityLbEndpoints(region, zone, subZone, ImmutableList.of(lbEndpoint),
          loadBalancingWeight, priority);
    }

    protected abstract Message buildLbEndpoint(String address, int port, String healthStatus,
        int lbWeight);

    protected abstract Message buildDropOverload(String category, int dropPerMillion);

    protected abstract Message buildFilterChain(
        List<String> alpn, Message tlsContext, String transportSocketName,
        Message... filters);

    protected abstract Message buildListenerWithFilterChain(
        String name, int portValue, String address, Message... filterChains);

    protected abstract Message buildHttpConnectionManagerFilter(
        @Nullable String rdsName, @Nullable Message routeConfig, List<Message> httpFilters);

    protected abstract Message buildTerminalFilter();
  }

  @Test
  public void dropXdsV2Lds() {
    startResourceWatcher(XdsListenerResource.getInstance(), LDS_RESOURCE, ldsResourceWatcher);
    assertThat(resourceDiscoveryCallsV2).isEmpty();
    assertThat(loadReportCallsV2).isEmpty();
  }

  @Test
  public void dropXdsV2Cds() {
    startResourceWatcher(XdsClusterResource.getInstance(), CDS_RESOURCE, cdsResourceWatcher);
    assertThat(resourceDiscoveryCallsV2).isEmpty();
    assertThat(loadReportCallsV2).isEmpty();
  }

  @Test
  public void dropXdsV2Rds() {
    startResourceWatcher(XdsRouteConfigureResource.getInstance(), RDS_RESOURCE, rdsResourceWatcher);
    assertThat(resourceDiscoveryCallsV2).isEmpty();
    assertThat(loadReportCallsV2).isEmpty();
  }

  @Test
  public void dropXdsV2Eds() {
    startResourceWatcher(XdsEndpointResource.getInstance(), EDS_RESOURCE, edsResourceWatcher);
    assertThat(resourceDiscoveryCallsV2).isEmpty();
    assertThat(loadReportCallsV2).isEmpty();
  }

  protected BindableService createAdsServiceV2() {
    return new AggregatedDiscoveryServiceGrpc.AggregatedDiscoveryServiceImplBase() {
      @Override
      public StreamObserver<DiscoveryRequest> streamAggregatedResources(
          final StreamObserver<io.envoyproxy.envoy.api.v2.DiscoveryResponse> responseObserver) {
        assertThat(adsEnded.get()).isTrue();  // ensure previous call was ended
        adsEnded.set(false);
        @SuppressWarnings("unchecked")
        StreamObserver<io.envoyproxy.envoy.api.v2.DiscoveryRequest> requestObserver =
            mock(StreamObserver.class);
        DiscoveryRpcCall call = new DiscoveryRpcCall() {};
        resourceDiscoveryCallsV2.offer(call);
        Context.current().addListener(
            new Context.CancellationListener() {
              @Override
              public void cancelled(Context context) {
                adsEnded.set(true);
              }
            }, MoreExecutors.directExecutor());
        return requestObserver;
      }
    };
  }

  protected BindableService createLrsServiceV2() {
    return new LoadReportingServiceGrpc.LoadReportingServiceImplBase() {
      @Override
      public
          StreamObserver<io.envoyproxy.envoy.service.load_stats.v2.LoadStatsRequest>
          streamLoadStats(
              StreamObserver<io.envoyproxy.envoy.service.load_stats.v2.LoadStatsResponse>
                  responseObserver) {
        assertThat(lrsEnded.get()).isTrue();
        lrsEnded.set(false);
        @SuppressWarnings("unchecked")
        StreamObserver<io.envoyproxy.envoy.service.load_stats.v2.LoadStatsRequest> requestObserver =
            mock(StreamObserver.class);
        LrsRpcCall call = new LrsRpcCall() {};
        Context.current().addListener(
            new Context.CancellationListener() {
              @Override
              public void cancelled(Context context) {
                lrsEnded.set(true);
              }
            }, MoreExecutors.directExecutor());
        loadReportCallsV2.offer(call);
        return requestObserver;
      }
    };
  }
}<|MERGE_RESOLUTION|>--- conflicted
+++ resolved
@@ -3010,10 +3010,6 @@
         + "Cluster cluster.googleapis.com2: unspecified cluster discovery type";
     call.verifyRequestNack(CDS, Arrays.asList(CDS_RESOURCE, anotherCdsResource), VERSION_1, "0001",
         NODE, Arrays.asList(errorMsg));
-<<<<<<< HEAD
-    verify(anotherWatcher, Mockito.timeout(2000)).onResourceDoesNotExist(eq(anotherCdsResource));
-=======
->>>>>>> f01c110f
     barrier.await();
     latch.await(10, TimeUnit.SECONDS);
     verify(cdsResourceWatcher, times(2)).onChanged(any());
