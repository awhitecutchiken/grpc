/*
 * Copyright 2020 The gRPC Authors
 *
 * Licensed under the Apache License, Version 2.0 (the "License");
 * you may not use this file except in compliance with the License.
 * You may obtain a copy of the License at
 *
 *     http://www.apache.org/licenses/LICENSE-2.0
 *
 * Unless required by applicable law or agreed to in writing, software
 * distributed under the License is distributed on an "AS IS" BASIS,
 * WITHOUT WARRANTIES OR CONDITIONS OF ANY KIND, either express or implied.
 * See the License for the specific language governing permissions and
 * limitations under the License.
 */

package io.grpc.xds;

import static com.google.common.truth.Truth.assertThat;
import static org.mockito.ArgumentMatchers.anyInt;
import static org.mockito.Mockito.mock;
import static org.mockito.Mockito.reset;
import static org.mockito.Mockito.times;
import static org.mockito.Mockito.verify;
import static org.mockito.Mockito.verifyNoMoreInteractions;
import static org.mockito.Mockito.when;

import com.google.common.base.Preconditions;
import com.google.common.collect.Iterables;
import com.google.re2j.Pattern;
import io.grpc.CallOptions;
import io.grpc.Channel;
import io.grpc.ClientCall;
import io.grpc.ClientInterceptor;
import io.grpc.InternalConfigSelector;
import io.grpc.InternalConfigSelector.Result;
import io.grpc.Metadata;
import io.grpc.MethodDescriptor;
import io.grpc.MethodDescriptor.MethodType;
import io.grpc.NameResolver;
import io.grpc.NameResolver.ConfigOrError;
import io.grpc.NameResolver.ResolutionResult;
import io.grpc.NameResolver.ServiceConfigParser;
import io.grpc.Status;
import io.grpc.Status.Code;
import io.grpc.SynchronizationContext;
import io.grpc.internal.JsonParser;
import io.grpc.internal.JsonUtil;
import io.grpc.internal.NoopClientCall;
import io.grpc.internal.NoopClientCall.NoopClientCallListener;
import io.grpc.internal.ObjectPool;
import io.grpc.internal.PickSubchannelArgsImpl;
import io.grpc.testing.TestMethodDescriptors;
<<<<<<< HEAD
import io.grpc.xds.EnvoyProtoData.ClusterWeight;
import io.grpc.xds.EnvoyProtoData.HashPolicy;
import io.grpc.xds.EnvoyProtoData.Route;
import io.grpc.xds.EnvoyProtoData.RouteAction;
import io.grpc.xds.EnvoyProtoData.VirtualHost;
=======
import io.grpc.xds.Matchers.HeaderMatcher;
import io.grpc.xds.Matchers.PathMatcher;
import io.grpc.xds.VirtualHost.Route;
import io.grpc.xds.VirtualHost.Route.RouteAction;
import io.grpc.xds.VirtualHost.Route.RouteAction.ClusterWeight;
import io.grpc.xds.VirtualHost.Route.RouteMatch;
>>>>>>> 01ed0822
import io.grpc.xds.XdsClient.RdsResourceWatcher;
import io.grpc.xds.XdsNameResolverProvider.XdsClientPoolFactory;
import java.io.IOException;
import java.util.Arrays;
import java.util.Collections;
import java.util.HashMap;
import java.util.List;
import java.util.Map;
import java.util.concurrent.TimeUnit;
import javax.annotation.Nullable;
import org.junit.After;
import org.junit.Before;
import org.junit.Rule;
import org.junit.Test;
import org.junit.runner.RunWith;
import org.junit.runners.JUnit4;
import org.mockito.ArgumentCaptor;
import org.mockito.Captor;
import org.mockito.Mock;
import org.mockito.junit.MockitoJUnit;
import org.mockito.junit.MockitoRule;

/** Unit tests for {@link XdsNameResolver}. */
// TODO(chengyuanzhang): should do tests with ManagedChannelImpl.
@RunWith(JUnit4.class)
public class XdsNameResolverTest {
  private static final String AUTHORITY = "foo.googleapis.com:80";
  @Rule
  public final MockitoRule mocks = MockitoJUnit.rule();
  private final SynchronizationContext syncContext = new SynchronizationContext(
      new Thread.UncaughtExceptionHandler() {
        @Override
        public void uncaughtException(Thread t, Throwable e) {
          throw new AssertionError(e);
        }
      });
  private final ServiceConfigParser serviceConfigParser = new ServiceConfigParser() {
    @Override
    public ConfigOrError parseServiceConfig(Map<String, ?> rawServiceConfig) {
      return ConfigOrError.fromConfig(rawServiceConfig);
    }
  };
  private final FakeXdsClientPoolFactory xdsClientPoolFactory = new FakeXdsClientPoolFactory();
  private final String cluster1 = "cluster-foo.googleapis.com";
  private final String cluster2 = "cluster-bar.googleapis.com";
  private final CallInfo call1 = new CallInfo("HelloService", "hi");
  private final CallInfo call2 = new CallInfo("GreetService", "bye");
  private final TestChannel channel = new TestChannel();

  @Mock
  private ThreadSafeRandom mockRandom;
  @Mock
  private NameResolver.Listener2 mockListener;
  @Captor
  private ArgumentCaptor<ResolutionResult> resolutionResultCaptor;
  @Captor
  ArgumentCaptor<Status> errorCaptor;
  private XdsNameResolver resolver;
  private TestCall<?, ?> testCall;

  @Before
  public void setUp() {
    XdsNameResolver.enableTimeout = true;
    resolver = new XdsNameResolver(AUTHORITY, serviceConfigParser, syncContext,
        xdsClientPoolFactory, mockRandom);
  }

  @After
  public void tearDown() {
    FakeXdsClient xdsClient = (FakeXdsClient) resolver.getXdsClient();
    resolver.shutdown();
    if (xdsClient != null) {
      assertThat(xdsClient.ldsWatcher).isNull();
      assertThat(xdsClient.rdsWatcher).isNull();
    }
  }

  @Test
  public void resolving_failToCreateXdsClientPool() {
    XdsClientPoolFactory xdsClientPoolFactory = new XdsClientPoolFactory() {
      @Override
      public ObjectPool<XdsClient> getXdsClientPool() throws XdsInitializationException {
        throw new XdsInitializationException("Fail to read bootstrap file");
      }
    };
    resolver = new XdsNameResolver(AUTHORITY, serviceConfigParser, syncContext,
        xdsClientPoolFactory, mockRandom);
    resolver.start(mockListener);
    verify(mockListener).onError(errorCaptor.capture());
    Status error = errorCaptor.getValue();
    assertThat(error.getCode()).isEqualTo(Code.UNAVAILABLE);
    assertThat(error.getDescription()).isEqualTo("Failed to initialize xDS");
    assertThat(error.getCause()).hasMessageThat().isEqualTo("Fail to read bootstrap file");
  }

  @Test
  public void resolving_ldsResourceNotFound() {
    resolver.start(mockListener);
    FakeXdsClient xdsClient = (FakeXdsClient) resolver.getXdsClient();
    assertThat(xdsClient.ldsResource).isEqualTo(AUTHORITY);
    assertThat(xdsClient.ldsWatcher).isNotNull();
    xdsClient.deliverLdsResourceNotFound(AUTHORITY);
    assertEmptyResolutionResult();
  }

  @Test
  public void resolving_ldsResourceUpdateRdsName() {
    String rdsResource = "route-configuration-foo.googleapis.com";
    resolver.start(mockListener);
    FakeXdsClient xdsClient = (FakeXdsClient) resolver.getXdsClient();
    xdsClient.deliverRdsName(AUTHORITY, rdsResource);
    RdsResourceWatcher rdsWatcher = xdsClient.rdsWatcher;
    assertThat(rdsWatcher).isNotNull();
    assertThat(xdsClient.rdsResource).isEqualTo(rdsResource);
    rdsResource = "route-configuration-bar.googleapis.com";
    xdsClient.deliverRdsName(AUTHORITY, rdsResource);
    assertThat(xdsClient.rdsResource).isEqualTo(rdsResource);
    assertThat(xdsClient.rdsWatcher).isNotSameInstanceAs(rdsWatcher);
  }

  @Test
  public void resolving_rdsResourceNotFound() {
    String rdsResource = "route-configuration.googleapis.com";
    resolver.start(mockListener);
    FakeXdsClient xdsClient = (FakeXdsClient) resolver.getXdsClient();
    assertThat(xdsClient.ldsResource).isEqualTo(AUTHORITY);
    assertThat(xdsClient.ldsWatcher).isNotNull();
    xdsClient.deliverRdsName(AUTHORITY, rdsResource);
    assertThat(xdsClient.rdsResource).isEqualTo(rdsResource);
    assertThat(xdsClient.rdsWatcher).isNotNull();
    xdsClient.deliverRdsResourceNotFound(rdsResource);
    assertEmptyResolutionResult();
  }

  @Test
  public void resolving_encounterErrorLdsWatcherOnly() {
    resolver.start(mockListener);
    FakeXdsClient xdsClient = (FakeXdsClient) resolver.getXdsClient();
    xdsClient.deliverError(Status.UNAVAILABLE.withDescription("server unreachable"));
    verify(mockListener).onError(errorCaptor.capture());
    Status error = errorCaptor.getValue();
    assertThat(error.getCode()).isEqualTo(Code.UNAVAILABLE);
    assertThat(error.getDescription()).isEqualTo("server unreachable");
  }

  @Test
  public void resolving_encounterErrorLdsAndRdsWatchers() {
    String rdsResource = "route-configuration.googleapis.com";
    resolver.start(mockListener);
    FakeXdsClient xdsClient = (FakeXdsClient) resolver.getXdsClient();
    xdsClient.deliverRdsName(AUTHORITY, rdsResource);
    assertThat(xdsClient.rdsWatcher).isNotNull();
    xdsClient.deliverError(Status.UNAVAILABLE.withDescription("server unreachable"));
    verify(mockListener, times(2)).onError(errorCaptor.capture());
    for (Status error : errorCaptor.getAllValues()) {
      assertThat(error.getCode()).isEqualTo(Code.UNAVAILABLE);
      assertThat(error.getDescription()).isEqualTo("server unreachable");
    }
  }

  @Test
  public void resolving_matchingVirtualHostNotFoundInLdsResource() {
    resolver.start(mockListener);
    FakeXdsClient xdsClient = (FakeXdsClient) resolver.getXdsClient();
    xdsClient.deliverLdsUpdate(AUTHORITY, 0L, buildUnmatchedVirtualHosts());
    assertEmptyResolutionResult();
  }

  @Test
  public void resolving_matchingVirtualHostNotFoundInRdsResource() {
    String rdsResource = "route-configuration.googleapis.com";
    resolver.start(mockListener);
    FakeXdsClient xdsClient = (FakeXdsClient) resolver.getXdsClient();
    xdsClient.deliverRdsName(AUTHORITY, rdsResource);
    assertThat(xdsClient.rdsWatcher).isNotNull();
    xdsClient.deliverRdsUpdate(rdsResource, buildUnmatchedVirtualHosts());
    assertEmptyResolutionResult();
  }

  private List<VirtualHost> buildUnmatchedVirtualHosts() {
<<<<<<< HEAD
    Route route1 = new Route(RouteMatch.withPathExactOnly(call2.getFullMethodNameForPath()),
        new RouteAction(TimeUnit.SECONDS.toNanos(15L), Collections.<HashPolicy>emptyList(),
            cluster2, null));
    Route route2 = new Route(RouteMatch.withPathExactOnly(call1.getFullMethodNameForPath()),
        new RouteAction(TimeUnit.SECONDS.toNanos(15L), Collections.<HashPolicy>emptyList(),
            cluster1, null));
=======
    Route route1 = Route.create(RouteMatch.withPathExactOnly(call2.getFullMethodNameForPath()),
        RouteAction.forCluster(cluster2, TimeUnit.SECONDS.toNanos(15L)), null);
    Route route2 = Route.create(RouteMatch.withPathExactOnly(call1.getFullMethodNameForPath()),
        RouteAction.forCluster(cluster1, TimeUnit.SECONDS.toNanos(15L)), null);
>>>>>>> 01ed0822
    return Arrays.asList(
        VirtualHost.create("virtualhost-foo", Collections.singletonList("hello.googleapis.com"),
            Collections.singletonList(route1), null),
        VirtualHost.create("virtualhost-bar", Collections.singletonList("hi.googleapis.com"),
            Collections.singletonList(route2), null));
  }

  @Test
  public void resolved_noTimeout() {
    resolver.start(mockListener);
    FakeXdsClient xdsClient = (FakeXdsClient) resolver.getXdsClient();
<<<<<<< HEAD
    Route route = new Route(RouteMatch.withPathExactOnly(call1.getFullMethodNameForPath()),
        new RouteAction(null, Collections.<HashPolicy>emptyList(), cluster1,
            null));  // per-route timeout unset
    VirtualHost virtualHost = new VirtualHost("does not matter",
        Collections.singletonList(AUTHORITY), Collections.singletonList(route));
=======
    Route route = Route.create(RouteMatch.withPathExactOnly(call1.getFullMethodNameForPath()),
        RouteAction.forCluster(cluster1, null), null);  // per-route timeout unset
    VirtualHost virtualHost = VirtualHost.create("does not matter",
        Collections.singletonList(AUTHORITY), Collections.singletonList(route), null);
>>>>>>> 01ed0822
    xdsClient.deliverLdsUpdate(AUTHORITY, 0L, Collections.singletonList(virtualHost));
    verify(mockListener).onResult(resolutionResultCaptor.capture());
    ResolutionResult result = resolutionResultCaptor.getValue();
    InternalConfigSelector configSelector = result.getAttributes().get(InternalConfigSelector.KEY);
    assertCallSelectResult(call1, configSelector, cluster1, null);
  }

  @Test
  public void resolved_fallbackToHttpMaxStreamDurationAsTimeout() {
    resolver.start(mockListener);
    FakeXdsClient xdsClient = (FakeXdsClient) resolver.getXdsClient();
<<<<<<< HEAD
    Route route = new Route(RouteMatch.withPathExactOnly(call1.getFullMethodNameForPath()),
        new RouteAction(null, Collections.<HashPolicy>emptyList(), cluster1,
            null));  // per-route timeout unset
    VirtualHost virtualHost = new VirtualHost("does not matter",
        Collections.singletonList(AUTHORITY), Collections.singletonList(route));
=======
    Route route = Route.create(RouteMatch.withPathExactOnly(call1.getFullMethodNameForPath()),
        RouteAction.forCluster(cluster1, null), null);  // per-route timeout unset
    VirtualHost virtualHost = VirtualHost.create("does not matter",
        Collections.singletonList(AUTHORITY), Collections.singletonList(route), null);
>>>>>>> 01ed0822
    xdsClient.deliverLdsUpdate(AUTHORITY, TimeUnit.SECONDS.toNanos(5L),
        Collections.singletonList(virtualHost));
    verify(mockListener).onResult(resolutionResultCaptor.capture());
    ResolutionResult result = resolutionResultCaptor.getValue();
    InternalConfigSelector configSelector = result.getAttributes().get(InternalConfigSelector.KEY);
    assertCallSelectResult(call1, configSelector, cluster1, 5.0);
  }

  @Test
  public void resolved_simpleCallSucceeds() {
    InternalConfigSelector configSelector = resolveToClusters();
    assertCallSelectResult(call1, configSelector, cluster1, 15.0);
    testCall.deliverResponseHeaders();
    verifyNoMoreInteractions(mockListener);
  }

  @Test
  public void resolved_simpleCallFailedToRoute() {
    InternalConfigSelector configSelector = resolveToClusters();
    CallInfo call = new CallInfo("FooService", "barMethod");
    Result selectResult = configSelector.selectConfig(
        new PickSubchannelArgsImpl(call.methodDescriptor, new Metadata(), CallOptions.DEFAULT));
    Status status = selectResult.getStatus();
    assertThat(status.isOk()).isFalse();
    assertThat(status.getCode()).isEqualTo(Code.UNAVAILABLE);
    assertThat(status.getDescription()).isEqualTo("Could not find xDS route matching RPC");
    verifyNoMoreInteractions(mockListener);
  }

  @SuppressWarnings("unchecked")
  @Test
  public void resolved_resourceUpdateAfterCallStarted() {
    InternalConfigSelector configSelector = resolveToClusters();
    assertCallSelectResult(call1, configSelector, cluster1, 15.0);
    TestCall<?, ?> firstCall = testCall;

    reset(mockListener);
    FakeXdsClient xdsClient = (FakeXdsClient) resolver.getXdsClient();
    xdsClient.deliverLdsUpdate(
        AUTHORITY,
        Arrays.asList(
            Route.create(
                RouteMatch.withPathExactOnly(call1.getFullMethodNameForPath()),
<<<<<<< HEAD
                new RouteAction(TimeUnit.SECONDS.toNanos(20L), Collections.<HashPolicy>emptyList(),
                    "another-cluster", null)),
            new Route(
                RouteMatch.withPathExactOnly(call2.getFullMethodNameForPath()),
                new RouteAction(TimeUnit.SECONDS.toNanos(15L), Collections.<HashPolicy>emptyList(),
                    cluster2, null))));
=======
                RouteAction.forCluster("another-cluster", TimeUnit.SECONDS.toNanos(20L)), null),
            Route.create(
                RouteMatch.withPathExactOnly(call2.getFullMethodNameForPath()),
                RouteAction.forCluster(cluster2, TimeUnit.SECONDS.toNanos(15L)), null)));
>>>>>>> 01ed0822
    verify(mockListener).onResult(resolutionResultCaptor.capture());
    ResolutionResult result = resolutionResultCaptor.getValue();
    // Updated service config still contains cluster1 while it is removed resource. New calls no
    // longer routed to cluster1.
    assertServiceConfigForLoadBalancingConfig(
        Arrays.asList(cluster1, cluster2, "another-cluster"),
        (Map<String, ?>) result.getServiceConfig().getConfig());
    assertThat(result.getAttributes().get(InternalConfigSelector.KEY))
        .isSameInstanceAs(configSelector);
    assertCallSelectResult(call1, configSelector, "another-cluster", 20.0);

    firstCall.deliverErrorStatus();  // completes previous call
    verify(mockListener, times(2)).onResult(resolutionResultCaptor.capture());
    result = resolutionResultCaptor.getValue();
    assertServiceConfigForLoadBalancingConfig(
        Arrays.asList(cluster2, "another-cluster"),
        (Map<String, ?>) result.getServiceConfig().getConfig());
    verifyNoMoreInteractions(mockListener);
  }

  @SuppressWarnings("unchecked")
  @Test
  public void resolved_resourceUpdatedBeforeCallStarted() {
    InternalConfigSelector configSelector = resolveToClusters();
    reset(mockListener);
    FakeXdsClient xdsClient = (FakeXdsClient) resolver.getXdsClient();
    xdsClient.deliverLdsUpdate(
        AUTHORITY,
        Arrays.asList(
            Route.create(
                RouteMatch.withPathExactOnly(call1.getFullMethodNameForPath()),
<<<<<<< HEAD
                new RouteAction(TimeUnit.SECONDS.toNanos(20L), Collections.<HashPolicy>emptyList(),
                    "another-cluster", null)),
            new Route(
                RouteMatch.withPathExactOnly(call2.getFullMethodNameForPath()),
                new RouteAction(TimeUnit.SECONDS.toNanos(15L), Collections.<HashPolicy>emptyList(),
                    cluster2, null))));
=======
                RouteAction.forCluster("another-cluster", TimeUnit.SECONDS.toNanos(20L)), null),
            Route.create(
                RouteMatch.withPathExactOnly(call2.getFullMethodNameForPath()),
                RouteAction.forCluster(cluster2, TimeUnit.SECONDS.toNanos(15L)), null)));
>>>>>>> 01ed0822
    // Two consecutive service config updates: one for removing clcuster1,
    // one for adding "another=cluster".
    verify(mockListener, times(2)).onResult(resolutionResultCaptor.capture());
    ResolutionResult result = resolutionResultCaptor.getValue();
    assertServiceConfigForLoadBalancingConfig(
        Arrays.asList(cluster2, "another-cluster"),
        (Map<String, ?>) result.getServiceConfig().getConfig());
    assertThat(result.getAttributes().get(InternalConfigSelector.KEY))
        .isSameInstanceAs(configSelector);
    assertCallSelectResult(call1, configSelector, "another-cluster", 20.0);

    verifyNoMoreInteractions(mockListener);
  }

  @SuppressWarnings("unchecked")
  @Test
  public void resolved_raceBetweenCallAndRepeatedResourceUpdate() {
    InternalConfigSelector configSelector = resolveToClusters();
    assertCallSelectResult(call1, configSelector, cluster1, 15.0);

    reset(mockListener);
    FakeXdsClient xdsClient = (FakeXdsClient) resolver.getXdsClient();
    xdsClient.deliverLdsUpdate(
        AUTHORITY,
        Arrays.asList(
            Route.create(
                RouteMatch.withPathExactOnly(call1.getFullMethodNameForPath()),
<<<<<<< HEAD
                new RouteAction(TimeUnit.SECONDS.toNanos(20L), Collections.<HashPolicy>emptyList(),
                    "another-cluster", null)),
            new Route(
                RouteMatch.withPathExactOnly(call2.getFullMethodNameForPath()),
                new RouteAction(TimeUnit.SECONDS.toNanos(15L), Collections.<HashPolicy>emptyList(),
                    cluster2, null))));
=======
                RouteAction.forCluster("another-cluster", TimeUnit.SECONDS.toNanos(20L)), null),
            Route.create(
                RouteMatch.withPathExactOnly(call2.getFullMethodNameForPath()),
                RouteAction.forCluster(cluster2, TimeUnit.SECONDS.toNanos(15L)), null)));
>>>>>>> 01ed0822

    verify(mockListener).onResult(resolutionResultCaptor.capture());
    ResolutionResult result = resolutionResultCaptor.getValue();
    assertServiceConfigForLoadBalancingConfig(
        Arrays.asList(cluster1, cluster2, "another-cluster"),
        (Map<String, ?>) result.getServiceConfig().getConfig());

    xdsClient.deliverLdsUpdate(
        AUTHORITY,
        Arrays.asList(
            Route.create(
                RouteMatch.withPathExactOnly(call1.getFullMethodNameForPath()),
<<<<<<< HEAD
                new RouteAction(TimeUnit.SECONDS.toNanos(15L), Collections.<HashPolicy>emptyList(),
                    "another-cluster", null)),
            new Route(
                RouteMatch.withPathExactOnly(call2.getFullMethodNameForPath()),
                new RouteAction(TimeUnit.SECONDS.toNanos(15L), Collections.<HashPolicy>emptyList(),
                    cluster2, null))));
=======
                RouteAction.forCluster("another-cluster", TimeUnit.SECONDS.toNanos(15L)), null),
            Route.create(
                RouteMatch.withPathExactOnly(call2.getFullMethodNameForPath()),
                RouteAction.forCluster(cluster2, TimeUnit.SECONDS.toNanos(15L)), null)));
>>>>>>> 01ed0822
    verifyNoMoreInteractions(mockListener);  // no cluster added/deleted
    assertCallSelectResult(call1, configSelector, "another-cluster", 15.0);
  }

  @Test
  public void resolved_raceBetweenClusterReleasedAndResourceUpdateAddBackAgain() {
    InternalConfigSelector configSelector = resolveToClusters();
    assertCallSelectResult(call1, configSelector, cluster1, 15.0);
    FakeXdsClient xdsClient = (FakeXdsClient) resolver.getXdsClient();
    xdsClient.deliverLdsUpdate(
        AUTHORITY,
        Collections.singletonList(
            Route.create(
                RouteMatch.withPathExactOnly(call2.getFullMethodNameForPath()),
<<<<<<< HEAD
                new RouteAction(TimeUnit.SECONDS.toNanos(15L), Collections.<HashPolicy>emptyList(),
                    cluster2, null))));
=======
                RouteAction.forCluster(cluster2, TimeUnit.SECONDS.toNanos(15L)), null)));
>>>>>>> 01ed0822
    xdsClient.deliverLdsUpdate(
        AUTHORITY,
        Arrays.asList(
            Route.create(
                RouteMatch.withPathExactOnly(call1.getFullMethodNameForPath()),
<<<<<<< HEAD
                new RouteAction(TimeUnit.SECONDS.toNanos(15L), Collections.<HashPolicy>emptyList(),
                    cluster1, null)),
            new Route(
                RouteMatch.withPathExactOnly(call2.getFullMethodNameForPath()),
                new RouteAction(TimeUnit.SECONDS.toNanos(15L), Collections.<HashPolicy>emptyList(),
                    cluster2, null))));
=======
                RouteAction.forCluster(cluster1, TimeUnit.SECONDS.toNanos(15L)), null),
            Route.create(
                RouteMatch.withPathExactOnly(call2.getFullMethodNameForPath()),
                RouteAction.forCluster(cluster2, TimeUnit.SECONDS.toNanos(15L)), null)));
>>>>>>> 01ed0822
    testCall.deliverErrorStatus();
    verifyNoMoreInteractions(mockListener);
  }

  @SuppressWarnings("unchecked")
  @Test
  public void resolved_simpleCallSucceeds_routeToWeightedCluster() {
    when(mockRandom.nextInt(anyInt())).thenReturn(90, 10);
    resolver.start(mockListener);
    FakeXdsClient xdsClient = (FakeXdsClient) resolver.getXdsClient();
    xdsClient.deliverLdsUpdate(
        AUTHORITY,
        Collections.singletonList(
            Route.create(
                RouteMatch.withPathExactOnly(call1.getFullMethodNameForPath()),
<<<<<<< HEAD
                new RouteAction(
                    TimeUnit.SECONDS.toNanos(20L), Collections.<HashPolicy>emptyList(), null,
=======
                RouteAction.forWeightedClusters(
>>>>>>> 01ed0822
                    Arrays.asList(
                        ClusterWeight.create(cluster1, 20, null),
                        ClusterWeight.create(cluster2, 80, null)),
                    TimeUnit.SECONDS.toNanos(20L)), null)));
    verify(mockListener).onResult(resolutionResultCaptor.capture());
    ResolutionResult result = resolutionResultCaptor.getValue();
    assertThat(result.getAddresses()).isEmpty();
    assertServiceConfigForLoadBalancingConfig(
        Arrays.asList(cluster1, cluster2), (Map<String, ?>) result.getServiceConfig().getConfig());
    assertThat(result.getAttributes().get(InternalXdsAttributes.XDS_CLIENT_POOL)).isNotNull();
    InternalConfigSelector configSelector = result.getAttributes().get(InternalConfigSelector.KEY);
    assertCallSelectResult(call1, configSelector, cluster2, 20.0);
    assertCallSelectResult(call1, configSelector, cluster1, 20.0);
  }

  @SuppressWarnings("unchecked")
  private void assertEmptyResolutionResult() {
    verify(mockListener).onResult(resolutionResultCaptor.capture());
    ResolutionResult result = resolutionResultCaptor.getValue();
    assertThat(result.getAddresses()).isEmpty();
    assertThat((Map<String, ?>) result.getServiceConfig().getConfig()).isEmpty();
  }

  private void assertCallSelectResult(
      CallInfo call, InternalConfigSelector configSelector, String expectedCluster,
      @Nullable Double expectedTimeoutSec) {
    Result result = configSelector.selectConfig(
        new PickSubchannelArgsImpl(call.methodDescriptor, new Metadata(), CallOptions.DEFAULT));
    assertThat(result.getStatus().isOk()).isTrue();
    ClientInterceptor interceptor = result.getInterceptor();
    ClientCall<Void, Void> clientCall = interceptor.interceptCall(
        call.methodDescriptor, CallOptions.DEFAULT, channel);
    clientCall.start(new NoopClientCallListener<Void>(), new Metadata());
    assertThat(testCall.callOptions.getOption(XdsNameResolver.CLUSTER_SELECTION_KEY))
        .isEqualTo(expectedCluster);
    @SuppressWarnings("unchecked")
    Map<String, ?> config = (Map<String, ?>) result.getConfig();
    if (expectedTimeoutSec != null) {
      // Verify the raw service config contains a single method config for method with the
      // specified timeout.
      List<Map<String, ?>> rawMethodConfigs =
          JsonUtil.getListOfObjects(config, "methodConfig");
      Map<String, ?> methodConfig = Iterables.getOnlyElement(rawMethodConfigs);
      List<Map<String, ?>> methods = JsonUtil.getListOfObjects(methodConfig, "name");
      assertThat(Iterables.getOnlyElement(methods)).isEmpty();
      assertThat(JsonUtil.getString(methodConfig, "timeout")).isEqualTo(expectedTimeoutSec + "s");
    } else {
      assertThat(config).isEmpty();
    }
  }

  @SuppressWarnings("unchecked")
  private InternalConfigSelector resolveToClusters() {
    resolver.start(mockListener);
    FakeXdsClient xdsClient = (FakeXdsClient) resolver.getXdsClient();
    xdsClient.deliverLdsUpdate(
        AUTHORITY,
        Arrays.asList(
            Route.create(
                RouteMatch.withPathExactOnly(call1.getFullMethodNameForPath()),
<<<<<<< HEAD
                new RouteAction(TimeUnit.SECONDS.toNanos(15L), Collections.<HashPolicy>emptyList(),
                    cluster1, null)),
            new Route(
                RouteMatch.withPathExactOnly(call2.getFullMethodNameForPath()),
                new RouteAction(TimeUnit.SECONDS.toNanos(15L), Collections.<HashPolicy>emptyList(),
                    cluster2, null))));
=======
                RouteAction.forCluster(cluster1, TimeUnit.SECONDS.toNanos(15L)), null),
            Route.create(
                RouteMatch.withPathExactOnly(call2.getFullMethodNameForPath()),
                RouteAction.forCluster(cluster2, TimeUnit.SECONDS.toNanos(15L)), null)));
>>>>>>> 01ed0822
    verify(mockListener).onResult(resolutionResultCaptor.capture());
    ResolutionResult result = resolutionResultCaptor.getValue();
    assertThat(result.getAddresses()).isEmpty();
    assertServiceConfigForLoadBalancingConfig(
        Arrays.asList(cluster1, cluster2), (Map<String, ?>) result.getServiceConfig().getConfig());
    assertThat(result.getAttributes().get(InternalXdsAttributes.XDS_CLIENT_POOL)).isNotNull();
    assertThat(result.getAttributes().get(InternalXdsAttributes.CALL_COUNTER_PROVIDER)).isNotNull();
    return result.getAttributes().get(InternalConfigSelector.KEY);
  }

  /**
   * Verifies the raw service config contains an xDS load balancing config for the given clusters.
   */
  private static void assertServiceConfigForLoadBalancingConfig(
      List<String> clusters, Map<String, ?> actualServiceConfig) {
    List<Map<String, ?>> rawLbConfigs =
        JsonUtil.getListOfObjects(actualServiceConfig, "loadBalancingConfig");
    Map<String, ?> lbConfig = Iterables.getOnlyElement(rawLbConfigs);
    assertThat(lbConfig.keySet()).containsExactly("cluster_manager_experimental");
    Map<String, ?> clusterManagerLbConfig =
        JsonUtil.getObject(lbConfig, "cluster_manager_experimental");
    Map<String, ?> clusterManagerChildLbPolicies =
        JsonUtil.getObject(clusterManagerLbConfig, "childPolicy");
    assertThat(clusterManagerChildLbPolicies.keySet()).containsExactlyElementsIn(clusters);
    for (String cluster : clusters) {
      Map<String, ?> childLbConfig = JsonUtil.getObject(clusterManagerChildLbPolicies, cluster);
      assertThat(childLbConfig.keySet()).containsExactly("lbPolicy");
      List<Map<String, ?>> childLbConfigValues =
          JsonUtil.getListOfObjects(childLbConfig, "lbPolicy");
      Map<String, ?> cdsLbPolicy = Iterables.getOnlyElement(childLbConfigValues);
      assertThat(cdsLbPolicy.keySet()).containsExactly("cds_experimental");
      assertThat(JsonUtil.getObject(cdsLbPolicy, "cds_experimental"))
          .containsExactly("cluster", cluster);
    }
  }

  @SuppressWarnings("unchecked")
  @Test
  public void generateServiceConfig_forLoadBalancingConfig() throws IOException {
    List<String> clusters = Arrays.asList("cluster-foo", "cluster-bar", "cluster-baz");
    String expectedServiceConfigJson = "{\n"
        + "  \"loadBalancingConfig\": [{\n"
        + "    \"cluster_manager_experimental\": {\n"
        + "      \"childPolicy\": {\n"
        + "        \"cluster-foo\": {\n"
        + "          \"lbPolicy\": [{\n"
        + "            \"cds_experimental\": {\n"
        + "              \"cluster\": \"cluster-foo\"\n"
        + "            }\n"
        + "          }]\n"
        + "        },\n"
        + "        \"cluster-bar\": {\n"
        + "          \"lbPolicy\": [{\n"
        + "            \"cds_experimental\": {\n"
        + "              \"cluster\": \"cluster-bar\"\n"
        + "            }\n"
        + "          }]\n"
        + "        },\n"
        + "        \"cluster-baz\": {\n"
        + "          \"lbPolicy\": [{\n"
        + "            \"cds_experimental\": {\n"
        + "              \"cluster\": \"cluster-baz\"\n"
        + "            }\n"
        + "          }]\n"
        + "        }\n"
        + "      }\n"
        + "    }\n"
        + "  }]\n"
        + "}";
    Map<String, ?> expectedServiceConfig =
        (Map<String, ?>) JsonParser.parse(expectedServiceConfigJson);
    assertThat(XdsNameResolver.generateServiceConfigWithLoadBalancingConfig(clusters))
        .isEqualTo(expectedServiceConfig);
  }

  @SuppressWarnings("unchecked")
  @Test
  public void generateServiceConfig_forMethodTimeoutConfig() throws IOException {
    long timeoutNano = TimeUnit.SECONDS.toNanos(1L) + 1L; // 1.0000000001s
    String expectedServiceConfigJson = "{\n"
        + "  \"methodConfig\": [{\n"
        + "    \"name\": [ {} ],\n"
        + "    \"timeout\": \"1.000000001s\"\n"
        + "  }]\n"
        + "}";
    Map<String, ?> expectedServiceConfig =
        (Map<String, ?>) JsonParser.parse(expectedServiceConfigJson);
    assertThat(XdsNameResolver.generateServiceConfigWithMethodTimeoutConfig(timeoutNano))
        .isEqualTo(expectedServiceConfig);
  }

  @Test
  public void matchHostName_exactlyMatch() {
    String pattern = "foo.googleapis.com";
    assertThat(XdsNameResolver.matchHostName("bar.googleapis.com", pattern)).isFalse();
    assertThat(XdsNameResolver.matchHostName("fo.googleapis.com", pattern)).isFalse();
    assertThat(XdsNameResolver.matchHostName("oo.googleapis.com", pattern)).isFalse();
    assertThat(XdsNameResolver.matchHostName("googleapis.com", pattern)).isFalse();
    assertThat(XdsNameResolver.matchHostName("foo.googleapis", pattern)).isFalse();
    assertThat(XdsNameResolver.matchHostName("foo.googleapis.com", pattern)).isTrue();
  }

  @Test
  public void matchHostName_prefixWildcard() {
    String pattern = "*.foo.googleapis.com";
    assertThat(XdsNameResolver.matchHostName("foo.googleapis.com", pattern)).isFalse();
    assertThat(XdsNameResolver.matchHostName("bar-baz.foo.googleapis", pattern)).isFalse();
    assertThat(XdsNameResolver.matchHostName("bar.foo.googleapis.com", pattern)).isTrue();
    pattern = "*-bar.foo.googleapis.com";
    assertThat(XdsNameResolver.matchHostName("bar.foo.googleapis.com", pattern)).isFalse();
    assertThat(XdsNameResolver.matchHostName("baz-bar.foo.googleapis", pattern)).isFalse();
    assertThat(XdsNameResolver.matchHostName("-bar.foo.googleapis.com", pattern)).isFalse();
    assertThat(XdsNameResolver.matchHostName("baz-bar.foo.googleapis.com", pattern))
        .isTrue();
  }

  @Test
  public void matchHostName_postfixWildCard() {
    String pattern = "foo.*";
    assertThat(XdsNameResolver.matchHostName("bar.googleapis.com", pattern)).isFalse();
    assertThat(XdsNameResolver.matchHostName("bar.foo.googleapis.com", pattern)).isFalse();
    assertThat(XdsNameResolver.matchHostName("foo.googleapis.com", pattern)).isTrue();
    assertThat(XdsNameResolver.matchHostName("foo.com", pattern)).isTrue();
    pattern = "foo-*";
    assertThat(XdsNameResolver.matchHostName("bar-.googleapis.com", pattern)).isFalse();
    assertThat(XdsNameResolver.matchHostName("foo.googleapis.com", pattern)).isFalse();
    assertThat(XdsNameResolver.matchHostName("foo.googleapis.com", pattern)).isFalse();
    assertThat(XdsNameResolver.matchHostName("foo-", pattern)).isFalse();
    assertThat(XdsNameResolver.matchHostName("foo-bar.com", pattern)).isTrue();
    assertThat(XdsNameResolver.matchHostName("foo-.com", pattern)).isTrue();
    assertThat(XdsNameResolver.matchHostName("foo-bar", pattern)).isTrue();
  }

  @Test
  public void findVirtualHostForHostName_exactMatchFirst() {
    String hostname = "a.googleapis.com";
    List<Route> routes = Collections.emptyList();
    VirtualHost vHost1 = VirtualHost.create("virtualhost01.googleapis.com",
        Arrays.asList("a.googleapis.com", "b.googleapis.com"), routes, null);
    VirtualHost vHost2 = VirtualHost.create("virtualhost02.googleapis.com",
        Collections.singletonList("*.googleapis.com"), routes, null);
    VirtualHost vHost3 = VirtualHost.create("virtualhost03.googleapis.com",
        Collections.singletonList("*"), routes, null);
    List<VirtualHost> virtualHosts = Arrays.asList(vHost1, vHost2, vHost3);
    assertThat(XdsNameResolver.findVirtualHostForHostName(virtualHosts, hostname))
        .isEqualTo(vHost1);
  }

  @Test
  public void findVirtualHostForHostName_preferSuffixDomainOverPrefixDomain() {
    String hostname = "a.googleapis.com";
    List<Route> routes = Collections.emptyList();
    VirtualHost vHost1 = VirtualHost.create("virtualhost01.googleapis.com",
        Arrays.asList("*.googleapis.com", "b.googleapis.com"), routes, null);
    VirtualHost vHost2 = VirtualHost.create("virtualhost02.googleapis.com",
        Collections.singletonList("a.googleapis.*"), routes, null);
    VirtualHost vHost3 = VirtualHost.create("virtualhost03.googleapis.com",
        Collections.singletonList("*"), routes, null);
    List<VirtualHost> virtualHosts = Arrays.asList(vHost1, vHost2, vHost3);
    assertThat(XdsNameResolver.findVirtualHostForHostName(virtualHosts, hostname))
        .isEqualTo(vHost1);
  }

  @Test
  public void findVirtualHostForHostName_asteriskMatchAnyDomain() {
    String hostname = "a.googleapis.com";
    List<Route> routes = Collections.emptyList();
    VirtualHost vHost1 = VirtualHost.create("virtualhost01.googleapis.com",
        Collections.singletonList("*"), routes, null);
    VirtualHost vHost2 = VirtualHost.create("virtualhost02.googleapis.com",
            Collections.singletonList("b.googleapis.com"), routes, null);
    List<VirtualHost> virtualHosts = Arrays.asList(vHost1, vHost2);
    assertThat(XdsNameResolver.findVirtualHostForHostName(virtualHosts, hostname))
        .isEqualTo(vHost1);;
  }

  @Test
  public void routeMatching_pathOnly() {
    Map<String, Iterable<String>> headers = Collections.emptyMap();
    ThreadSafeRandom random = mock(ThreadSafeRandom.class);

    RouteMatch routeMatch1 =
        RouteMatch.create(
            PathMatcher.fromPath("/FooService/barMethod", true),
            Collections.<HeaderMatcher>emptyList(), null);
    assertThat(XdsNameResolver.matchRoute(routeMatch1, "/FooService/barMethod", headers, random))
        .isTrue();
    assertThat(XdsNameResolver.matchRoute(routeMatch1, "/FooService/bazMethod", headers, random))
        .isFalse();

    RouteMatch routeMatch2 =
        RouteMatch.create(
            PathMatcher.fromPrefix("/FooService/", true),
            Collections.<HeaderMatcher>emptyList(), null);
    assertThat(XdsNameResolver.matchRoute(routeMatch2, "/FooService/barMethod", headers, random))
        .isTrue();
    assertThat(XdsNameResolver.matchRoute(routeMatch2, "/FooService/bazMethod", headers, random))
        .isTrue();
    assertThat(XdsNameResolver.matchRoute(routeMatch2, "/BarService/bazMethod", headers, random))
        .isFalse();

    RouteMatch routeMatch3 =
        RouteMatch.create(
            PathMatcher.fromRegEx(Pattern.compile(".*Foo.*")),
            Collections.<HeaderMatcher>emptyList(), null);
    assertThat(XdsNameResolver.matchRoute(routeMatch3, "/FooService/barMethod", headers, random))
        .isTrue();
  }

  @Test
  public void routeMatching_withHeaders() {
    Map<String, Iterable<String>> headers = new HashMap<>();
    headers.put("authority", Collections.singletonList("foo.googleapis.com"));
    headers.put("grpc-encoding", Collections.singletonList("gzip"));
    headers.put("user-agent", Collections.singletonList("gRPC-Java"));
    headers.put("content-length", Collections.singletonList("1000"));
    headers.put("custom-key", Arrays.asList("custom-value1", "custom-value2"));
    ThreadSafeRandom random = mock(ThreadSafeRandom.class);

    PathMatcher pathMatcher = PathMatcher.fromPath("/FooService/barMethod", true);
    RouteMatch routeMatch1 = RouteMatch.create(
        pathMatcher,
        Arrays.asList(
            HeaderMatcher.forExactValue("grpc-encoding", "gzip", false),
            HeaderMatcher.forSafeRegEx("authority", Pattern.compile(".*googleapis.*"), false),
            HeaderMatcher.forRange(
                "content-length", HeaderMatcher.Range.create(100, 10000), false),
            HeaderMatcher.forPresent("user-agent", true, false),
            HeaderMatcher.forPrefix("custom-key", "custom-", false),
            HeaderMatcher.forSuffix("custom-key", "value2", false)),
        null);
    assertThat(XdsNameResolver.matchRoute(routeMatch1, "/FooService/barMethod", headers, random))
        .isTrue();

    RouteMatch routeMatch2 = RouteMatch.create(
        pathMatcher,
        Collections.singletonList(
            HeaderMatcher.forSafeRegEx("authority", Pattern.compile(".*googleapis.*"), true)),
        null);
    assertThat(XdsNameResolver.matchRoute(routeMatch2, "/FooService/barMethod", headers, random))
        .isFalse();

    RouteMatch routeMatch3 = RouteMatch.create(
        pathMatcher,
        Collections.singletonList(
            HeaderMatcher.forExactValue("user-agent", "gRPC-Go", false)), null);
    assertThat(XdsNameResolver.matchRoute(routeMatch3, "/FooService/barMethod", headers, random))
        .isFalse();

    RouteMatch routeMatch4 = RouteMatch.create(
        pathMatcher,
        Collections.singletonList(HeaderMatcher.forPresent("user-agent", false, false)),
        null);
    assertThat(XdsNameResolver.matchRoute(routeMatch4, "/FooService/barMethod", headers, random))
        .isFalse();

    RouteMatch routeMatch5 = RouteMatch.create(
        pathMatcher,
        Collections.singletonList(HeaderMatcher.forPresent("user-agent", false, true)), // inverted
        null);
    assertThat(XdsNameResolver.matchRoute(routeMatch5, "/FooService/barMethod", headers, random))
        .isTrue();

    RouteMatch routeMatch6 = RouteMatch.create(
        pathMatcher,
        Collections.singletonList(HeaderMatcher.forPresent("user-agent", true, true)),
        null);
    assertThat(XdsNameResolver.matchRoute(routeMatch6, "/FooService/barMethod", headers, random))
        .isFalse();

    RouteMatch routeMatch7 = RouteMatch.create(
        pathMatcher,
        Collections.singletonList(
            HeaderMatcher.forExactValue("custom-key", "custom-value1,custom-value2", false)),
        null);
    assertThat(XdsNameResolver.matchRoute(routeMatch7, "/FooService/barMethod", headers, random))
        .isTrue();
  }

  @Test
  public void pathMatching_caseInsensitive() {
    PathMatcher pathMatcher1 = PathMatcher.fromPath("/FooService/barMethod", false);
    assertThat(XdsNameResolver.matchPath(pathMatcher1, "/fooservice/barmethod")).isTrue();

    PathMatcher pathMatcher2 = PathMatcher.fromPrefix("/FooService", false);
    assertThat(XdsNameResolver.matchPath(pathMatcher2, "/fooservice/barmethod")).isTrue();
  }

  private final class FakeXdsClientPoolFactory implements XdsClientPoolFactory {

    @Override
    public ObjectPool<XdsClient> getXdsClientPool() throws XdsInitializationException {
      return new ObjectPool<XdsClient>() {
        @Override
        public XdsClient getObject() {
          return new FakeXdsClient();
        }

        @Override
        public XdsClient returnObject(Object object) {
          return null;
        }
      };
    }
  }

  private class FakeXdsClient extends XdsClient {
    private String ldsResource;
    private String rdsResource;
    private LdsResourceWatcher ldsWatcher;
    private RdsResourceWatcher rdsWatcher;

    @Override
    void watchLdsResource(String resourceName, LdsResourceWatcher watcher) {
      Preconditions.checkArgument(ldsResource == null && ldsWatcher == null, "already watched");
      ldsResource = resourceName;
      ldsWatcher = watcher;
    }

    @Override
    void cancelLdsResourceWatch(String resourceName, LdsResourceWatcher watcher) {
      Preconditions.checkArgument(resourceName.equals(ldsResource), "unknown resource");
      Preconditions.checkArgument(watcher.equals(ldsWatcher), "unknown watcher");
      ldsResource = null;
      ldsWatcher = null;
    }

    @Override
    void watchRdsResource(String resourceName, RdsResourceWatcher watcher) {
      Preconditions.checkArgument(rdsResource == null && rdsWatcher == null, "already watched");
      rdsResource = resourceName;
      rdsWatcher = watcher;
    }

    @Override
    void cancelRdsResourceWatch(String resourceName, RdsResourceWatcher watcher) {
      Preconditions.checkArgument(resourceName.equals(rdsResource), "unknown resource");
      Preconditions.checkArgument(watcher.equals(rdsWatcher), "unknown watcher");
      rdsResource = null;
      rdsWatcher = null;
    }

    @Override
    void shutdown() {
      // no-op
    }

    void deliverLdsUpdate(final String resourceName, final long httpMaxStreamDurationNano,
        final List<VirtualHost> virtualHosts) {
      syncContext.execute(new Runnable() {
        @Override
        public void run() {
          if (!resourceName.equals(ldsResource)) {
            return;
          }
          ldsWatcher.onChanged(new LdsUpdate(httpMaxStreamDurationNano, virtualHosts, false, null));
        }
      });
    }

    void deliverLdsUpdate(final String resourceName, final List<Route> routes) {
      syncContext.execute(new Runnable() {
        @Override
        public void run() {
          if (!resourceName.equals(ldsResource)) {
            return;
          }
          VirtualHost virtualHost = VirtualHost.create("virtual-host",
              Collections.singletonList(AUTHORITY), routes, null);
          ldsWatcher.onChanged(
              new LdsUpdate(0, Collections.singletonList(virtualHost), false, null));
        }
      });
    }

    void deliverRdsName(final String resourceName, final String rdsName) {
      syncContext.execute(new Runnable() {
        @Override
        public void run() {
          if (!resourceName.equals(ldsResource)) {
            return;
          }
          ldsWatcher.onChanged(new LdsUpdate(0, rdsName, false, null));
        }
      });
    }

    void deliverLdsResourceNotFound(final String resourceName) {
      syncContext.execute(new Runnable() {
        @Override
        public void run() {
          if (!resourceName.equals(ldsResource)) {
            return;
          }
          ldsWatcher.onResourceDoesNotExist(ldsResource);
        }
      });
    }

    void deliverRdsUpdate(final String resourceName, final List<VirtualHost> virtualHosts) {
      syncContext.execute(new Runnable() {
        @Override
        public void run() {
          if (!resourceName.equals(rdsResource)) {
            return;
          }
          rdsWatcher.onChanged(new RdsUpdate(virtualHosts));
        }
      });
    }

    void deliverRdsResourceNotFound(final String resourceName) {
      syncContext.execute(new Runnable() {
        @Override
        public void run() {
          if (!resourceName.equals(rdsResource)) {
            return;
          }
          rdsWatcher.onResourceDoesNotExist(rdsResource);
        }
      });
    }

    void deliverError(final Status error) {
      syncContext.execute(new Runnable() {
        @Override
        public void run() {
          if (ldsWatcher != null) {
            ldsWatcher.onError(error);
          }
          if (rdsWatcher != null) {
            rdsWatcher.onError(error);
          }
        }
      });
    }
  }

  private static final class CallInfo {
    private final String service;
    private final String method;
    private final MethodDescriptor<Void, Void> methodDescriptor;

    private CallInfo(String service, String method) {
      this.service = service;
      this.method = method;
      methodDescriptor =
          MethodDescriptor.<Void, Void>newBuilder()
              .setType(MethodType.UNARY).setFullMethodName(service + "/" + method)
              .setRequestMarshaller(TestMethodDescriptors.voidMarshaller())
              .setResponseMarshaller(TestMethodDescriptors.voidMarshaller())
              .build();
    }

    private String getFullMethodNameForPath() {
      return "/" + service + "/" + method;
    }
  }

  private final class TestChannel extends Channel {

    @Override
    public <ReqT, RespT> ClientCall<ReqT, RespT> newCall(
        MethodDescriptor<ReqT, RespT> methodDescriptor, CallOptions callOptions) {
      TestCall<ReqT, RespT> call = new TestCall<>(callOptions);
      testCall = call;
      return call;
    }

    @Override
    public String authority() {
      return "foo.authority";
    }
  }

  private static final class TestCall<ReqT, RespT> extends NoopClientCall<ReqT, RespT> {
    // CallOptions actually received from the channel when the call is created.
    final CallOptions callOptions;
    ClientCall.Listener<RespT> listener;

    TestCall(CallOptions callOptions) {
      this.callOptions = callOptions;
    }

    @Override
    public void start(ClientCall.Listener<RespT> listener, Metadata headers) {
      this.listener = listener;
    }

    void deliverResponseHeaders() {
      listener.onHeaders(new Metadata());
    }

    void deliverErrorStatus() {
      listener.onClose(Status.UNAVAILABLE, new Metadata());
    }
  }
}<|MERGE_RESOLUTION|>--- conflicted
+++ resolved
@@ -51,20 +51,13 @@
 import io.grpc.internal.ObjectPool;
 import io.grpc.internal.PickSubchannelArgsImpl;
 import io.grpc.testing.TestMethodDescriptors;
-<<<<<<< HEAD
-import io.grpc.xds.EnvoyProtoData.ClusterWeight;
-import io.grpc.xds.EnvoyProtoData.HashPolicy;
-import io.grpc.xds.EnvoyProtoData.Route;
-import io.grpc.xds.EnvoyProtoData.RouteAction;
-import io.grpc.xds.EnvoyProtoData.VirtualHost;
-=======
 import io.grpc.xds.Matchers.HeaderMatcher;
 import io.grpc.xds.Matchers.PathMatcher;
 import io.grpc.xds.VirtualHost.Route;
 import io.grpc.xds.VirtualHost.Route.RouteAction;
 import io.grpc.xds.VirtualHost.Route.RouteAction.ClusterWeight;
+import io.grpc.xds.VirtualHost.Route.RouteAction.HashPolicy;
 import io.grpc.xds.VirtualHost.Route.RouteMatch;
->>>>>>> 01ed0822
 import io.grpc.xds.XdsClient.RdsResourceWatcher;
 import io.grpc.xds.XdsNameResolverProvider.XdsClientPoolFactory;
 import java.io.IOException;
@@ -245,19 +238,12 @@
   }
 
   private List<VirtualHost> buildUnmatchedVirtualHosts() {
-<<<<<<< HEAD
-    Route route1 = new Route(RouteMatch.withPathExactOnly(call2.getFullMethodNameForPath()),
-        new RouteAction(TimeUnit.SECONDS.toNanos(15L), Collections.<HashPolicy>emptyList(),
-            cluster2, null));
-    Route route2 = new Route(RouteMatch.withPathExactOnly(call1.getFullMethodNameForPath()),
-        new RouteAction(TimeUnit.SECONDS.toNanos(15L), Collections.<HashPolicy>emptyList(),
-            cluster1, null));
-=======
     Route route1 = Route.create(RouteMatch.withPathExactOnly(call2.getFullMethodNameForPath()),
-        RouteAction.forCluster(cluster2, TimeUnit.SECONDS.toNanos(15L)), null);
+        RouteAction.forCluster(
+            cluster2, Collections.<HashPolicy>emptyList(), TimeUnit.SECONDS.toNanos(15L)), null);
     Route route2 = Route.create(RouteMatch.withPathExactOnly(call1.getFullMethodNameForPath()),
-        RouteAction.forCluster(cluster1, TimeUnit.SECONDS.toNanos(15L)), null);
->>>>>>> 01ed0822
+        RouteAction.forCluster(
+            cluster1, Collections.<HashPolicy>emptyList(), TimeUnit.SECONDS.toNanos(15L)), null);
     return Arrays.asList(
         VirtualHost.create("virtualhost-foo", Collections.singletonList("hello.googleapis.com"),
             Collections.singletonList(route1), null),
@@ -269,18 +255,11 @@
   public void resolved_noTimeout() {
     resolver.start(mockListener);
     FakeXdsClient xdsClient = (FakeXdsClient) resolver.getXdsClient();
-<<<<<<< HEAD
-    Route route = new Route(RouteMatch.withPathExactOnly(call1.getFullMethodNameForPath()),
-        new RouteAction(null, Collections.<HashPolicy>emptyList(), cluster1,
-            null));  // per-route timeout unset
-    VirtualHost virtualHost = new VirtualHost("does not matter",
-        Collections.singletonList(AUTHORITY), Collections.singletonList(route));
-=======
     Route route = Route.create(RouteMatch.withPathExactOnly(call1.getFullMethodNameForPath()),
-        RouteAction.forCluster(cluster1, null), null);  // per-route timeout unset
+        RouteAction.forCluster(
+            cluster1, Collections.<HashPolicy>emptyList(), null), null); // per-route timeout unset
     VirtualHost virtualHost = VirtualHost.create("does not matter",
         Collections.singletonList(AUTHORITY), Collections.singletonList(route), null);
->>>>>>> 01ed0822
     xdsClient.deliverLdsUpdate(AUTHORITY, 0L, Collections.singletonList(virtualHost));
     verify(mockListener).onResult(resolutionResultCaptor.capture());
     ResolutionResult result = resolutionResultCaptor.getValue();
@@ -292,18 +271,11 @@
   public void resolved_fallbackToHttpMaxStreamDurationAsTimeout() {
     resolver.start(mockListener);
     FakeXdsClient xdsClient = (FakeXdsClient) resolver.getXdsClient();
-<<<<<<< HEAD
-    Route route = new Route(RouteMatch.withPathExactOnly(call1.getFullMethodNameForPath()),
-        new RouteAction(null, Collections.<HashPolicy>emptyList(), cluster1,
-            null));  // per-route timeout unset
-    VirtualHost virtualHost = new VirtualHost("does not matter",
-        Collections.singletonList(AUTHORITY), Collections.singletonList(route));
-=======
     Route route = Route.create(RouteMatch.withPathExactOnly(call1.getFullMethodNameForPath()),
-        RouteAction.forCluster(cluster1, null), null);  // per-route timeout unset
+        RouteAction.forCluster(
+            cluster1, Collections.<HashPolicy>emptyList(), null), null); // per-route timeout unset
     VirtualHost virtualHost = VirtualHost.create("does not matter",
         Collections.singletonList(AUTHORITY), Collections.singletonList(route), null);
->>>>>>> 01ed0822
     xdsClient.deliverLdsUpdate(AUTHORITY, TimeUnit.SECONDS.toNanos(5L),
         Collections.singletonList(virtualHost));
     verify(mockListener).onResult(resolutionResultCaptor.capture());
@@ -347,19 +319,14 @@
         Arrays.asList(
             Route.create(
                 RouteMatch.withPathExactOnly(call1.getFullMethodNameForPath()),
-<<<<<<< HEAD
-                new RouteAction(TimeUnit.SECONDS.toNanos(20L), Collections.<HashPolicy>emptyList(),
-                    "another-cluster", null)),
-            new Route(
+                RouteAction.forCluster(
+                    "another-cluster", Collections.<HashPolicy>emptyList(),
+                    TimeUnit.SECONDS.toNanos(20L)), null),
+            Route.create(
                 RouteMatch.withPathExactOnly(call2.getFullMethodNameForPath()),
-                new RouteAction(TimeUnit.SECONDS.toNanos(15L), Collections.<HashPolicy>emptyList(),
-                    cluster2, null))));
-=======
-                RouteAction.forCluster("another-cluster", TimeUnit.SECONDS.toNanos(20L)), null),
-            Route.create(
-                RouteMatch.withPathExactOnly(call2.getFullMethodNameForPath()),
-                RouteAction.forCluster(cluster2, TimeUnit.SECONDS.toNanos(15L)), null)));
->>>>>>> 01ed0822
+                RouteAction.forCluster(
+                    cluster2, Collections.<HashPolicy>emptyList(), TimeUnit.SECONDS.toNanos(15L)),
+                null)));
     verify(mockListener).onResult(resolutionResultCaptor.capture());
     ResolutionResult result = resolutionResultCaptor.getValue();
     // Updated service config still contains cluster1 while it is removed resource. New calls no
@@ -391,19 +358,13 @@
         Arrays.asList(
             Route.create(
                 RouteMatch.withPathExactOnly(call1.getFullMethodNameForPath()),
-<<<<<<< HEAD
-                new RouteAction(TimeUnit.SECONDS.toNanos(20L), Collections.<HashPolicy>emptyList(),
-                    "another-cluster", null)),
-            new Route(
+                RouteAction.forCluster(
+                    "another-cluster", Collections.<HashPolicy>emptyList(),
+                    TimeUnit.SECONDS.toNanos(20L)), null),
+            Route.create(
                 RouteMatch.withPathExactOnly(call2.getFullMethodNameForPath()),
-                new RouteAction(TimeUnit.SECONDS.toNanos(15L), Collections.<HashPolicy>emptyList(),
-                    cluster2, null))));
-=======
-                RouteAction.forCluster("another-cluster", TimeUnit.SECONDS.toNanos(20L)), null),
-            Route.create(
-                RouteMatch.withPathExactOnly(call2.getFullMethodNameForPath()),
-                RouteAction.forCluster(cluster2, TimeUnit.SECONDS.toNanos(15L)), null)));
->>>>>>> 01ed0822
+                RouteAction.forCluster(cluster2, Collections.<HashPolicy>emptyList(),
+                    TimeUnit.SECONDS.toNanos(15L)), null)));
     // Two consecutive service config updates: one for removing clcuster1,
     // one for adding "another=cluster".
     verify(mockListener, times(2)).onResult(resolutionResultCaptor.capture());
@@ -431,19 +392,12 @@
         Arrays.asList(
             Route.create(
                 RouteMatch.withPathExactOnly(call1.getFullMethodNameForPath()),
-<<<<<<< HEAD
-                new RouteAction(TimeUnit.SECONDS.toNanos(20L), Collections.<HashPolicy>emptyList(),
-                    "another-cluster", null)),
-            new Route(
+                RouteAction.forCluster("another-cluster", Collections.<HashPolicy>emptyList(),
+                    TimeUnit.SECONDS.toNanos(20L)), null),
+            Route.create(
                 RouteMatch.withPathExactOnly(call2.getFullMethodNameForPath()),
-                new RouteAction(TimeUnit.SECONDS.toNanos(15L), Collections.<HashPolicy>emptyList(),
-                    cluster2, null))));
-=======
-                RouteAction.forCluster("another-cluster", TimeUnit.SECONDS.toNanos(20L)), null),
-            Route.create(
-                RouteMatch.withPathExactOnly(call2.getFullMethodNameForPath()),
-                RouteAction.forCluster(cluster2, TimeUnit.SECONDS.toNanos(15L)), null)));
->>>>>>> 01ed0822
+                RouteAction.forCluster(cluster2, Collections.<HashPolicy>emptyList(),
+                    TimeUnit.SECONDS.toNanos(15L)), null)));
 
     verify(mockListener).onResult(resolutionResultCaptor.capture());
     ResolutionResult result = resolutionResultCaptor.getValue();
@@ -456,19 +410,12 @@
         Arrays.asList(
             Route.create(
                 RouteMatch.withPathExactOnly(call1.getFullMethodNameForPath()),
-<<<<<<< HEAD
-                new RouteAction(TimeUnit.SECONDS.toNanos(15L), Collections.<HashPolicy>emptyList(),
-                    "another-cluster", null)),
-            new Route(
+                RouteAction.forCluster("another-cluster", Collections.<HashPolicy>emptyList(),
+                    TimeUnit.SECONDS.toNanos(15L)), null),
+            Route.create(
                 RouteMatch.withPathExactOnly(call2.getFullMethodNameForPath()),
-                new RouteAction(TimeUnit.SECONDS.toNanos(15L), Collections.<HashPolicy>emptyList(),
-                    cluster2, null))));
-=======
-                RouteAction.forCluster("another-cluster", TimeUnit.SECONDS.toNanos(15L)), null),
-            Route.create(
-                RouteMatch.withPathExactOnly(call2.getFullMethodNameForPath()),
-                RouteAction.forCluster(cluster2, TimeUnit.SECONDS.toNanos(15L)), null)));
->>>>>>> 01ed0822
+                RouteAction.forCluster(cluster2, Collections.<HashPolicy>emptyList(),
+                    TimeUnit.SECONDS.toNanos(15L)), null)));
     verifyNoMoreInteractions(mockListener);  // no cluster added/deleted
     assertCallSelectResult(call1, configSelector, "another-cluster", 15.0);
   }
@@ -483,30 +430,19 @@
         Collections.singletonList(
             Route.create(
                 RouteMatch.withPathExactOnly(call2.getFullMethodNameForPath()),
-<<<<<<< HEAD
-                new RouteAction(TimeUnit.SECONDS.toNanos(15L), Collections.<HashPolicy>emptyList(),
-                    cluster2, null))));
-=======
-                RouteAction.forCluster(cluster2, TimeUnit.SECONDS.toNanos(15L)), null)));
->>>>>>> 01ed0822
+                RouteAction.forCluster(cluster2, Collections.<HashPolicy>emptyList(),
+                    TimeUnit.SECONDS.toNanos(15L)), null)));
     xdsClient.deliverLdsUpdate(
         AUTHORITY,
         Arrays.asList(
             Route.create(
                 RouteMatch.withPathExactOnly(call1.getFullMethodNameForPath()),
-<<<<<<< HEAD
-                new RouteAction(TimeUnit.SECONDS.toNanos(15L), Collections.<HashPolicy>emptyList(),
-                    cluster1, null)),
-            new Route(
+                RouteAction.forCluster(cluster1, Collections.<HashPolicy>emptyList(),
+                    TimeUnit.SECONDS.toNanos(15L)), null),
+            Route.create(
                 RouteMatch.withPathExactOnly(call2.getFullMethodNameForPath()),
-                new RouteAction(TimeUnit.SECONDS.toNanos(15L), Collections.<HashPolicy>emptyList(),
-                    cluster2, null))));
-=======
-                RouteAction.forCluster(cluster1, TimeUnit.SECONDS.toNanos(15L)), null),
-            Route.create(
-                RouteMatch.withPathExactOnly(call2.getFullMethodNameForPath()),
-                RouteAction.forCluster(cluster2, TimeUnit.SECONDS.toNanos(15L)), null)));
->>>>>>> 01ed0822
+                RouteAction.forCluster(cluster2, Collections.<HashPolicy>emptyList(),
+                    TimeUnit.SECONDS.toNanos(15L)), null)));
     testCall.deliverErrorStatus();
     verifyNoMoreInteractions(mockListener);
   }
@@ -522,15 +458,11 @@
         Collections.singletonList(
             Route.create(
                 RouteMatch.withPathExactOnly(call1.getFullMethodNameForPath()),
-<<<<<<< HEAD
-                new RouteAction(
-                    TimeUnit.SECONDS.toNanos(20L), Collections.<HashPolicy>emptyList(), null,
-=======
                 RouteAction.forWeightedClusters(
->>>>>>> 01ed0822
                     Arrays.asList(
                         ClusterWeight.create(cluster1, 20, null),
                         ClusterWeight.create(cluster2, 80, null)),
+                    Collections.<HashPolicy>emptyList(),
                     TimeUnit.SECONDS.toNanos(20L)), null)));
     verify(mockListener).onResult(resolutionResultCaptor.capture());
     ResolutionResult result = resolutionResultCaptor.getValue();
@@ -588,19 +520,12 @@
         Arrays.asList(
             Route.create(
                 RouteMatch.withPathExactOnly(call1.getFullMethodNameForPath()),
-<<<<<<< HEAD
-                new RouteAction(TimeUnit.SECONDS.toNanos(15L), Collections.<HashPolicy>emptyList(),
-                    cluster1, null)),
-            new Route(
+                RouteAction.forCluster(cluster1, Collections.<HashPolicy>emptyList(),
+                    TimeUnit.SECONDS.toNanos(15L)), null),
+            Route.create(
                 RouteMatch.withPathExactOnly(call2.getFullMethodNameForPath()),
-                new RouteAction(TimeUnit.SECONDS.toNanos(15L), Collections.<HashPolicy>emptyList(),
-                    cluster2, null))));
-=======
-                RouteAction.forCluster(cluster1, TimeUnit.SECONDS.toNanos(15L)), null),
-            Route.create(
-                RouteMatch.withPathExactOnly(call2.getFullMethodNameForPath()),
-                RouteAction.forCluster(cluster2, TimeUnit.SECONDS.toNanos(15L)), null)));
->>>>>>> 01ed0822
+                RouteAction.forCluster(cluster2, Collections.<HashPolicy>emptyList(),
+                    TimeUnit.SECONDS.toNanos(15L)), null)));
     verify(mockListener).onResult(resolutionResultCaptor.capture());
     ResolutionResult result = resolutionResultCaptor.getValue();
     assertThat(result.getAddresses()).isEmpty();
