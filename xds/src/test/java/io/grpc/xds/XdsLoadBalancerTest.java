--- conflicted
+++ resolved
@@ -52,18 +52,14 @@
 import io.grpc.inprocess.InProcessServerBuilder;
 import io.grpc.internal.FakeClock;
 import io.grpc.internal.JsonParser;
-<<<<<<< HEAD
 import io.grpc.internal.ServiceConfigUtil;
 import io.grpc.internal.ServiceConfigUtil.LbConfig;
-=======
 import io.grpc.internal.testing.StreamRecorder;
 import io.grpc.stub.StreamObserver;
 import io.grpc.testing.GrpcCleanupRule;
 import io.grpc.xds.XdsLbState.SubchannelStore;
 import io.grpc.xds.XdsLbState.SubchannelStoreImpl;
->>>>>>> b9fb649c
 import java.util.Collections;
-import java.util.HashMap;
 import java.util.List;
 import java.util.Map;
 import java.util.concurrent.TimeUnit;
@@ -259,23 +255,13 @@
         + "{\"supported_2\" : {\"key\" : \"val\"}}],"
         + "\"fallbackPolicy\" : [{\"lbPolicy3\" : {\"key\" : \"val\"}}, {\"lbPolicy4\" : {}}]"
         + "}}";
-<<<<<<< HEAD
     LbConfig expectedChildPolicy =
         ServiceConfigUtil.unwrapLoadBalancingConfig(
             JsonParser.parse("{\"supported_1\" : {\"key\" : \"val\"}}"));
 
     LbConfig childPolicy = XdsLoadBalancer
         .selectChildPolicy(
-            ServiceConfigUtil.unwrapLoadBalancingConfig(JsonParser.parse(lbConfigRaw)));
-=======
-    @SuppressWarnings("unchecked")
-    Map<String, Object> expectedChildPolicy = (Map<String, Object>) JsonParser.parse(
-        "{\"supported_1\" : {\"key\" : \"val\"}}");
-
-    @SuppressWarnings("unchecked")
-    Map<String, Object> childPolicy = XdsLoadBalancer
-        .selectChildPolicy((Map<String, Object>) JsonParser.parse(lbConfigRaw), lbRegistry);
->>>>>>> b9fb649c
+            ServiceConfigUtil.unwrapLoadBalancingConfig(JsonParser.parse(lbConfigRaw)), lbRegistry);
 
     assertEquals(expectedChildPolicy, childPolicy);
   }
@@ -288,20 +274,11 @@
         + "\"fallbackPolicy\" : [{\"unsupported\" : {}}, {\"supported_1\" : {\"key\" : \"val\"}},"
         + "{\"supported_2\" : {\"key\" : \"val\"}}]"
         + "}}";
-<<<<<<< HEAD
     LbConfig expectedFallbackPolicy = ServiceConfigUtil.unwrapLoadBalancingConfig(
         JsonParser.parse("{\"supported_1\" : {\"key\" : \"val\"}}"));
 
     LbConfig fallbackPolicy = XdsLoadBalancer.selectFallbackPolicy(
-            ServiceConfigUtil.unwrapLoadBalancingConfig(JsonParser.parse(lbConfigRaw)));
-=======
-    @SuppressWarnings("unchecked")
-    Map<String, Object> expectedFallbackPolicy = (Map<String, Object>) JsonParser.parse(
-        "{\"supported_1\" : {\"key\" : \"val\"}}");
-
-    @SuppressWarnings("unchecked")
-    Map<String, Object> fallbackPolicy = XdsLoadBalancer
-        .selectFallbackPolicy((Map<String, Object>) JsonParser.parse(lbConfigRaw), lbRegistry);
+        ServiceConfigUtil.unwrapLoadBalancingConfig(JsonParser.parse(lbConfigRaw)), lbRegistry);
 
     assertEquals(expectedFallbackPolicy, fallbackPolicy);
   }
@@ -312,14 +289,11 @@
         + "\"balancerName\" : \"dns:///balancer.example.com:8080\","
         + "\"childPolicy\" : [{\"lbPolicy3\" : {\"key\" : \"val\"}}, {\"lbPolicy4\" : {}}]"
         + "}}";
-    @SuppressWarnings("unchecked")
-    Map<String, Object> expectedFallbackPolicy = (Map<String, Object>) JsonParser.parse(
-        "{\"round_robin\" : {}}");
-
-    @SuppressWarnings("unchecked")
-    Map<String, Object> fallbackPolicy = XdsLoadBalancer
-        .selectFallbackPolicy((Map<String, Object>) JsonParser.parse(lbConfigRaw), lbRegistry);
->>>>>>> b9fb649c
+    LbConfig expectedFallbackPolicy = ServiceConfigUtil.unwrapLoadBalancingConfig(
+        JsonParser.parse("{\"round_robin\" : {}}"));
+
+    LbConfig fallbackPolicy = XdsLoadBalancer.selectFallbackPolicy(
+        ServiceConfigUtil.unwrapLoadBalancingConfig(JsonParser.parse(lbConfigRaw)), lbRegistry);
 
     assertEquals(expectedFallbackPolicy, fallbackPolicy);
   }
@@ -531,7 +505,7 @@
     verify(fakeBalancer1).handleResolvedAddressGroups(
         Matchers.<List<EquivalentAddressGroup>>any(), captor.capture());
     assertThat(captor.getValue().get(ATTR_LOAD_BALANCING_CONFIG))
-        .containsExactly("supported_1", new HashMap<String, Object>());
+        .containsExactly("supported_1_option", "yes");
   }
 
   @Test
@@ -557,7 +531,7 @@
     verify(fakeBalancer1).handleResolvedAddressGroups(
         Matchers.<List<EquivalentAddressGroup>>any(), captor.capture());
     assertThat(captor.getValue().get(ATTR_LOAD_BALANCING_CONFIG))
-        .containsExactly("supported_1", new HashMap<String, Object>());
+        .containsExactly("supported_1_option", "yes");
 
     assertThat(fakeClock.forwardTime(10, TimeUnit.SECONDS)).isEqualTo(1);
     assertThat(fakeClock.getPendingTasks()).isEmpty();
@@ -605,13 +579,13 @@
     verify(fakeBalancer1).handleResolvedAddressGroups(
         Matchers.<List<EquivalentAddressGroup>>any(), captor.capture());
     assertThat(captor.getValue().get(ATTR_LOAD_BALANCING_CONFIG))
-        .containsExactly("supported_1", new HashMap<String, Object>());
+        .containsExactly("supported_1_option", "yes");
   }
 
   private static Attributes standardModeWithFallback1Attributes() throws Exception {
     String lbConfigRaw = "{\"xds_experimental\" : { "
         + "\"balancerName\" : \"dns:///balancer.example.com:8080\","
-        + "\"fallbackPolicy\" : [{\"supported_1\" : {}}]"
+        + "\"fallbackPolicy\" : [{\"supported_1\" : { \"supported_1_option\" : \"yes\"}}]"
         + "}}";
     @SuppressWarnings("unchecked")
     Map<String, Object> lbConfig = (Map<String, Object>) JsonParser.parse(lbConfigRaw);
