/*
 * Copyright 2014 The gRPC Authors
 *
 * Licensed under the Apache License, Version 2.0 (the "License");
 * you may not use this file except in compliance with the License.
 * You may obtain a copy of the License at
 *
 *     http://www.apache.org/licenses/LICENSE-2.0
 *
 * Unless required by applicable law or agreed to in writing, software
 * distributed under the License is distributed on an "AS IS" BASIS,
 * WITHOUT WARRANTIES OR CONDITIONS OF ANY KIND, either express or implied.
 * See the License for the specific language governing permissions and
 * limitations under the License.
 */

package io.grpc.testing.integration;

import static com.google.common.truth.Truth.assertThat;
import static com.google.common.truth.Truth.assertWithMessage;
import static io.grpc.stub.ClientCalls.blockingServerStreamingCall;
import static org.junit.Assert.assertEquals;
import static org.junit.Assert.assertFalse;
import static org.junit.Assert.assertNotEquals;
import static org.junit.Assert.assertNotNull;
import static org.junit.Assert.assertNull;
import static org.junit.Assert.assertSame;
import static org.junit.Assert.assertTrue;
import static org.junit.Assert.fail;

import com.google.auth.oauth2.AccessToken;
import com.google.auth.oauth2.ComputeEngineCredentials;
import com.google.auth.oauth2.GoogleCredentials;
import com.google.auth.oauth2.OAuth2Credentials;
import com.google.auth.oauth2.ServiceAccountCredentials;
import com.google.common.annotations.VisibleForTesting;
import com.google.common.base.Throwables;
import com.google.common.collect.ImmutableList;
import com.google.common.io.ByteStreams;
import com.google.common.util.concurrent.SettableFuture;
import com.google.protobuf.ByteString;
import com.google.protobuf.MessageLite;
import io.grpc.CallOptions;
import io.grpc.Channel;
import io.grpc.ClientCall;
import io.grpc.ClientInterceptor;
import io.grpc.ClientInterceptors;
import io.grpc.ClientStreamTracer;
import io.grpc.Context;
import io.grpc.Grpc;
import io.grpc.ManagedChannel;
import io.grpc.ManagedChannelBuilder;
import io.grpc.Metadata;
import io.grpc.MethodDescriptor;
import io.grpc.Server;
import io.grpc.ServerBuilder;
import io.grpc.ServerCall;
import io.grpc.ServerCallHandler;
import io.grpc.ServerInterceptor;
import io.grpc.ServerInterceptors;
import io.grpc.ServerStreamTracer;
import io.grpc.Status;
import io.grpc.StatusRuntimeException;
import io.grpc.auth.MoreCallCredentials;
import io.grpc.census.InternalCensusStatsAccessor;
import io.grpc.census.internal.DeprecatedCensusConstants;
import io.grpc.internal.GrpcUtil;
import io.grpc.internal.testing.StatsTestUtils;
import io.grpc.internal.testing.StatsTestUtils.FakeStatsRecorder;
import io.grpc.internal.testing.StatsTestUtils.FakeTagContext;
import io.grpc.internal.testing.StatsTestUtils.FakeTagContextBinarySerializer;
import io.grpc.internal.testing.StatsTestUtils.FakeTagger;
import io.grpc.internal.testing.StatsTestUtils.MetricsRecord;
import io.grpc.internal.testing.StreamRecorder;
import io.grpc.internal.testing.TestClientStreamTracer;
import io.grpc.internal.testing.TestServerStreamTracer;
import io.grpc.internal.testing.TestStreamTracer;
import io.grpc.stub.ClientCallStreamObserver;
import io.grpc.stub.ClientCalls;
import io.grpc.stub.MetadataUtils;
import io.grpc.stub.StreamObserver;
import io.grpc.testing.TestUtils;
import io.grpc.testing.integration.EmptyProtos.Empty;
import io.grpc.testing.integration.Messages.BoolValue;
import io.grpc.testing.integration.Messages.EchoStatus;
import io.grpc.testing.integration.Messages.Payload;
import io.grpc.testing.integration.Messages.ResponseParameters;
import io.grpc.testing.integration.Messages.SimpleRequest;
import io.grpc.testing.integration.Messages.SimpleResponse;
import io.grpc.testing.integration.Messages.StreamingInputCallRequest;
import io.grpc.testing.integration.Messages.StreamingInputCallResponse;
import io.grpc.testing.integration.Messages.StreamingOutputCallRequest;
import io.grpc.testing.integration.Messages.StreamingOutputCallResponse;
import io.opencensus.contrib.grpc.metrics.RpcMeasureConstants;
import io.opencensus.tags.TagKey;
import io.opencensus.tags.TagValue;
import io.opencensus.trace.Span;
import io.opencensus.trace.SpanContext;
import io.opencensus.trace.Tracing;
import io.opencensus.trace.unsafe.ContextUtils;
import java.io.ByteArrayInputStream;
import java.io.ByteArrayOutputStream;
import java.io.IOException;
import java.io.InputStream;
import java.net.SocketAddress;
import java.security.cert.Certificate;
import java.security.cert.X509Certificate;
import java.util.ArrayList;
import java.util.Arrays;
import java.util.Collection;
import java.util.Collections;
import java.util.Iterator;
import java.util.List;
import java.util.Map;
import java.util.concurrent.ArrayBlockingQueue;
import java.util.concurrent.Executors;
import java.util.concurrent.LinkedBlockingQueue;
import java.util.concurrent.ScheduledExecutorService;
import java.util.concurrent.TimeUnit;
import java.util.concurrent.atomic.AtomicReference;
import java.util.logging.Level;
import java.util.logging.Logger;
import java.util.regex.Pattern;
import javax.annotation.Nullable;
import javax.net.ssl.SSLPeerUnverifiedException;
import javax.net.ssl.SSLSession;
import org.junit.After;
import org.junit.Assert;
import org.junit.Assume;
import org.junit.Before;
import org.junit.Rule;
import org.junit.Test;
import org.junit.rules.DisableOnDebug;
import org.junit.rules.TestRule;
import org.junit.rules.Timeout;

/**
 * Abstract base class for all GRPC transport tests.
 *
 * <p> New tests should avoid using Mockito to support running on AppEngine.</p>
 */
public abstract class AbstractInteropTest {
  private static Logger logger = Logger.getLogger(AbstractInteropTest.class.getName());

  @Rule public final TestRule globalTimeout;

  /** Must be at least {@link #unaryPayloadLength()}, plus some to account for encoding overhead. */
  public static final int MAX_MESSAGE_SIZE = 16 * 1024 * 1024;

  /**
   * Use a small flow control to help detect flow control bugs. Don't use 64KiB to test
   * SETTINGS/WINDOW_UPDATE exchange.
   */
  public static final int TEST_FLOW_CONTROL_WINDOW = 65 * 1024;

  private static final FakeTagger tagger = new FakeTagger();
  private static final FakeTagContextBinarySerializer tagContextBinarySerializer =
      new FakeTagContextBinarySerializer();

  private final AtomicReference<ServerCall<?, ?>> serverCallCapture =
      new AtomicReference<>();
  private final AtomicReference<ClientCall<?, ?>> clientCallCapture =
      new AtomicReference<>();
  private final AtomicReference<Metadata> requestHeadersCapture =
      new AtomicReference<>();
  private final AtomicReference<Context> contextCapture =
      new AtomicReference<>();
  private final FakeStatsRecorder clientStatsRecorder = new FakeStatsRecorder();
  private final FakeStatsRecorder serverStatsRecorder = new FakeStatsRecorder();

  private ScheduledExecutorService testServiceExecutor;
  private Server server;
  private Server handshakerServer;

  private final LinkedBlockingQueue<ServerStreamTracerInfo> serverStreamTracers =
      new LinkedBlockingQueue<>();

  private static final class ServerStreamTracerInfo {
    final String fullMethodName;
    final InteropServerStreamTracer tracer;

    ServerStreamTracerInfo(String fullMethodName, InteropServerStreamTracer tracer) {
      this.fullMethodName = fullMethodName;
      this.tracer = tracer;
    }

    private static final class InteropServerStreamTracer extends TestServerStreamTracer {
      private volatile Context contextCapture;

      @Override
      public Context filterContext(Context context) {
        contextCapture = context;
        return super.filterContext(context);
      }
    }
  }

  /**
   * Constructor for tests.
   */
  protected AbstractInteropTest() {
    TestRule timeout = Timeout.seconds(60);
    try {
      timeout = new DisableOnDebug(timeout);
    } catch (Throwable t) {
      // This can happen on Android, which lacks some standard Java class.
      // Seen at https://github.com/grpc/grpc-java/pull/5832#issuecomment-499698086
      logger.log(Level.FINE, "Debugging not disabled.", t);
    }
    globalTimeout = timeout;
  }

  private final ServerStreamTracer.Factory serverStreamTracerFactory =
      new ServerStreamTracer.Factory() {
        @Override
        public ServerStreamTracer newServerStreamTracer(String fullMethodName, Metadata headers) {
          ServerStreamTracerInfo.InteropServerStreamTracer tracer
              = new ServerStreamTracerInfo.InteropServerStreamTracer();
          serverStreamTracers.add(new ServerStreamTracerInfo(fullMethodName, tracer));
          return tracer;
        }
      };

  protected static final Empty EMPTY = Empty.getDefaultInstance();

<<<<<<< HEAD
  private void configBuilder(@Nullable ServerBuilder<?> builder) {
=======
  private void startServer() {
    maybeStartHandshakerServer();
    ServerBuilder<?> builder = getServerBuilder();
>>>>>>> 7d9ee8f0
    if (builder == null) {
      return;
    }
    testServiceExecutor = Executors.newScheduledThreadPool(2);

    List<ServerInterceptor> allInterceptors = ImmutableList.<ServerInterceptor>builder()
        .add(recordServerCallInterceptor(serverCallCapture))
        .add(TestUtils.recordRequestHeadersInterceptor(requestHeadersCapture))
        .add(recordContextInterceptor(contextCapture))
        .addAll(TestServiceImpl.interceptors())
        .build();

    builder
        .addService(
            ServerInterceptors.intercept(
                new TestServiceImpl(testServiceExecutor),
                allInterceptors))
        .addStreamTracerFactory(serverStreamTracerFactory);
  }

  protected void startServer(@Nullable ServerBuilder<?> builder) {
    if (builder == null) {
      server = null;
      return;
    }

    try {
      server = builder.build().start();
    } catch (IOException ex) {
      throw new RuntimeException(ex);
    }
  }

  private void maybeStartHandshakerServer() {
    ServerBuilder<?> handshakerServerBuilder = getHandshakerServerBuilder();
    if (handshakerServerBuilder != null) {
      try {
        handshakerServer = handshakerServerBuilder.build().start();
      } catch (IOException ex) {
        throw new RuntimeException(ex);
      }
    }
  }

  private void stopServer() {
    if (server != null) {
      server.shutdownNow();
    }
    if (testServiceExecutor != null) {
      testServiceExecutor.shutdown();
    }
    if (handshakerServer != null) {
      handshakerServer.shutdownNow();
    }
  }

  @VisibleForTesting
  final SocketAddress getListenAddress() {
    return server.getListenSockets().iterator().next();
  }

  protected ManagedChannel channel;
  protected TestServiceGrpc.TestServiceBlockingStub blockingStub;
  protected TestServiceGrpc.TestServiceStub asyncStub;

  private final LinkedBlockingQueue<TestClientStreamTracer> clientStreamTracers =
      new LinkedBlockingQueue<>();

  private final ClientStreamTracer.Factory clientStreamTracerFactory =
      new ClientStreamTracer.Factory() {
        @Override
        public ClientStreamTracer newClientStreamTracer(
            ClientStreamTracer.StreamInfo info, Metadata headers) {
          TestClientStreamTracer tracer = new TestClientStreamTracer();
          clientStreamTracers.add(tracer);
          return tracer;
        }
      };
  private final ClientInterceptor tracerSetupInterceptor = new ClientInterceptor() {
        @Override
        public <ReqT, RespT> ClientCall<ReqT, RespT> interceptCall(
            MethodDescriptor<ReqT, RespT> method, CallOptions callOptions, Channel next) {
          return next.newCall(
              method, callOptions.withStreamTracerFactory(clientStreamTracerFactory));
        }
      };

  /**
   * Must be called by the subclass setup method if overridden.
   */
  @Before
  public void setUp() {
    ServerBuilder<?> builder = getServerBuilder();
    configBuilder(builder);
    startServer(builder);
    channel = createChannel();

    blockingStub =
        TestServiceGrpc.newBlockingStub(channel).withInterceptors(tracerSetupInterceptor);
    asyncStub = TestServiceGrpc.newStub(channel).withInterceptors(tracerSetupInterceptor);

    ClientInterceptor[] additionalInterceptors = getAdditionalInterceptors();
    if (additionalInterceptors != null) {
      blockingStub = blockingStub.withInterceptors(additionalInterceptors);
      asyncStub = asyncStub.withInterceptors(additionalInterceptors);
    }

    requestHeadersCapture.set(null);
  }

  /** Clean up. */
  @After
  public void tearDown() {
    if (channel != null) {
      channel.shutdownNow();
      try {
        channel.awaitTermination(1, TimeUnit.SECONDS);
      } catch (InterruptedException ie) {
        logger.log(Level.FINE, "Interrupted while waiting for channel termination", ie);
        // Best effort. If there is an interruption, we want to continue cleaning up, but quickly
        Thread.currentThread().interrupt();
      }
    }
    stopServer();
  }

  protected ManagedChannel createChannel() {
    return createChannelBuilder().build();
  }

  protected abstract ManagedChannelBuilder<?> createChannelBuilder();

  @Nullable
  protected ClientInterceptor[] getAdditionalInterceptors() {
    return null;
  }

  /**
   * Returns the server builder used to create server for each test run.  Return {@code null} if
   * it shouldn't start a server in the same process.
   */
  @Nullable
  protected ServerBuilder<?> getServerBuilder() {
    return null;
  }

  @Nullable
  protected ServerBuilder<?> getHandshakerServerBuilder() {
    return null;
  }

  protected final ClientInterceptor createCensusStatsClientInterceptor() {
    return
        InternalCensusStatsAccessor
            .getClientInterceptor(
                tagger, tagContextBinarySerializer, clientStatsRecorder,
                GrpcUtil.STOPWATCH_SUPPLIER,
                true, true, true, false /* real-time metrics */);
  }

  protected final ServerStreamTracer.Factory createCustomCensusTracerFactory() {
    return InternalCensusStatsAccessor.getServerStreamTracerFactory(
        tagger, tagContextBinarySerializer, serverStatsRecorder,
        GrpcUtil.STOPWATCH_SUPPLIER,
        true, true, true, false /* real-time metrics */);
  }

  /**
   * Override this when custom census module presence is different from {@link #metricsExpected()}.
   */
  protected boolean customCensusModulePresent() {
    return metricsExpected();
  }

  /**
   * Return true if exact metric values should be checked.
   */
  protected boolean metricsExpected() {
    return true;
  }

  @Test
  public void emptyUnary() throws Exception {
    assertEquals(EMPTY, blockingStub.emptyCall(EMPTY));
  }

  @Test
  public void emptyUnaryWithRetriableStream() throws Exception {
    channel.shutdown();
    channel = createChannelBuilder().enableRetry().build();
    assertEquals(EMPTY, TestServiceGrpc.newBlockingStub(channel).emptyCall(EMPTY));
  }

  /** Sends a cacheable unary rpc using GET. Requires that the server is behind a caching proxy. */
  public void cacheableUnary() {
    // THIS TEST IS BROKEN. Enabling safe just on the MethodDescriptor does nothing by itself. This
    // test would need to enable GET on the channel.
    // Set safe to true.
    MethodDescriptor<SimpleRequest, SimpleResponse> safeCacheableUnaryCallMethod =
        TestServiceGrpc.getCacheableUnaryCallMethod().toBuilder().setSafe(true).build();
    // Set fake user IP since some proxies (GFE) won't cache requests from localhost.
    Metadata.Key<String> userIpKey = Metadata.Key.of("x-user-ip", Metadata.ASCII_STRING_MARSHALLER);
    Metadata metadata = new Metadata();
    metadata.put(userIpKey, "1.2.3.4");
    Channel channelWithUserIpKey =
        ClientInterceptors.intercept(channel, MetadataUtils.newAttachHeadersInterceptor(metadata));
    SimpleRequest requests1And2 =
        SimpleRequest.newBuilder()
            .setPayload(
                Payload.newBuilder()
                    .setBody(ByteString.copyFromUtf8(String.valueOf(System.nanoTime()))))
            .build();
    SimpleRequest request3 =
        SimpleRequest.newBuilder()
            .setPayload(
                Payload.newBuilder()
                    .setBody(ByteString.copyFromUtf8(String.valueOf(System.nanoTime()))))
            .build();

    SimpleResponse response1 =
        ClientCalls.blockingUnaryCall(
            channelWithUserIpKey, safeCacheableUnaryCallMethod, CallOptions.DEFAULT, requests1And2);
    SimpleResponse response2 =
        ClientCalls.blockingUnaryCall(
            channelWithUserIpKey, safeCacheableUnaryCallMethod, CallOptions.DEFAULT, requests1And2);
    SimpleResponse response3 =
        ClientCalls.blockingUnaryCall(
            channelWithUserIpKey, safeCacheableUnaryCallMethod, CallOptions.DEFAULT, request3);

    assertEquals(response1, response2);
    assertNotEquals(response1, response3);
    // THIS TEST IS BROKEN. See comment at start of method.
  }

  @Test
  public void largeUnary() throws Exception {
    assumeEnoughMemory();
    final SimpleRequest request = SimpleRequest.newBuilder()
        .setResponseSize(314159)
        .setPayload(Payload.newBuilder()
            .setBody(ByteString.copyFrom(new byte[271828])))
        .build();
    final SimpleResponse goldenResponse = SimpleResponse.newBuilder()
        .setPayload(Payload.newBuilder()
            .setBody(ByteString.copyFrom(new byte[314159])))
        .build();

    assertResponse(goldenResponse, blockingStub.unaryCall(request));

    assertStatsTrace("grpc.testing.TestService/UnaryCall", Status.Code.OK,
        Collections.singleton(request), Collections.singleton(goldenResponse));
  }

  /**
   * Tests client per-message compression for unary calls. The Java API does not support inspecting
   * a message's compression level, so this is primarily intended to run against a gRPC C++ server.
   */
  public void clientCompressedUnary(boolean probe) throws Exception {
    assumeEnoughMemory();
    final SimpleRequest expectCompressedRequest =
        SimpleRequest.newBuilder()
            .setExpectCompressed(BoolValue.newBuilder().setValue(true))
            .setResponseSize(314159)
            .setPayload(Payload.newBuilder().setBody(ByteString.copyFrom(new byte[271828])))
            .build();
    final SimpleRequest expectUncompressedRequest =
        SimpleRequest.newBuilder()
            .setExpectCompressed(BoolValue.newBuilder().setValue(false))
            .setResponseSize(314159)
            .setPayload(Payload.newBuilder().setBody(ByteString.copyFrom(new byte[271828])))
            .build();
    final SimpleResponse goldenResponse =
        SimpleResponse.newBuilder()
            .setPayload(Payload.newBuilder().setBody(ByteString.copyFrom(new byte[314159])))
            .build();

    if (probe) {
      // Send a non-compressed message with expectCompress=true. Servers supporting this test case
      // should return INVALID_ARGUMENT.
      try {
        blockingStub.unaryCall(expectCompressedRequest);
        fail("expected INVALID_ARGUMENT");
      } catch (StatusRuntimeException e) {
        assertEquals(Status.INVALID_ARGUMENT.getCode(), e.getStatus().getCode());
      }
      assertStatsTrace("grpc.testing.TestService/UnaryCall", Status.Code.INVALID_ARGUMENT);
    }

    assertResponse(
        goldenResponse, blockingStub.withCompression("gzip").unaryCall(expectCompressedRequest));
    assertStatsTrace(
        "grpc.testing.TestService/UnaryCall",
        Status.Code.OK,
        Collections.singleton(expectCompressedRequest),
        Collections.singleton(goldenResponse));

    assertResponse(goldenResponse, blockingStub.unaryCall(expectUncompressedRequest));
    assertStatsTrace(
        "grpc.testing.TestService/UnaryCall",
        Status.Code.OK,
        Collections.singleton(expectUncompressedRequest),
        Collections.singleton(goldenResponse));
  }

  /**
   * Tests if the server can send a compressed unary response. Ideally we would assert that the
   * responses have the requested compression, but this is not supported by the API. Given a
   * compliant server, this test will exercise the code path for receiving a compressed response but
   * cannot itself verify that the response was compressed.
   */
  @Test
  public void serverCompressedUnary() throws Exception {
    assumeEnoughMemory();
    final SimpleRequest responseShouldBeCompressed =
        SimpleRequest.newBuilder()
            .setResponseCompressed(BoolValue.newBuilder().setValue(true))
            .setResponseSize(314159)
            .setPayload(Payload.newBuilder().setBody(ByteString.copyFrom(new byte[271828])))
            .build();
    final SimpleRequest responseShouldBeUncompressed =
        SimpleRequest.newBuilder()
            .setResponseCompressed(BoolValue.newBuilder().setValue(false))
            .setResponseSize(314159)
            .setPayload(Payload.newBuilder().setBody(ByteString.copyFrom(new byte[271828])))
            .build();
    final SimpleResponse goldenResponse =
        SimpleResponse.newBuilder()
            .setPayload(Payload.newBuilder().setBody(ByteString.copyFrom(new byte[314159])))
            .build();

    assertResponse(goldenResponse, blockingStub.unaryCall(responseShouldBeCompressed));
    assertStatsTrace(
        "grpc.testing.TestService/UnaryCall",
        Status.Code.OK,
        Collections.singleton(responseShouldBeCompressed),
        Collections.singleton(goldenResponse));

    assertResponse(goldenResponse, blockingStub.unaryCall(responseShouldBeUncompressed));
    assertStatsTrace(
        "grpc.testing.TestService/UnaryCall",
        Status.Code.OK,
        Collections.singleton(responseShouldBeUncompressed),
        Collections.singleton(goldenResponse));
  }

  /**
   * Assuming "pick_first" policy is used, tests that all requests are sent to the same server.
   */
  public void pickFirstUnary() throws Exception {
    SimpleRequest request = SimpleRequest.newBuilder()
        .setResponseSize(1)
        .setFillServerId(true)
        .setPayload(Payload.newBuilder().setBody(ByteString.copyFrom(new byte[1])))
        .build();

    SimpleResponse firstResponse = blockingStub.unaryCall(request);
    // Increase the chance of all servers are connected, in case the channel should be doing
    // round_robin instead.
    Thread.sleep(5000);
    for (int i = 0; i < 100; i++) {
      SimpleResponse response = blockingStub.unaryCall(request);
      assertThat(response.getServerId()).isEqualTo(firstResponse.getServerId());
    }
  }

  @Test
  public void serverStreaming() throws Exception {
    final StreamingOutputCallRequest request = StreamingOutputCallRequest.newBuilder()
        .addResponseParameters(ResponseParameters.newBuilder()
            .setSize(31415))
        .addResponseParameters(ResponseParameters.newBuilder()
            .setSize(9))
        .addResponseParameters(ResponseParameters.newBuilder()
            .setSize(2653))
        .addResponseParameters(ResponseParameters.newBuilder()
            .setSize(58979))
        .build();
    final List<StreamingOutputCallResponse> goldenResponses = Arrays.asList(
        StreamingOutputCallResponse.newBuilder()
            .setPayload(Payload.newBuilder()
                .setBody(ByteString.copyFrom(new byte[31415])))
            .build(),
        StreamingOutputCallResponse.newBuilder()
            .setPayload(Payload.newBuilder()
                .setBody(ByteString.copyFrom(new byte[9])))
            .build(),
        StreamingOutputCallResponse.newBuilder()
            .setPayload(Payload.newBuilder()
                .setBody(ByteString.copyFrom(new byte[2653])))
            .build(),
        StreamingOutputCallResponse.newBuilder()
            .setPayload(Payload.newBuilder()
                .setBody(ByteString.copyFrom(new byte[58979])))
            .build());

    StreamRecorder<StreamingOutputCallResponse> recorder = StreamRecorder.create();
    asyncStub.streamingOutputCall(request, recorder);
    recorder.awaitCompletion();
    assertSuccess(recorder);
    assertResponses(goldenResponses, recorder.getValues());
  }

  @Test
  public void clientStreaming() throws Exception {
    final List<StreamingInputCallRequest> requests = Arrays.asList(
        StreamingInputCallRequest.newBuilder()
            .setPayload(Payload.newBuilder()
                .setBody(ByteString.copyFrom(new byte[27182])))
            .build(),
        StreamingInputCallRequest.newBuilder()
            .setPayload(Payload.newBuilder()
                .setBody(ByteString.copyFrom(new byte[8])))
            .build(),
        StreamingInputCallRequest.newBuilder()
            .setPayload(Payload.newBuilder()
                .setBody(ByteString.copyFrom(new byte[1828])))
            .build(),
        StreamingInputCallRequest.newBuilder()
            .setPayload(Payload.newBuilder()
                .setBody(ByteString.copyFrom(new byte[45904])))
            .build());
    final StreamingInputCallResponse goldenResponse = StreamingInputCallResponse.newBuilder()
        .setAggregatedPayloadSize(74922)
        .build();

    StreamRecorder<StreamingInputCallResponse> responseObserver = StreamRecorder.create();
    StreamObserver<StreamingInputCallRequest> requestObserver =
        asyncStub.streamingInputCall(responseObserver);
    for (StreamingInputCallRequest request : requests) {
      requestObserver.onNext(request);
    }
    requestObserver.onCompleted();

    assertEquals(goldenResponse, responseObserver.firstValue().get());
    responseObserver.awaitCompletion();
    assertThat(responseObserver.getValues()).hasSize(1);
    Throwable t = responseObserver.getError();
    if (t != null) {
      throw new AssertionError(t);
    }
  }

  /**
   * Tests client per-message compression for streaming calls. The Java API does not support
   * inspecting a message's compression level, so this is primarily intended to run against a gRPC
   * C++ server.
   */
  public void clientCompressedStreaming(boolean probe) throws Exception {
    final StreamingInputCallRequest expectCompressedRequest =
        StreamingInputCallRequest.newBuilder()
            .setExpectCompressed(BoolValue.newBuilder().setValue(true))
            .setPayload(Payload.newBuilder().setBody(ByteString.copyFrom(new byte[27182])))
            .build();
    final StreamingInputCallRequest expectUncompressedRequest =
        StreamingInputCallRequest.newBuilder()
            .setExpectCompressed(BoolValue.newBuilder().setValue(false))
            .setPayload(Payload.newBuilder().setBody(ByteString.copyFrom(new byte[45904])))
            .build();
    final StreamingInputCallResponse goldenResponse =
        StreamingInputCallResponse.newBuilder().setAggregatedPayloadSize(73086).build();

    StreamRecorder<StreamingInputCallResponse> responseObserver = StreamRecorder.create();
    StreamObserver<StreamingInputCallRequest> requestObserver =
        asyncStub.streamingInputCall(responseObserver);

    if (probe) {
      // Send a non-compressed message with expectCompress=true. Servers supporting this test case
      // should return INVALID_ARGUMENT.
      requestObserver.onNext(expectCompressedRequest);
      responseObserver.awaitCompletion(operationTimeoutMillis(), TimeUnit.MILLISECONDS);
      Throwable e = responseObserver.getError();
      assertNotNull("expected INVALID_ARGUMENT", e);
      assertEquals(Status.INVALID_ARGUMENT.getCode(), Status.fromThrowable(e).getCode());
    }

    // Start a new stream
    responseObserver = StreamRecorder.create();
    @SuppressWarnings("unchecked")
    ClientCallStreamObserver<StreamingInputCallRequest> clientCallStreamObserver =
        (ClientCallStreamObserver)
            asyncStub.withCompression("gzip").streamingInputCall(responseObserver);
    clientCallStreamObserver.setMessageCompression(true);
    clientCallStreamObserver.onNext(expectCompressedRequest);
    clientCallStreamObserver.setMessageCompression(false);
    clientCallStreamObserver.onNext(expectUncompressedRequest);
    clientCallStreamObserver.onCompleted();
    responseObserver.awaitCompletion();
    assertSuccess(responseObserver);
    assertEquals(goldenResponse, responseObserver.firstValue().get());
  }

  /**
   * Tests server per-message compression in a streaming response. Ideally we would assert that the
   * responses have the requested compression, but this is not supported by the API. Given a
   * compliant server, this test will exercise the code path for receiving a compressed response but
   * cannot itself verify that the response was compressed.
   */
  public void serverCompressedStreaming() throws Exception {
    final StreamingOutputCallRequest request =
        StreamingOutputCallRequest.newBuilder()
            .addResponseParameters(
                ResponseParameters.newBuilder()
                    .setCompressed(BoolValue.newBuilder().setValue(true))
                    .setSize(31415))
            .addResponseParameters(
                ResponseParameters.newBuilder()
                    .setCompressed(BoolValue.newBuilder().setValue(false))
                    .setSize(92653))
            .build();
    final List<StreamingOutputCallResponse> goldenResponses =
        Arrays.asList(
            StreamingOutputCallResponse.newBuilder()
                .setPayload(Payload.newBuilder().setBody(ByteString.copyFrom(new byte[31415])))
                .build(),
            StreamingOutputCallResponse.newBuilder()
                .setPayload(Payload.newBuilder().setBody(ByteString.copyFrom(new byte[92653])))
                .build());

    StreamRecorder<StreamingOutputCallResponse> recorder = StreamRecorder.create();
    asyncStub.streamingOutputCall(request, recorder);
    recorder.awaitCompletion();
    assertSuccess(recorder);
    assertResponses(goldenResponses, recorder.getValues());
  }

  @Test
  public void pingPong() throws Exception {
    final List<StreamingOutputCallRequest> requests = Arrays.asList(
        StreamingOutputCallRequest.newBuilder()
            .addResponseParameters(ResponseParameters.newBuilder()
                .setSize(31415))
            .setPayload(Payload.newBuilder()
                .setBody(ByteString.copyFrom(new byte[27182])))
            .build(),
        StreamingOutputCallRequest.newBuilder()
            .addResponseParameters(ResponseParameters.newBuilder()
                .setSize(9))
            .setPayload(Payload.newBuilder()
                .setBody(ByteString.copyFrom(new byte[8])))
            .build(),
        StreamingOutputCallRequest.newBuilder()
            .addResponseParameters(ResponseParameters.newBuilder()
                .setSize(2653))
            .setPayload(Payload.newBuilder()
                .setBody(ByteString.copyFrom(new byte[1828])))
            .build(),
        StreamingOutputCallRequest.newBuilder()
            .addResponseParameters(ResponseParameters.newBuilder()
                .setSize(58979))
            .setPayload(Payload.newBuilder()
                .setBody(ByteString.copyFrom(new byte[45904])))
            .build());
    final List<StreamingOutputCallResponse> goldenResponses = Arrays.asList(
        StreamingOutputCallResponse.newBuilder()
            .setPayload(Payload.newBuilder()
                .setBody(ByteString.copyFrom(new byte[31415])))
            .build(),
        StreamingOutputCallResponse.newBuilder()
            .setPayload(Payload.newBuilder()
                .setBody(ByteString.copyFrom(new byte[9])))
            .build(),
        StreamingOutputCallResponse.newBuilder()
            .setPayload(Payload.newBuilder()
                .setBody(ByteString.copyFrom(new byte[2653])))
            .build(),
        StreamingOutputCallResponse.newBuilder()
            .setPayload(Payload.newBuilder()
                .setBody(ByteString.copyFrom(new byte[58979])))
            .build());

    final ArrayBlockingQueue<Object> queue = new ArrayBlockingQueue<>(5);
    StreamObserver<StreamingOutputCallRequest> requestObserver
        = asyncStub.fullDuplexCall(new StreamObserver<StreamingOutputCallResponse>() {
          @Override
          public void onNext(StreamingOutputCallResponse response) {
            queue.add(response);
          }

          @Override
          public void onError(Throwable t) {
            queue.add(t);
          }

          @Override
          public void onCompleted() {
            queue.add("Completed");
          }
        });
    for (int i = 0; i < requests.size(); i++) {
      assertNull(queue.peek());
      requestObserver.onNext(requests.get(i));
      Object actualResponse = queue.poll(operationTimeoutMillis(), TimeUnit.MILLISECONDS);
      assertNotNull("Timed out waiting for response", actualResponse);
      if (actualResponse instanceof Throwable) {
        throw new AssertionError(actualResponse);
      }
      assertResponse(goldenResponses.get(i), (StreamingOutputCallResponse) actualResponse);
    }
    requestObserver.onCompleted();
    assertEquals("Completed", queue.poll(operationTimeoutMillis(), TimeUnit.MILLISECONDS));
  }

  @Test
  public void emptyStream() throws Exception {
    StreamRecorder<StreamingOutputCallResponse> responseObserver = StreamRecorder.create();
    StreamObserver<StreamingOutputCallRequest> requestObserver
        = asyncStub.fullDuplexCall(responseObserver);
    requestObserver.onCompleted();
    responseObserver.awaitCompletion(operationTimeoutMillis(), TimeUnit.MILLISECONDS);
    assertSuccess(responseObserver);
    assertTrue("Expected an empty stream", responseObserver.getValues().isEmpty());
  }

  @Test
  public void cancelAfterBegin() throws Exception {
    StreamRecorder<StreamingInputCallResponse> responseObserver = StreamRecorder.create();
    StreamObserver<StreamingInputCallRequest> requestObserver =
        asyncStub.streamingInputCall(responseObserver);
    requestObserver.onError(new RuntimeException());
    responseObserver.awaitCompletion();
    assertEquals(Arrays.<StreamingInputCallResponse>asList(), responseObserver.getValues());
    assertEquals(Status.Code.CANCELLED,
        Status.fromThrowable(responseObserver.getError()).getCode());

    if (metricsExpected()) {
      MetricsRecord clientStartRecord = clientStatsRecorder.pollRecord(5, TimeUnit.SECONDS);
      checkStartTags(clientStartRecord, "grpc.testing.TestService/StreamingInputCall", true);
      // CensusStreamTracerModule record final status in the interceptor, thus is guaranteed to be
      // recorded.  The tracer stats rely on the stream being created, which is not always the case
      // in this test.  Therefore we don't check the tracer stats.
      MetricsRecord clientEndRecord = clientStatsRecorder.pollRecord(5, TimeUnit.SECONDS);
      checkEndTags(
          clientEndRecord, "grpc.testing.TestService/StreamingInputCall",
          Status.CANCELLED.getCode(), true);
      // Do not check server-side metrics, because the status on the server side is undetermined.
    }
  }

  @Test
  public void cancelAfterFirstResponse() throws Exception {
    final StreamingOutputCallRequest request = StreamingOutputCallRequest.newBuilder()
        .addResponseParameters(ResponseParameters.newBuilder()
            .setSize(31415))
        .setPayload(Payload.newBuilder()
            .setBody(ByteString.copyFrom(new byte[27182])))
        .build();
    final StreamingOutputCallResponse goldenResponse = StreamingOutputCallResponse.newBuilder()
        .setPayload(Payload.newBuilder()
            .setBody(ByteString.copyFrom(new byte[31415])))
        .build();

    StreamRecorder<StreamingOutputCallResponse> responseObserver = StreamRecorder.create();
    StreamObserver<StreamingOutputCallRequest> requestObserver
        = asyncStub.fullDuplexCall(responseObserver);
    requestObserver.onNext(request);
    assertResponse(goldenResponse, responseObserver.firstValue().get());
    requestObserver.onError(new RuntimeException());
    responseObserver.awaitCompletion(operationTimeoutMillis(), TimeUnit.MILLISECONDS);
    assertEquals(1, responseObserver.getValues().size());
    assertEquals(Status.Code.CANCELLED,
                 Status.fromThrowable(responseObserver.getError()).getCode());

    assertStatsTrace("grpc.testing.TestService/FullDuplexCall", Status.Code.CANCELLED);
  }

  @Test
  public void fullDuplexCallShouldSucceed() throws Exception {
    // Build the request.
    List<Integer> responseSizes = Arrays.asList(50, 100, 150, 200);
    StreamingOutputCallRequest.Builder streamingOutputBuilder =
        StreamingOutputCallRequest.newBuilder();
    for (Integer size : responseSizes) {
      streamingOutputBuilder.addResponseParameters(
          ResponseParameters.newBuilder().setSize(size).setIntervalUs(0));
    }
    final StreamingOutputCallRequest request = streamingOutputBuilder.build();

    StreamRecorder<StreamingOutputCallResponse> recorder = StreamRecorder.create();
    StreamObserver<StreamingOutputCallRequest> requestStream =
        asyncStub.fullDuplexCall(recorder);

    final int numRequests = 10;
    List<StreamingOutputCallRequest> requests =
        new ArrayList<>(numRequests);
    for (int ix = numRequests; ix > 0; --ix) {
      requests.add(request);
      requestStream.onNext(request);
    }
    requestStream.onCompleted();
    recorder.awaitCompletion();
    assertSuccess(recorder);
    assertEquals(responseSizes.size() * numRequests, recorder.getValues().size());
    for (int ix = 0; ix < recorder.getValues().size(); ++ix) {
      StreamingOutputCallResponse response = recorder.getValues().get(ix);
      int length = response.getPayload().getBody().size();
      int expectedSize = responseSizes.get(ix % responseSizes.size());
      assertEquals("comparison failed at index " + ix, expectedSize, length);
    }

    assertStatsTrace("grpc.testing.TestService/FullDuplexCall", Status.Code.OK, requests,
        recorder.getValues());
  }

  @Test
  public void halfDuplexCallShouldSucceed() throws Exception {
    // Build the request.
    List<Integer> responseSizes = Arrays.asList(50, 100, 150, 200);
    StreamingOutputCallRequest.Builder streamingOutputBuilder =
        StreamingOutputCallRequest.newBuilder();
    for (Integer size : responseSizes) {
      streamingOutputBuilder.addResponseParameters(
          ResponseParameters.newBuilder().setSize(size).setIntervalUs(0));
    }
    final StreamingOutputCallRequest request = streamingOutputBuilder.build();

    StreamRecorder<StreamingOutputCallResponse> recorder = StreamRecorder.create();
    StreamObserver<StreamingOutputCallRequest> requestStream = asyncStub.halfDuplexCall(recorder);

    final int numRequests = 10;
    for (int ix = numRequests; ix > 0; --ix) {
      requestStream.onNext(request);
    }
    requestStream.onCompleted();
    recorder.awaitCompletion();
    assertSuccess(recorder);
    assertEquals(responseSizes.size() * numRequests, recorder.getValues().size());
    for (int ix = 0; ix < recorder.getValues().size(); ++ix) {
      StreamingOutputCallResponse response = recorder.getValues().get(ix);
      int length = response.getPayload().getBody().size();
      int expectedSize = responseSizes.get(ix % responseSizes.size());
      assertEquals("comparison failed at index " + ix, expectedSize, length);
    }
  }

  @Test
  public void serverStreamingShouldBeFlowControlled() throws Exception {
    final StreamingOutputCallRequest request = StreamingOutputCallRequest.newBuilder()
        .addResponseParameters(ResponseParameters.newBuilder().setSize(100000))
        .addResponseParameters(ResponseParameters.newBuilder().setSize(100001))
        .build();
    final List<StreamingOutputCallResponse> goldenResponses = Arrays.asList(
        StreamingOutputCallResponse.newBuilder()
            .setPayload(Payload.newBuilder()
                .setBody(ByteString.copyFrom(new byte[100000]))).build(),
        StreamingOutputCallResponse.newBuilder()
            .setPayload(Payload.newBuilder()
                .setBody(ByteString.copyFrom(new byte[100001]))).build());

    long start = System.nanoTime();

    final ArrayBlockingQueue<Object> queue = new ArrayBlockingQueue<>(10);
    ClientCall<StreamingOutputCallRequest, StreamingOutputCallResponse> call =
        channel.newCall(TestServiceGrpc.getStreamingOutputCallMethod(), CallOptions.DEFAULT);
    call.start(new ClientCall.Listener<StreamingOutputCallResponse>() {
      @Override
      public void onHeaders(Metadata headers) {}

      @Override
      public void onMessage(final StreamingOutputCallResponse message) {
        queue.add(message);
      }

      @Override
      public void onClose(Status status, Metadata trailers) {
        queue.add(status);
      }
    }, new Metadata());
    call.sendMessage(request);
    call.halfClose();

    // Time how long it takes to get the first response.
    call.request(1);
    Object response = queue.poll(operationTimeoutMillis(), TimeUnit.MILLISECONDS);
    assertTrue(response instanceof StreamingOutputCallResponse);
    assertResponse(goldenResponses.get(0), (StreamingOutputCallResponse) response);
    long firstCallDuration = System.nanoTime() - start;

    // Without giving additional flow control, make sure that we don't get another response. We wait
    // until we are comfortable the next message isn't coming. We may have very low nanoTime
    // resolution (like on Windows) or be using a testing, in-process transport where message
    // handling is instantaneous. In both cases, firstCallDuration may be 0, so round up sleep time
    // to at least 1ms.
    assertNull(queue.poll(Math.max(firstCallDuration * 4, 1 * 1000 * 1000), TimeUnit.NANOSECONDS));

    // Make sure that everything still completes.
    call.request(1);
    response = queue.poll(operationTimeoutMillis(), TimeUnit.MILLISECONDS);
    assertTrue(response instanceof StreamingOutputCallResponse);
    assertResponse(goldenResponses.get(1), (StreamingOutputCallResponse) response);
    assertEquals(Status.OK, queue.poll(operationTimeoutMillis(), TimeUnit.MILLISECONDS));
  }

  @Test
  public void veryLargeRequest() throws Exception {
    assumeEnoughMemory();
    final SimpleRequest request = SimpleRequest.newBuilder()
        .setPayload(Payload.newBuilder()
            .setBody(ByteString.copyFrom(new byte[unaryPayloadLength()])))
        .setResponseSize(10)
        .build();
    final SimpleResponse goldenResponse = SimpleResponse.newBuilder()
        .setPayload(Payload.newBuilder()
            .setBody(ByteString.copyFrom(new byte[10])))
        .build();

    assertResponse(goldenResponse, blockingStub.unaryCall(request));
  }

  @Test
  public void veryLargeResponse() throws Exception {
    assumeEnoughMemory();
    final SimpleRequest request = SimpleRequest.newBuilder()
        .setResponseSize(unaryPayloadLength())
        .build();
    final SimpleResponse goldenResponse = SimpleResponse.newBuilder()
        .setPayload(Payload.newBuilder()
            .setBody(ByteString.copyFrom(new byte[unaryPayloadLength()])))
        .build();

    assertResponse(goldenResponse, blockingStub.unaryCall(request));
  }

  @Test
  public void exchangeMetadataUnaryCall() throws Exception {
    TestServiceGrpc.TestServiceBlockingStub stub = blockingStub;

    // Capture the metadata exchange
    Metadata fixedHeaders = new Metadata();
    // Send a context proto (as it's in the default extension registry)
    Messages.SimpleContext contextValue =
        Messages.SimpleContext.newBuilder().setValue("dog").build();
    fixedHeaders.put(Util.METADATA_KEY, contextValue);
    stub = MetadataUtils.attachHeaders(stub, fixedHeaders);
    // .. and expect it to be echoed back in trailers
    AtomicReference<Metadata> trailersCapture = new AtomicReference<>();
    AtomicReference<Metadata> headersCapture = new AtomicReference<>();
    stub = MetadataUtils.captureMetadata(stub, headersCapture, trailersCapture);

    assertNotNull(stub.emptyCall(EMPTY));

    // Assert that our side channel object is echoed back in both headers and trailers
    Assert.assertEquals(contextValue, headersCapture.get().get(Util.METADATA_KEY));
    Assert.assertEquals(contextValue, trailersCapture.get().get(Util.METADATA_KEY));
  }

  @Test
  public void exchangeMetadataStreamingCall() throws Exception {
    TestServiceGrpc.TestServiceStub stub = asyncStub;

    // Capture the metadata exchange
    Metadata fixedHeaders = new Metadata();
    // Send a context proto (as it's in the default extension registry)
    Messages.SimpleContext contextValue =
        Messages.SimpleContext.newBuilder().setValue("dog").build();
    fixedHeaders.put(Util.METADATA_KEY, contextValue);
    stub = MetadataUtils.attachHeaders(stub, fixedHeaders);
    // .. and expect it to be echoed back in trailers
    AtomicReference<Metadata> trailersCapture = new AtomicReference<>();
    AtomicReference<Metadata> headersCapture = new AtomicReference<>();
    stub = MetadataUtils.captureMetadata(stub, headersCapture, trailersCapture);

    List<Integer> responseSizes = Arrays.asList(50, 100, 150, 200);
    Messages.StreamingOutputCallRequest.Builder streamingOutputBuilder =
        Messages.StreamingOutputCallRequest.newBuilder();
    for (Integer size : responseSizes) {
      streamingOutputBuilder.addResponseParameters(
          ResponseParameters.newBuilder().setSize(size).setIntervalUs(0));
    }
    final Messages.StreamingOutputCallRequest request = streamingOutputBuilder.build();

    StreamRecorder<Messages.StreamingOutputCallResponse> recorder = StreamRecorder.create();
    StreamObserver<Messages.StreamingOutputCallRequest> requestStream =
        stub.fullDuplexCall(recorder);

    final int numRequests = 10;
    for (int ix = numRequests; ix > 0; --ix) {
      requestStream.onNext(request);
    }
    requestStream.onCompleted();
    recorder.awaitCompletion();
    assertSuccess(recorder);
    org.junit.Assert.assertEquals(responseSizes.size() * numRequests, recorder.getValues().size());

    // Assert that our side channel object is echoed back in both headers and trailers
    Assert.assertEquals(contextValue, headersCapture.get().get(Util.METADATA_KEY));
    Assert.assertEquals(contextValue, trailersCapture.get().get(Util.METADATA_KEY));
  }

  @Test
  public void sendsTimeoutHeader() {
    Assume.assumeTrue("can not capture request headers on server side", server != null);
    long configuredTimeoutMinutes = 100;
    TestServiceGrpc.TestServiceBlockingStub stub =
        blockingStub.withDeadlineAfter(configuredTimeoutMinutes, TimeUnit.MINUTES);
    stub.emptyCall(EMPTY);
    long transferredTimeoutMinutes = TimeUnit.NANOSECONDS.toMinutes(
        requestHeadersCapture.get().get(GrpcUtil.TIMEOUT_KEY));
    Assert.assertTrue(
        "configuredTimeoutMinutes=" + configuredTimeoutMinutes
            + ", transferredTimeoutMinutes=" + transferredTimeoutMinutes,
        configuredTimeoutMinutes - transferredTimeoutMinutes >= 0
            && configuredTimeoutMinutes - transferredTimeoutMinutes <= 1);
  }

  @Test
  public void deadlineNotExceeded() {
    // warm up the channel and JVM
    blockingStub.emptyCall(Empty.getDefaultInstance());
    blockingStub
        .withDeadlineAfter(10, TimeUnit.SECONDS)
        .streamingOutputCall(StreamingOutputCallRequest.newBuilder()
            .addResponseParameters(ResponseParameters.newBuilder()
                .setIntervalUs(0))
                .build()).next();
  }

  @Test
  public void deadlineExceeded() throws Exception {
    // warm up the channel and JVM
    blockingStub.emptyCall(Empty.getDefaultInstance());
    TestServiceGrpc.TestServiceBlockingStub stub =
        blockingStub.withDeadlineAfter(1, TimeUnit.SECONDS);
    StreamingOutputCallRequest request = StreamingOutputCallRequest.newBuilder()
        .addResponseParameters(ResponseParameters.newBuilder()
            .setIntervalUs((int) TimeUnit.SECONDS.toMicros(20)))
        .build();
    try {
      stub.streamingOutputCall(request).next();
      fail("Expected deadline to be exceeded");
    } catch (StatusRuntimeException ex) {
      assertEquals(Status.DEADLINE_EXCEEDED.getCode(), ex.getStatus().getCode());
      String desc = ex.getStatus().getDescription();
      assertTrue(desc,
          // There is a race between client and server-side deadline expiration.
          // If client expires first, it'd generate this message
          Pattern.matches("deadline exceeded after .*s. \\[.*\\]", desc)
          // If server expires first, it'd reset the stream and client would generate a different
          // message
          || desc.startsWith("ClientCall was cancelled at or after deadline."));
    }

    assertStatsTrace("grpc.testing.TestService/EmptyCall", Status.Code.OK);
    if (metricsExpected()) {
      // Stream may not have been created before deadline is exceeded, thus we don't test the tracer
      // stats.
      MetricsRecord clientStartRecord = clientStatsRecorder.pollRecord(5, TimeUnit.SECONDS);
      checkStartTags(
          clientStartRecord, "grpc.testing.TestService/StreamingOutputCall", true);
      MetricsRecord clientEndRecord = clientStatsRecorder.pollRecord(5, TimeUnit.SECONDS);
      checkEndTags(
          clientEndRecord,
          "grpc.testing.TestService/StreamingOutputCall",
          Status.Code.DEADLINE_EXCEEDED, true);
      // Do not check server-side metrics, because the status on the server side is undetermined.
    }
  }

  @Test
  public void deadlineExceededServerStreaming() throws Exception {
    // warm up the channel and JVM
    blockingStub.emptyCall(Empty.getDefaultInstance());
    ResponseParameters.Builder responseParameters = ResponseParameters.newBuilder()
        .setSize(1)
        .setIntervalUs(10000);
    StreamingOutputCallRequest request = StreamingOutputCallRequest.newBuilder()
        .addResponseParameters(responseParameters)
        .addResponseParameters(responseParameters)
        .addResponseParameters(responseParameters)
        .addResponseParameters(responseParameters)
        .build();
    StreamRecorder<StreamingOutputCallResponse> recorder = StreamRecorder.create();
    asyncStub
        .withDeadlineAfter(30, TimeUnit.MILLISECONDS)
        .streamingOutputCall(request, recorder);
    recorder.awaitCompletion();
    assertEquals(Status.DEADLINE_EXCEEDED.getCode(),
        Status.fromThrowable(recorder.getError()).getCode());
    assertStatsTrace("grpc.testing.TestService/EmptyCall", Status.Code.OK);
    if (metricsExpected()) {
      // Stream may not have been created when deadline is exceeded, thus we don't check tracer
      // stats.
      MetricsRecord clientStartRecord = clientStatsRecorder.pollRecord(5, TimeUnit.SECONDS);
      checkStartTags(
          clientStartRecord, "grpc.testing.TestService/StreamingOutputCall", true);
      MetricsRecord clientEndRecord = clientStatsRecorder.pollRecord(5, TimeUnit.SECONDS);
      checkEndTags(
          clientEndRecord,
          "grpc.testing.TestService/StreamingOutputCall",
          Status.Code.DEADLINE_EXCEEDED, true);
      // Do not check server-side metrics, because the status on the server side is undetermined.
    }
  }

  @Test
  public void deadlineInPast() throws Exception {
    // Test once with idle channel and once with active channel
    try {
      blockingStub
          .withDeadlineAfter(-10, TimeUnit.SECONDS)
          .emptyCall(Empty.getDefaultInstance());
      fail("Should have thrown");
    } catch (StatusRuntimeException ex) {
      assertEquals(Status.Code.DEADLINE_EXCEEDED, ex.getStatus().getCode());
      assertThat(ex.getStatus().getDescription())
        .startsWith("ClientCall started after deadline exceeded");
    }

    // CensusStreamTracerModule record final status in the interceptor, thus is guaranteed to be
    // recorded.  The tracer stats rely on the stream being created, which is not the case if
    // deadline is exceeded before the call is created. Therefore we don't check the tracer stats.
    if (metricsExpected()) {
      MetricsRecord clientStartRecord = clientStatsRecorder.pollRecord(5, TimeUnit.SECONDS);
      checkStartTags(clientStartRecord, "grpc.testing.TestService/EmptyCall", true);
      MetricsRecord clientEndRecord = clientStatsRecorder.pollRecord(5, TimeUnit.SECONDS);
      checkEndTags(
          clientEndRecord, "grpc.testing.TestService/EmptyCall",
          Status.DEADLINE_EXCEEDED.getCode(), true);
    }

    // warm up the channel
    blockingStub.emptyCall(Empty.getDefaultInstance());
    try {
      blockingStub
          .withDeadlineAfter(-10, TimeUnit.SECONDS)
          .emptyCall(Empty.getDefaultInstance());
      fail("Should have thrown");
    } catch (StatusRuntimeException ex) {
      assertEquals(Status.Code.DEADLINE_EXCEEDED, ex.getStatus().getCode());
      assertThat(ex.getStatus().getDescription())
        .startsWith("ClientCall started after deadline exceeded");
    }
    assertStatsTrace("grpc.testing.TestService/EmptyCall", Status.Code.OK);
    if (metricsExpected()) {
      MetricsRecord clientStartRecord = clientStatsRecorder.pollRecord(5, TimeUnit.SECONDS);
      checkStartTags(clientStartRecord, "grpc.testing.TestService/EmptyCall", true);
      MetricsRecord clientEndRecord = clientStatsRecorder.pollRecord(5, TimeUnit.SECONDS);
      checkEndTags(
          clientEndRecord, "grpc.testing.TestService/EmptyCall",
          Status.DEADLINE_EXCEEDED.getCode(), true);
    }
  }

  @Test
  public void maxInboundSize_exact() {
    StreamingOutputCallRequest request = StreamingOutputCallRequest.newBuilder()
        .addResponseParameters(ResponseParameters.newBuilder().setSize(1))
        .build();

    MethodDescriptor<StreamingOutputCallRequest, StreamingOutputCallResponse> md =
        TestServiceGrpc.getStreamingOutputCallMethod();
    ByteSizeMarshaller<StreamingOutputCallResponse> mar =
        new ByteSizeMarshaller<>(md.getResponseMarshaller());
    blockingServerStreamingCall(
        blockingStub.getChannel(),
        md.toBuilder(md.getRequestMarshaller(), mar).build(),
        blockingStub.getCallOptions(),
        request)
        .next();

    int size = mar.lastInSize;

    TestServiceGrpc.TestServiceBlockingStub stub =
        blockingStub.withMaxInboundMessageSize(size);

    stub.streamingOutputCall(request).next();
  }

  @Test
  public void maxInboundSize_tooBig() {
    StreamingOutputCallRequest request = StreamingOutputCallRequest.newBuilder()
        .addResponseParameters(ResponseParameters.newBuilder().setSize(1))
        .build();

    MethodDescriptor<StreamingOutputCallRequest, StreamingOutputCallResponse> md =
        TestServiceGrpc.getStreamingOutputCallMethod();
    ByteSizeMarshaller<StreamingOutputCallRequest> mar =
        new ByteSizeMarshaller<>(md.getRequestMarshaller());
    blockingServerStreamingCall(
        blockingStub.getChannel(),
        md.toBuilder(mar, md.getResponseMarshaller()).build(),
        blockingStub.getCallOptions(),
        request)
        .next();

    int size = mar.lastOutSize;

    TestServiceGrpc.TestServiceBlockingStub stub =
        blockingStub.withMaxInboundMessageSize(size - 1);

    try {
      stub.streamingOutputCall(request).next();
      fail();
    } catch (StatusRuntimeException ex) {
      Status s = ex.getStatus();
      assertWithMessage(s.toString()).that(s.getCode()).isEqualTo(Status.Code.RESOURCE_EXHAUSTED);
      assertThat(Throwables.getStackTraceAsString(ex)).contains("exceeds maximum");
    }
  }

  @Test
  public void maxOutboundSize_exact() {
    StreamingOutputCallRequest request = StreamingOutputCallRequest.newBuilder()
        .addResponseParameters(ResponseParameters.newBuilder().setSize(1))
        .build();

    MethodDescriptor<StreamingOutputCallRequest, StreamingOutputCallResponse> md =
        TestServiceGrpc.getStreamingOutputCallMethod();
    ByteSizeMarshaller<StreamingOutputCallRequest> mar =
        new ByteSizeMarshaller<>(md.getRequestMarshaller());
    blockingServerStreamingCall(
        blockingStub.getChannel(),
        md.toBuilder(mar, md.getResponseMarshaller()).build(),
        blockingStub.getCallOptions(),
        request)
        .next();

    int size = mar.lastOutSize;

    TestServiceGrpc.TestServiceBlockingStub stub =
        blockingStub.withMaxOutboundMessageSize(size);

    stub.streamingOutputCall(request).next();
  }

  @Test
  public void maxOutboundSize_tooBig() {
    // set at least one field to ensure the size is non-zero.
    StreamingOutputCallRequest request = StreamingOutputCallRequest.newBuilder()
        .addResponseParameters(ResponseParameters.newBuilder().setSize(1))
        .build();


    MethodDescriptor<StreamingOutputCallRequest, StreamingOutputCallResponse> md =
        TestServiceGrpc.getStreamingOutputCallMethod();
    ByteSizeMarshaller<StreamingOutputCallRequest> mar =
        new ByteSizeMarshaller<>(md.getRequestMarshaller());
    blockingServerStreamingCall(
        blockingStub.getChannel(),
        md.toBuilder(mar, md.getResponseMarshaller()).build(),
        blockingStub.getCallOptions(),
        request)
        .next();

    TestServiceGrpc.TestServiceBlockingStub stub =
        blockingStub.withMaxOutboundMessageSize(mar.lastOutSize - 1);
    try {
      stub.streamingOutputCall(request).next();
      fail();
    } catch (StatusRuntimeException ex) {
      Status s = ex.getStatus();
      assertWithMessage(s.toString()).that(s.getCode()).isEqualTo(Status.Code.CANCELLED);
      assertThat(Throwables.getStackTraceAsString(ex)).contains("message too large");
    }
  }

  protected int unaryPayloadLength() {
    // 10MiB.
    return 10485760;
  }

  @Test
  public void gracefulShutdown() throws Exception {
    final List<StreamingOutputCallRequest> requests = Arrays.asList(
        StreamingOutputCallRequest.newBuilder()
            .addResponseParameters(ResponseParameters.newBuilder()
                .setSize(3))
            .setPayload(Payload.newBuilder()
                .setBody(ByteString.copyFrom(new byte[2])))
            .build(),
        StreamingOutputCallRequest.newBuilder()
            .addResponseParameters(ResponseParameters.newBuilder()
                .setSize(1))
            .setPayload(Payload.newBuilder()
                .setBody(ByteString.copyFrom(new byte[7])))
            .build(),
        StreamingOutputCallRequest.newBuilder()
            .addResponseParameters(ResponseParameters.newBuilder()
                .setSize(4))
            .setPayload(Payload.newBuilder()
                .setBody(ByteString.copyFrom(new byte[1])))
            .build());
    final List<StreamingOutputCallResponse> goldenResponses = Arrays.asList(
        StreamingOutputCallResponse.newBuilder()
            .setPayload(Payload.newBuilder()
                .setBody(ByteString.copyFrom(new byte[3])))
            .build(),
        StreamingOutputCallResponse.newBuilder()
            .setPayload(Payload.newBuilder()
                .setBody(ByteString.copyFrom(new byte[1])))
            .build(),
        StreamingOutputCallResponse.newBuilder()
            .setPayload(Payload.newBuilder()
                .setBody(ByteString.copyFrom(new byte[4])))
            .build());

    final ArrayBlockingQueue<StreamingOutputCallResponse> responses =
        new ArrayBlockingQueue<>(3);
    final SettableFuture<Void> completed = SettableFuture.create();
    final SettableFuture<Void> errorSeen = SettableFuture.create();
    StreamObserver<StreamingOutputCallResponse> responseObserver =
        new StreamObserver<StreamingOutputCallResponse>() {

          @Override
          public void onNext(StreamingOutputCallResponse value) {
            responses.add(value);
          }

          @Override
          public void onError(Throwable t) {
            errorSeen.set(null);
          }

          @Override
          public void onCompleted() {
            completed.set(null);
          }
        };
    StreamObserver<StreamingOutputCallRequest> requestObserver
        = asyncStub.fullDuplexCall(responseObserver);
    requestObserver.onNext(requests.get(0));
    assertResponse(
        goldenResponses.get(0), responses.poll(operationTimeoutMillis(), TimeUnit.MILLISECONDS));
    // Initiate graceful shutdown.
    channel.shutdown();
    requestObserver.onNext(requests.get(1));
    assertResponse(
        goldenResponses.get(1), responses.poll(operationTimeoutMillis(), TimeUnit.MILLISECONDS));
    // The previous ping-pong could have raced with the shutdown, but this one certainly shouldn't.
    requestObserver.onNext(requests.get(2));
    assertResponse(
        goldenResponses.get(2), responses.poll(operationTimeoutMillis(), TimeUnit.MILLISECONDS));
    assertFalse(completed.isDone());
    requestObserver.onCompleted();
    completed.get(operationTimeoutMillis(), TimeUnit.MILLISECONDS);
    assertFalse(errorSeen.isDone());
  }

  @Test
  public void customMetadata() throws Exception {
    final int responseSize = 314159;
    final int requestSize = 271828;
    final SimpleRequest request = SimpleRequest.newBuilder()
        .setResponseSize(responseSize)
        .setPayload(Payload.newBuilder()
            .setBody(ByteString.copyFrom(new byte[requestSize])))
        .build();
    final StreamingOutputCallRequest streamingRequest = StreamingOutputCallRequest.newBuilder()
        .addResponseParameters(ResponseParameters.newBuilder().setSize(responseSize))
        .setPayload(Payload.newBuilder().setBody(ByteString.copyFrom(new byte[requestSize])))
        .build();
    final SimpleResponse goldenResponse = SimpleResponse.newBuilder()
        .setPayload(Payload.newBuilder()
            .setBody(ByteString.copyFrom(new byte[responseSize])))
        .build();
    final StreamingOutputCallResponse goldenStreamingResponse =
        StreamingOutputCallResponse.newBuilder()
            .setPayload(Payload.newBuilder()
            .setBody(ByteString.copyFrom(new byte[responseSize])))
        .build();
    final byte[] trailingBytes =
        {(byte) 0xa, (byte) 0xb, (byte) 0xa, (byte) 0xb, (byte) 0xa, (byte) 0xb};

    // Test UnaryCall
    Metadata metadata = new Metadata();
    metadata.put(Util.ECHO_INITIAL_METADATA_KEY, "test_initial_metadata_value");
    metadata.put(Util.ECHO_TRAILING_METADATA_KEY, trailingBytes);
    TestServiceGrpc.TestServiceBlockingStub blockingStub = this.blockingStub;
    blockingStub = MetadataUtils.attachHeaders(blockingStub, metadata);
    AtomicReference<Metadata> headersCapture = new AtomicReference<>();
    AtomicReference<Metadata> trailersCapture = new AtomicReference<>();
    blockingStub = MetadataUtils.captureMetadata(blockingStub, headersCapture, trailersCapture);
    SimpleResponse response = blockingStub.unaryCall(request);

    assertResponse(goldenResponse, response);
    assertEquals("test_initial_metadata_value",
        headersCapture.get().get(Util.ECHO_INITIAL_METADATA_KEY));
    assertTrue(
        Arrays.equals(trailingBytes, trailersCapture.get().get(Util.ECHO_TRAILING_METADATA_KEY)));
    assertStatsTrace("grpc.testing.TestService/UnaryCall", Status.Code.OK,
        Collections.singleton(request), Collections.singleton(goldenResponse));

    // Test FullDuplexCall
    metadata = new Metadata();
    metadata.put(Util.ECHO_INITIAL_METADATA_KEY, "test_initial_metadata_value");
    metadata.put(Util.ECHO_TRAILING_METADATA_KEY, trailingBytes);
    TestServiceGrpc.TestServiceStub stub = asyncStub;
    stub = MetadataUtils.attachHeaders(stub, metadata);
    headersCapture = new AtomicReference<>();
    trailersCapture = new AtomicReference<>();
    stub = MetadataUtils.captureMetadata(stub, headersCapture, trailersCapture);

    StreamRecorder<Messages.StreamingOutputCallResponse> recorder = StreamRecorder.create();
    StreamObserver<Messages.StreamingOutputCallRequest> requestStream =
        stub.fullDuplexCall(recorder);
    requestStream.onNext(streamingRequest);
    requestStream.onCompleted();
    recorder.awaitCompletion();

    assertSuccess(recorder);
    assertResponse(goldenStreamingResponse, recorder.firstValue().get());
    assertEquals("test_initial_metadata_value",
        headersCapture.get().get(Util.ECHO_INITIAL_METADATA_KEY));
    assertTrue(
        Arrays.equals(trailingBytes, trailersCapture.get().get(Util.ECHO_TRAILING_METADATA_KEY)));
    assertStatsTrace("grpc.testing.TestService/FullDuplexCall", Status.Code.OK,
        Collections.singleton(streamingRequest), Collections.singleton(goldenStreamingResponse));
  }

  @Test(timeout = 10000)
  public void censusContextsPropagated() {
    Assume.assumeTrue("Skip the test because server is not in the same process.", server != null);
    Assume.assumeTrue(customCensusModulePresent());
    Span clientParentSpan = Tracing.getTracer().spanBuilder("Test.interopTest").startSpan();
    // A valid ID is guaranteed to be unique, so we can verify it is actually propagated.
    assertTrue(clientParentSpan.getContext().getTraceId().isValid());
    Context ctx =
        io.opencensus.tags.unsafe.ContextUtils.withValue(
            Context.ROOT,
            tagger
                .emptyBuilder()
                .putLocal(StatsTestUtils.EXTRA_TAG, TagValue.create("extra value"))
                .build());
    ctx = ContextUtils.withValue(ctx, clientParentSpan);
    Context origCtx = ctx.attach();
    try {
      blockingStub.unaryCall(SimpleRequest.getDefaultInstance());
      Context serverCtx = contextCapture.get();
      assertNotNull(serverCtx);

      FakeTagContext statsCtx =
          (FakeTagContext) io.opencensus.tags.unsafe.ContextUtils.getValue(serverCtx);
      assertNotNull(statsCtx);
      Map<TagKey, TagValue> tags = statsCtx.getTags();
      boolean tagFound = false;
      for (Map.Entry<TagKey, TagValue> tag : tags.entrySet()) {
        if (tag.getKey().equals(StatsTestUtils.EXTRA_TAG)) {
          assertEquals(TagValue.create("extra value"), tag.getValue());
          tagFound = true;
        }
      }
      assertTrue("tag not found", tagFound);

      Span span = ContextUtils.getValue(serverCtx);
      assertNotNull(span);
      SpanContext spanContext = span.getContext();
      assertEquals(clientParentSpan.getContext().getTraceId(), spanContext.getTraceId());
    } finally {
      ctx.detach(origCtx);
    }
  }

  @Test
  public void statusCodeAndMessage() throws Exception {
    int errorCode = 2;
    String errorMessage = "test status message";
    EchoStatus responseStatus = EchoStatus.newBuilder()
        .setCode(errorCode)
        .setMessage(errorMessage)
        .build();
    SimpleRequest simpleRequest = SimpleRequest.newBuilder()
        .setResponseStatus(responseStatus)
        .build();
    StreamingOutputCallRequest streamingRequest = StreamingOutputCallRequest.newBuilder()
        .setResponseStatus(responseStatus)
        .build();

    // Test UnaryCall
    try {
      blockingStub.unaryCall(simpleRequest);
      fail();
    } catch (StatusRuntimeException e) {
      assertEquals(Status.UNKNOWN.getCode(), e.getStatus().getCode());
      assertEquals(errorMessage, e.getStatus().getDescription());
    }
    assertStatsTrace("grpc.testing.TestService/UnaryCall", Status.Code.UNKNOWN);

    // Test FullDuplexCall
    StreamRecorder<StreamingOutputCallResponse> responseObserver = StreamRecorder.create();
    StreamObserver<StreamingOutputCallRequest> requestObserver
        = asyncStub.fullDuplexCall(responseObserver);
    requestObserver.onNext(streamingRequest);
    requestObserver.onCompleted();

    assertThat(responseObserver.awaitCompletion(operationTimeoutMillis(), TimeUnit.MILLISECONDS))
        .isTrue();
    assertThat(responseObserver.getError()).isNotNull();
    Status status = Status.fromThrowable(responseObserver.getError());
    assertEquals(Status.UNKNOWN.getCode(), status.getCode());
    assertEquals(errorMessage, status.getDescription());
    assertStatsTrace("grpc.testing.TestService/FullDuplexCall", Status.Code.UNKNOWN);
  }

  @Test
  public void specialStatusMessage() throws Exception {
    int errorCode = 2;
    String errorMessage = "\t\ntest with whitespace\r\nand Unicode BMP ☺ and non-BMP 😈\t\n";
    SimpleRequest simpleRequest = SimpleRequest.newBuilder()
        .setResponseStatus(EchoStatus.newBuilder()
            .setCode(errorCode)
            .setMessage(errorMessage)
            .build())
        .build();

    try {
      blockingStub.unaryCall(simpleRequest);
      fail();
    } catch (StatusRuntimeException e) {
      assertEquals(Status.UNKNOWN.getCode(), e.getStatus().getCode());
      assertEquals(errorMessage, e.getStatus().getDescription());
    }
    assertStatsTrace("grpc.testing.TestService/UnaryCall", Status.Code.UNKNOWN);
  }

  /** Sends an rpc to an unimplemented method within TestService. */
  @Test
  public void unimplementedMethod() {
    try {
      blockingStub.unimplementedCall(Empty.getDefaultInstance());
      fail();
    } catch (StatusRuntimeException e) {
      assertEquals(Status.UNIMPLEMENTED.getCode(), e.getStatus().getCode());
    }

    assertClientStatsTrace("grpc.testing.TestService/UnimplementedCall",
        Status.Code.UNIMPLEMENTED);
  }

  /** Sends an rpc to an unimplemented service on the server. */
  @Test
  public void unimplementedService() {
    UnimplementedServiceGrpc.UnimplementedServiceBlockingStub stub =
        UnimplementedServiceGrpc.newBlockingStub(channel).withInterceptors(tracerSetupInterceptor);
    try {
      stub.unimplementedCall(Empty.getDefaultInstance());
      fail();
    } catch (StatusRuntimeException e) {
      assertEquals(Status.UNIMPLEMENTED.getCode(), e.getStatus().getCode());
    }

    assertStatsTrace("grpc.testing.UnimplementedService/UnimplementedCall",
        Status.Code.UNIMPLEMENTED);
  }

  /** Start a fullDuplexCall which the server will not respond, and verify the deadline expires. */
  @SuppressWarnings("MissingFail")
  @Test
  public void timeoutOnSleepingServer() throws Exception {
    TestServiceGrpc.TestServiceStub stub =
        asyncStub.withDeadlineAfter(1, TimeUnit.MILLISECONDS);

    StreamRecorder<StreamingOutputCallResponse> responseObserver = StreamRecorder.create();
    StreamObserver<StreamingOutputCallRequest> requestObserver
        = stub.fullDuplexCall(responseObserver);

    StreamingOutputCallRequest request = StreamingOutputCallRequest.newBuilder()
        .setPayload(Payload.newBuilder()
            .setBody(ByteString.copyFrom(new byte[27182])))
        .build();
    try {
      requestObserver.onNext(request);
    } catch (IllegalStateException expected) {
      // This can happen if the stream has already been terminated due to deadline exceeded.
    }

    assertTrue(responseObserver.awaitCompletion(operationTimeoutMillis(), TimeUnit.MILLISECONDS));
    assertEquals(0, responseObserver.getValues().size());
    assertEquals(Status.DEADLINE_EXCEEDED.getCode(),
                 Status.fromThrowable(responseObserver.getError()).getCode());

    if (metricsExpected()) {
      // CensusStreamTracerModule record final status in the interceptor, thus is guaranteed to be
      // recorded.  The tracer stats rely on the stream being created, which is not always the case
      // in this test, thus we will not check that.
      MetricsRecord clientStartRecord = clientStatsRecorder.pollRecord(5, TimeUnit.SECONDS);
      checkStartTags(clientStartRecord, "grpc.testing.TestService/FullDuplexCall", true);
      MetricsRecord clientEndRecord = clientStatsRecorder.pollRecord(5, TimeUnit.SECONDS);
      checkEndTags(
          clientEndRecord,
          "grpc.testing.TestService/FullDuplexCall",
          Status.DEADLINE_EXCEEDED.getCode(), true);
    }
  }

  /**
   * Verifies remote server address and local client address are available from ClientCall
   * Attributes via ClientInterceptor.
   */
  @Test
  public void getServerAddressAndLocalAddressFromClient() {
    assertNotNull(obtainRemoteServerAddr());
    assertNotNull(obtainLocalClientAddr());
  }

  /** Sends a large unary rpc with service account credentials. */
  public void serviceAccountCreds(String jsonKey, InputStream credentialsStream, String authScope)
      throws Exception {
    // cast to ServiceAccountCredentials to double-check the right type of object was created.
    GoogleCredentials credentials =
        ServiceAccountCredentials.class.cast(GoogleCredentials.fromStream(credentialsStream));
    credentials = credentials.createScoped(Arrays.asList(authScope));
    TestServiceGrpc.TestServiceBlockingStub stub = blockingStub
        .withCallCredentials(MoreCallCredentials.from(credentials));
    final SimpleRequest request = SimpleRequest.newBuilder()
        .setFillUsername(true)
        .setFillOauthScope(true)
        .setResponseSize(314159)
        .setPayload(Payload.newBuilder()
            .setBody(ByteString.copyFrom(new byte[271828])))
        .build();

    final SimpleResponse response = stub.unaryCall(request);
    assertFalse(response.getUsername().isEmpty());
    assertTrue("Received username: " + response.getUsername(),
        jsonKey.contains(response.getUsername()));
    assertFalse(response.getOauthScope().isEmpty());
    assertTrue("Received oauth scope: " + response.getOauthScope(),
        authScope.contains(response.getOauthScope()));

    final SimpleResponse goldenResponse = SimpleResponse.newBuilder()
        .setOauthScope(response.getOauthScope())
        .setUsername(response.getUsername())
        .setPayload(Payload.newBuilder()
            .setBody(ByteString.copyFrom(new byte[314159])))
        .build();
    assertResponse(goldenResponse, response);
  }

  /** Sends a large unary rpc with compute engine credentials. */
  public void computeEngineCreds(String serviceAccount, String oauthScope) throws Exception {
    ComputeEngineCredentials credentials = ComputeEngineCredentials.create();
    TestServiceGrpc.TestServiceBlockingStub stub = blockingStub
        .withCallCredentials(MoreCallCredentials.from(credentials));
    final SimpleRequest request = SimpleRequest.newBuilder()
        .setFillUsername(true)
        .setFillOauthScope(true)
        .setResponseSize(314159)
        .setPayload(Payload.newBuilder()
            .setBody(ByteString.copyFrom(new byte[271828])))
        .build();

    final SimpleResponse response = stub.unaryCall(request);
    assertEquals(serviceAccount, response.getUsername());
    assertFalse(response.getOauthScope().isEmpty());
    assertTrue("Received oauth scope: " + response.getOauthScope(),
        oauthScope.contains(response.getOauthScope()));

    final SimpleResponse goldenResponse = SimpleResponse.newBuilder()
        .setOauthScope(response.getOauthScope())
        .setUsername(response.getUsername())
        .setPayload(Payload.newBuilder()
            .setBody(ByteString.copyFrom(new byte[314159])))
        .build();
    assertResponse(goldenResponse, response);
  }

  /** Sends an unary rpc with ComputeEngineChannelBuilder. */
  public void computeEngineChannelCredentials(
      String defaultServiceAccount,
      TestServiceGrpc.TestServiceBlockingStub computeEngineStub) throws Exception {
    final SimpleRequest request = SimpleRequest.newBuilder()
        .setFillUsername(true)
        .setResponseSize(314159)
        .setPayload(Payload.newBuilder()
        .setBody(ByteString.copyFrom(new byte[271828])))
        .build();
    final SimpleResponse response = computeEngineStub.unaryCall(request);
    assertEquals(defaultServiceAccount, response.getUsername());
    final SimpleResponse goldenResponse = SimpleResponse.newBuilder()
        .setUsername(defaultServiceAccount)
        .setPayload(Payload.newBuilder()
        .setBody(ByteString.copyFrom(new byte[314159])))
        .build();
    assertResponse(goldenResponse, response);
  }

  /** Test JWT-based auth. */
  public void jwtTokenCreds(InputStream serviceAccountJson) throws Exception {
    final SimpleRequest request = SimpleRequest.newBuilder()
        .setResponseSize(314159)
        .setPayload(Payload.newBuilder()
            .setBody(ByteString.copyFrom(new byte[271828])))
        .setFillUsername(true)
        .build();

    ServiceAccountCredentials credentials = (ServiceAccountCredentials)
        GoogleCredentials.fromStream(serviceAccountJson);
    TestServiceGrpc.TestServiceBlockingStub stub = blockingStub
        .withCallCredentials(MoreCallCredentials.from(credentials));
    SimpleResponse response = stub.unaryCall(request);
    assertEquals(credentials.getClientEmail(), response.getUsername());
    assertEquals(314159, response.getPayload().getBody().size());
  }

  /** Sends a unary rpc with raw oauth2 access token credentials. */
  public void oauth2AuthToken(String jsonKey, InputStream credentialsStream, String authScope)
      throws Exception {
    GoogleCredentials utilCredentials =
        GoogleCredentials.fromStream(credentialsStream);
    utilCredentials = utilCredentials.createScoped(Arrays.asList(authScope));
    AccessToken accessToken = utilCredentials.refreshAccessToken();

    OAuth2Credentials credentials = OAuth2Credentials.create(accessToken);

    TestServiceGrpc.TestServiceBlockingStub stub = blockingStub
        .withCallCredentials(MoreCallCredentials.from(credentials));
    final SimpleRequest request = SimpleRequest.newBuilder()
        .setFillUsername(true)
        .setFillOauthScope(true)
        .build();

    final SimpleResponse response = stub.unaryCall(request);
    assertFalse(response.getUsername().isEmpty());
    assertTrue("Received username: " + response.getUsername(),
        jsonKey.contains(response.getUsername()));
    assertFalse(response.getOauthScope().isEmpty());
    assertTrue("Received oauth scope: " + response.getOauthScope(),
        authScope.contains(response.getOauthScope()));
  }

  /** Sends a unary rpc with "per rpc" raw oauth2 access token credentials. */
  public void perRpcCreds(String jsonKey, InputStream credentialsStream, String oauthScope)
      throws Exception {
    // In gRpc Java, we don't have per Rpc credentials, user can use an intercepted stub only once
    // for that purpose.
    // So, this test is identical to oauth2_auth_token test.
    oauth2AuthToken(jsonKey, credentialsStream, oauthScope);
  }

  /** Sends an unary rpc with "google default credentials". */
  public void googleDefaultCredentials(
      String defaultServiceAccount,
      TestServiceGrpc.TestServiceBlockingStub googleDefaultStub) throws Exception {
    final SimpleRequest request = SimpleRequest.newBuilder()
        .setFillUsername(true)
        .setResponseSize(314159)
        .setPayload(Payload.newBuilder()
            .setBody(ByteString.copyFrom(new byte[271828])))
        .build();
    final SimpleResponse response = googleDefaultStub.unaryCall(request);
    assertEquals(defaultServiceAccount, response.getUsername());

    final SimpleResponse goldenResponse = SimpleResponse.newBuilder()
        .setUsername(defaultServiceAccount)
        .setPayload(Payload.newBuilder()
            .setBody(ByteString.copyFrom(new byte[314159])))
        .build();
    assertResponse(goldenResponse, response);
  }

  protected static void assertSuccess(StreamRecorder<?> recorder) {
    if (recorder.getError() != null) {
      throw new AssertionError(recorder.getError());
    }
  }

  /** Helper for getting remote address from {@link io.grpc.ServerCall#getAttributes()} */
  protected SocketAddress obtainRemoteClientAddr() {
    TestServiceGrpc.TestServiceBlockingStub stub =
        blockingStub.withDeadlineAfter(5, TimeUnit.SECONDS);

    stub.unaryCall(SimpleRequest.getDefaultInstance());

    return serverCallCapture.get().getAttributes().get(Grpc.TRANSPORT_ATTR_REMOTE_ADDR);
  }

  /** Helper for getting remote address from {@link io.grpc.ClientCall#getAttributes()} */
  protected SocketAddress obtainRemoteServerAddr() {
    TestServiceGrpc.TestServiceBlockingStub stub = blockingStub
        .withInterceptors(recordClientCallInterceptor(clientCallCapture))
        .withDeadlineAfter(5, TimeUnit.SECONDS);

    stub.unaryCall(SimpleRequest.getDefaultInstance());

    return clientCallCapture.get().getAttributes().get(Grpc.TRANSPORT_ATTR_REMOTE_ADDR);
  }

  /** Helper for getting local address from {@link io.grpc.ServerCall#getAttributes()} */
  protected SocketAddress obtainLocalServerAddr() {
    TestServiceGrpc.TestServiceBlockingStub stub =
        blockingStub.withDeadlineAfter(5, TimeUnit.SECONDS);

    stub.unaryCall(SimpleRequest.getDefaultInstance());

    return serverCallCapture.get().getAttributes().get(Grpc.TRANSPORT_ATTR_LOCAL_ADDR);
  }

  /** Helper for getting local address from {@link io.grpc.ClientCall#getAttributes()} */
  protected SocketAddress obtainLocalClientAddr() {
    TestServiceGrpc.TestServiceBlockingStub stub = blockingStub
        .withInterceptors(recordClientCallInterceptor(clientCallCapture))
        .withDeadlineAfter(5, TimeUnit.SECONDS);

    stub.unaryCall(SimpleRequest.getDefaultInstance());

    return clientCallCapture.get().getAttributes().get(Grpc.TRANSPORT_ATTR_LOCAL_ADDR);
  }

  /** Helper for asserting TLS info in SSLSession {@link io.grpc.ServerCall#getAttributes()} */
  protected void assertX500SubjectDn(String tlsInfo) {
    TestServiceGrpc.TestServiceBlockingStub stub =
        blockingStub.withDeadlineAfter(5, TimeUnit.SECONDS);

    stub.unaryCall(SimpleRequest.getDefaultInstance());

    List<Certificate> certificates;
    SSLSession sslSession =
        serverCallCapture.get().getAttributes().get(Grpc.TRANSPORT_ATTR_SSL_SESSION);
    try {
      certificates = Arrays.asList(sslSession.getPeerCertificates());
    } catch (SSLPeerUnverifiedException e) {
      // Should never happen
      throw new AssertionError(e);
    }

    X509Certificate x509cert = (X509Certificate) certificates.get(0);

    assertEquals(1, certificates.size());
    assertEquals(tlsInfo, x509cert.getSubjectDN().toString());
  }

  protected int operationTimeoutMillis() {
    return 5000;
  }

  /**
   * Some tests run on memory constrained environments.  Rather than OOM, just give up.  64 is
   * chosen as a maximum amount of memory a large test would need.
   */
  protected static void assumeEnoughMemory() {
    Runtime r = Runtime.getRuntime();
    long usedMem = r.totalMemory() - r.freeMemory();
    long actuallyFreeMemory = r.maxMemory() - usedMem;
    Assume.assumeTrue(
        actuallyFreeMemory + " is not sufficient to run this test",
        actuallyFreeMemory >= 64 * 1024 * 1024);
  }

  /**
   * Poll the next metrics record and check it against the provided information, including the
   * message sizes.
   */
  private void assertStatsTrace(String method, Status.Code status,
      Collection<? extends MessageLite> requests,
      Collection<? extends MessageLite> responses) {
    assertClientStatsTrace(method, status, requests, responses);
    assertServerStatsTrace(method, status, requests, responses);
  }

  /**
   * Poll the next metrics record and check it against the provided information, without checking
   * the message sizes.
   */
  private void assertStatsTrace(String method, Status.Code status) {
    assertStatsTrace(method, status, null, null);
  }

  private void assertClientStatsTrace(String method, Status.Code code,
      Collection<? extends MessageLite> requests, Collection<? extends MessageLite> responses) {
    // Tracer-based stats
    TestClientStreamTracer tracer = clientStreamTracers.poll();
    assertNotNull(tracer);
    assertTrue(tracer.getOutboundHeaders());
    // assertClientStatsTrace() is called right after application receives status,
    // but streamClosed() may be called slightly later than that.  So we need a timeout.
    try {
      assertTrue(tracer.await(5, TimeUnit.SECONDS));
    } catch (InterruptedException e) {
      throw new AssertionError(e);
    }
    assertEquals(code, tracer.getStatus().getCode());

    if (requests != null && responses != null) {
      checkTracers(tracer, requests, responses);
    }
    if (metricsExpected()) {
      // CensusStreamTracerModule records final status in interceptor, which is guaranteed to be
      // done before application receives status.
      MetricsRecord clientStartRecord = clientStatsRecorder.pollRecord();
      checkStartTags(clientStartRecord, method, true);
      MetricsRecord clientEndRecord = clientStatsRecorder.pollRecord();
      checkEndTags(clientEndRecord, method, code, true);

      if (requests != null && responses != null) {
        checkCensus(clientEndRecord, false, requests, responses);
      }
    }
  }

  private void assertClientStatsTrace(String method, Status.Code status) {
    assertClientStatsTrace(method, status, null, null);
  }

  @SuppressWarnings("AssertionFailureIgnored") // Failure is checked in the end by the passed flag.
  private void assertServerStatsTrace(String method, Status.Code code,
      Collection<? extends MessageLite> requests, Collection<? extends MessageLite> responses) {
    if (server == null) {
      // Server is not in the same process.  We can't check server-side stats.
      return;
    }

    if (metricsExpected()) {
      MetricsRecord serverStartRecord;
      MetricsRecord serverEndRecord;
      try {
        // On the server, the stats is finalized in ServerStreamListener.closed(), which can be
        // run after the client receives the final status.  So we use a timeout.
        serverStartRecord = serverStatsRecorder.pollRecord(5, TimeUnit.SECONDS);
        serverEndRecord = serverStatsRecorder.pollRecord(5, TimeUnit.SECONDS);
      } catch (InterruptedException e) {
        throw new RuntimeException(e);
      }
      assertNotNull(serverStartRecord);
      assertNotNull(serverEndRecord);
      checkStartTags(serverStartRecord, method, false);
      checkEndTags(serverEndRecord, method, code, false);
      if (requests != null && responses != null) {
        checkCensus(serverEndRecord, true, requests, responses);
      }
    }

    ServerStreamTracerInfo tracerInfo;
    tracerInfo = serverStreamTracers.poll();
    assertNotNull(tracerInfo);
    assertEquals(method, tracerInfo.fullMethodName);
    assertNotNull(tracerInfo.tracer.contextCapture);
    // On the server, streamClosed() may be called after the client receives the final status.
    // So we use a timeout.
    try {
      assertTrue(tracerInfo.tracer.await(1, TimeUnit.SECONDS));
    } catch (InterruptedException e) {
      throw new AssertionError(e);
    }
    assertEquals(code, tracerInfo.tracer.getStatus().getCode());
    if (requests != null && responses != null) {
      checkTracers(tracerInfo.tracer, responses, requests);
    }
  }

  private static void checkStartTags(MetricsRecord record, String methodName, boolean clientSide) {
    assertNotNull("record is not null", record);

    TagKey methodNameTagKey = clientSide
        ? RpcMeasureConstants.GRPC_CLIENT_METHOD
        : RpcMeasureConstants.GRPC_SERVER_METHOD;
    TagValue methodNameTag = record.tags.get(methodNameTagKey);
    assertNotNull("method name tagged", methodNameTag);
    assertEquals("method names match", methodName, methodNameTag.asString());
  }

  private static void checkEndTags(
      MetricsRecord record, String methodName, Status.Code status, boolean clientSide) {
    assertNotNull("record is not null", record);

    TagKey methodNameTagKey = clientSide
        ? RpcMeasureConstants.GRPC_CLIENT_METHOD
        : RpcMeasureConstants.GRPC_SERVER_METHOD;
    TagValue methodNameTag = record.tags.get(methodNameTagKey);
    assertNotNull("method name tagged", methodNameTag);
    assertEquals("method names match", methodName, methodNameTag.asString());

    TagKey statusTagKey = clientSide
        ? RpcMeasureConstants.GRPC_CLIENT_STATUS
        : RpcMeasureConstants.GRPC_SERVER_STATUS;
    TagValue statusTag = record.tags.get(statusTagKey);
    assertNotNull("status tagged", statusTag);
    assertEquals(status.toString(), statusTag.asString());
  }

  /**
   * Check information recorded by tracers.
   */
  private void checkTracers(
      TestStreamTracer tracer,
      Collection<? extends MessageLite> sentMessages,
      Collection<? extends MessageLite> receivedMessages) {
    long uncompressedSentSize = 0;
    int seqNo = 0;
    for (MessageLite msg : sentMessages) {
      assertThat(tracer.nextOutboundEvent()).isEqualTo(String.format("outboundMessage(%d)", seqNo));
      assertThat(tracer.nextOutboundEvent()).matches(
          String.format("outboundMessageSent\\(%d, -?[0-9]+, -?[0-9]+\\)", seqNo));
      seqNo++;
      uncompressedSentSize += msg.getSerializedSize();
    }
    assertNull(tracer.nextOutboundEvent());
    long uncompressedReceivedSize = 0;
    seqNo = 0;
    for (MessageLite msg : receivedMessages) {
      assertThat(tracer.nextInboundEvent()).isEqualTo(String.format("inboundMessage(%d)", seqNo));
      assertThat(tracer.nextInboundEvent()).matches(
          String.format("inboundMessageRead\\(%d, -?[0-9]+, -?[0-9]+\\)", seqNo));
      uncompressedReceivedSize += msg.getSerializedSize();
      seqNo++;
    }
    assertNull(tracer.nextInboundEvent());
    if (metricsExpected()) {
      assertEquals(uncompressedSentSize, tracer.getOutboundUncompressedSize());
      assertEquals(uncompressedReceivedSize, tracer.getInboundUncompressedSize());
    }
  }

  /**
   * Check information recorded by Census.
   */
  private void checkCensus(MetricsRecord record, boolean isServer,
      Collection<? extends MessageLite> requests, Collection<? extends MessageLite> responses) {
    int uncompressedRequestsSize = 0;
    for (MessageLite request : requests) {
      uncompressedRequestsSize += request.getSerializedSize();
    }
    int uncompressedResponsesSize = 0;
    for (MessageLite response : responses) {
      uncompressedResponsesSize += response.getSerializedSize();
    }
    if (isServer) {
      assertEquals(
          requests.size(),
          record.getMetricAsLongOrFail(DeprecatedCensusConstants.RPC_SERVER_REQUEST_COUNT));
      assertEquals(
          responses.size(),
          record.getMetricAsLongOrFail(DeprecatedCensusConstants.RPC_SERVER_RESPONSE_COUNT));
      assertEquals(
          uncompressedRequestsSize,
          record.getMetricAsLongOrFail(
              DeprecatedCensusConstants.RPC_SERVER_UNCOMPRESSED_REQUEST_BYTES));
      assertEquals(
          uncompressedResponsesSize,
          record.getMetricAsLongOrFail(
              DeprecatedCensusConstants.RPC_SERVER_UNCOMPRESSED_RESPONSE_BYTES));
      assertNotNull(record.getMetric(DeprecatedCensusConstants.RPC_SERVER_SERVER_LATENCY));
      // It's impossible to get the expected wire sizes because it may be compressed, so we just
      // check if they are recorded.
      assertNotNull(record.getMetric(DeprecatedCensusConstants.RPC_SERVER_REQUEST_BYTES));
      assertNotNull(record.getMetric(DeprecatedCensusConstants.RPC_SERVER_RESPONSE_BYTES));
    } else {
      assertEquals(
          requests.size(),
          record.getMetricAsLongOrFail(DeprecatedCensusConstants.RPC_CLIENT_REQUEST_COUNT));
      assertEquals(
          responses.size(),
          record.getMetricAsLongOrFail(DeprecatedCensusConstants.RPC_CLIENT_RESPONSE_COUNT));
      assertEquals(
          uncompressedRequestsSize,
          record.getMetricAsLongOrFail(
              DeprecatedCensusConstants.RPC_CLIENT_UNCOMPRESSED_REQUEST_BYTES));
      assertEquals(
          uncompressedResponsesSize,
          record.getMetricAsLongOrFail(
              DeprecatedCensusConstants.RPC_CLIENT_UNCOMPRESSED_RESPONSE_BYTES));
      assertNotNull(record.getMetric(DeprecatedCensusConstants.RPC_CLIENT_ROUNDTRIP_LATENCY));
      // It's impossible to get the expected wire sizes because it may be compressed, so we just
      // check if they are recorded.
      assertNotNull(record.getMetric(DeprecatedCensusConstants.RPC_CLIENT_REQUEST_BYTES));
      assertNotNull(record.getMetric(DeprecatedCensusConstants.RPC_CLIENT_RESPONSE_BYTES));
    }
  }

  // Helper methods for responses containing Payload since proto equals does not ignore deprecated
  // fields (PayloadType).
  private void assertResponses(
      Collection<StreamingOutputCallResponse> expected,
      Collection<StreamingOutputCallResponse> actual) {
    assertSame(expected.size(), actual.size());
    Iterator<StreamingOutputCallResponse> expectedIter = expected.iterator();
    Iterator<StreamingOutputCallResponse> actualIter = actual.iterator();

    while (expectedIter.hasNext()) {
      assertResponse(expectedIter.next(), actualIter.next());
    }
  }

  private void assertResponse(
      StreamingOutputCallResponse expected, StreamingOutputCallResponse actual) {
    if (expected == null || actual == null) {
      assertEquals(expected, actual);
    } else {
      assertPayload(expected.getPayload(), actual.getPayload());
    }
  }

  private void assertResponse(SimpleResponse expected, SimpleResponse actual) {
    assertPayload(expected.getPayload(), actual.getPayload());
    assertEquals(expected.getUsername(), actual.getUsername());
    assertEquals(expected.getOauthScope(), actual.getOauthScope());
  }

  private void assertPayload(Payload expected, Payload actual) {
    // Compare non deprecated fields in Payload, to make this test forward compatible.
    if (expected == null || actual == null) {
      assertEquals(expected, actual);
    } else {
      assertEquals(expected.getBody(), actual.getBody());
    }
  }

  /**
   * Captures the request attributes. Useful for testing ServerCalls.
   * {@link ServerCall#getAttributes()}
   */
  private static ServerInterceptor recordServerCallInterceptor(
      final AtomicReference<ServerCall<?, ?>> serverCallCapture) {
    return new ServerInterceptor() {
      @Override
      public <ReqT, RespT> ServerCall.Listener<ReqT> interceptCall(
          ServerCall<ReqT, RespT> call,
          Metadata requestHeaders,
          ServerCallHandler<ReqT, RespT> next) {
        serverCallCapture.set(call);
        return next.startCall(call, requestHeaders);
      }
    };
  }

  /**
   * Captures the request attributes. Useful for testing ClientCalls.
   * {@link ClientCall#getAttributes()}
   */
  private static ClientInterceptor recordClientCallInterceptor(
      final AtomicReference<ClientCall<?, ?>> clientCallCapture) {
    return new ClientInterceptor() {
      @Override
      public <ReqT, RespT> ClientCall<ReqT, RespT> interceptCall(
          MethodDescriptor<ReqT, RespT> method, CallOptions callOptions, Channel next) {
        ClientCall<ReqT, RespT> clientCall = next.newCall(method,callOptions);
        clientCallCapture.set(clientCall);
        return clientCall;
      }
    };
  }

  private static ServerInterceptor recordContextInterceptor(
      final AtomicReference<Context> contextCapture) {
    return new ServerInterceptor() {
      @Override
      public <ReqT, RespT> ServerCall.Listener<ReqT> interceptCall(
          ServerCall<ReqT, RespT> call,
          Metadata requestHeaders,
          ServerCallHandler<ReqT, RespT> next) {
        contextCapture.set(Context.current());
        return next.startCall(call, requestHeaders);
      }
    };
  }

  /**
   * A marshaller that record input and output sizes.
   */
  private static final class ByteSizeMarshaller<T> implements MethodDescriptor.Marshaller<T> {

    private final MethodDescriptor.Marshaller<T> delegate;
    volatile int lastOutSize;
    volatile int lastInSize;

    ByteSizeMarshaller(MethodDescriptor.Marshaller<T> delegate) {
      this.delegate = delegate;
    }

    @Override
    public InputStream stream(T value) {
      InputStream is = delegate.stream(value);
      ByteArrayOutputStream baos = new ByteArrayOutputStream();
      try {
        lastOutSize = (int) ByteStreams.copy(is, baos);
      } catch (IOException e) {
        throw new RuntimeException(e);
      }
      return new ByteArrayInputStream(baos.toByteArray());
    }

    @Override
    public T parse(InputStream stream) {
      ByteArrayOutputStream baos = new ByteArrayOutputStream();
      try {
        lastInSize = (int) ByteStreams.copy(stream, baos);
      } catch (IOException e) {
        throw new RuntimeException(e);
      }
      return delegate.parse(new ByteArrayInputStream(baos.toByteArray()));
    }
  }
}<|MERGE_RESOLUTION|>--- conflicted
+++ resolved
@@ -223,13 +223,7 @@
 
   protected static final Empty EMPTY = Empty.getDefaultInstance();
 
-<<<<<<< HEAD
   private void configBuilder(@Nullable ServerBuilder<?> builder) {
-=======
-  private void startServer() {
-    maybeStartHandshakerServer();
-    ServerBuilder<?> builder = getServerBuilder();
->>>>>>> 7d9ee8f0
     if (builder == null) {
       return;
     }
@@ -251,6 +245,7 @@
   }
 
   protected void startServer(@Nullable ServerBuilder<?> builder) {
+    maybeStartHandshakerServer();
     if (builder == null) {
       server = null;
       return;
@@ -322,9 +317,9 @@
    */
   @Before
   public void setUp() {
-    ServerBuilder<?> builder = getServerBuilder();
-    configBuilder(builder);
-    startServer(builder);
+    ServerBuilder<?> serverBuilder = getServerBuilder();
+    configBuilder(serverBuilder);
+    startServer(serverBuilder);
     channel = createChannel();
 
     blockingStub =
