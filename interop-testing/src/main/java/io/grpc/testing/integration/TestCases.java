/*
 * Copyright 2016, Google Inc. All rights reserved.
 *
 * Redistribution and use in source and binary forms, with or without
 * modification, are permitted provided that the following conditions are
 * met:
 *
 *    * Redistributions of source code must retain the above copyright
 * notice, this list of conditions and the following disclaimer.
 *    * Redistributions in binary form must reproduce the above
 * copyright notice, this list of conditions and the following disclaimer
 * in the documentation and/or other materials provided with the
 * distribution.
 *
 *    * Neither the name of Google Inc. nor the names of its
 * contributors may be used to endorse or promote products derived from
 * this software without specific prior written permission.
 *
 * THIS SOFTWARE IS PROVIDED BY THE COPYRIGHT HOLDERS AND CONTRIBUTORS
 * "AS IS" AND ANY EXPRESS OR IMPLIED WARRANTIES, INCLUDING, BUT NOT
 * LIMITED TO, THE IMPLIED WARRANTIES OF MERCHANTABILITY AND FITNESS FOR
 * A PARTICULAR PURPOSE ARE DISCLAIMED. IN NO EVENT SHALL THE COPYRIGHT
 * OWNER OR CONTRIBUTORS BE LIABLE FOR ANY DIRECT, INDIRECT, INCIDENTAL,
 * SPECIAL, EXEMPLARY, OR CONSEQUENTIAL DAMAGES (INCLUDING, BUT NOT
 * LIMITED TO, PROCUREMENT OF SUBSTITUTE GOODS OR SERVICES; LOSS OF USE,
 * DATA, OR PROFITS; OR BUSINESS INTERRUPTION) HOWEVER CAUSED AND ON ANY
 * THEORY OF LIABILITY, WHETHER IN CONTRACT, STRICT LIABILITY, OR TORT
 * (INCLUDING NEGLIGENCE OR OTHERWISE) ARISING IN ANY WAY OUT OF THE USE
 * OF THIS SOFTWARE, EVEN IF ADVISED OF THE POSSIBILITY OF SUCH DAMAGE.
 */

package io.grpc.testing.integration;

import com.google.common.base.Preconditions;

/**
 * Enum of interop test cases.
 */
public enum TestCases {
  EMPTY_UNARY("empty (zero bytes) request and response"),
  LARGE_UNARY("single request and (large) response"),
  CLIENT_STREAMING("request streaming with single response"),
  SERVER_STREAMING("single request with response streaming"),
  PING_PONG("full-duplex ping-pong streaming"),
  EMPTY_STREAM("A stream that has zero-messages in both directions"),
  COMPUTE_ENGINE_CREDS("large_unary with service_account auth"),
  SERVICE_ACCOUNT_CREDS("large_unary with compute engine auth"),
  JWT_TOKEN_CREDS("JWT-based auth"),
  OAUTH2_AUTH_TOKEN("raw oauth2 access token auth"),
  PER_RPC_CREDS("per rpc raw oauth2 access token auth"),
<<<<<<< HEAD
  STATUS_CODE_AND_MESSAGE("request error code and message"),
=======
  CUSTOM_METADATA("unary and full duplex calls with metadata"),
>>>>>>> 257062fa
  UNIMPLEMENTED_METHOD("call an unimplemented RPC method"),
  UNIMPLEMENTED_SERVICE("call an unimplemented RPC service"),
  CANCEL_AFTER_BEGIN("cancel stream after starting it"),
  CANCEL_AFTER_FIRST_RESPONSE("cancel on first response"),
  TIMEOUT_ON_SLEEPING_SERVER("timeout before receiving a response");

  private final String description;

  TestCases(String description) {
    this.description = description;
  }

  /**
   * Returns a description of the test case.
   */
  public String description() {
    return description;
  }

  /**
   * Returns the {@link TestCases} matching the string {@code s}. The
   * matching is done case insensitive.
   */
  public static TestCases fromString(String s) {
    Preconditions.checkNotNull(s, "s");
    return TestCases.valueOf(s.toUpperCase());
  }
}<|MERGE_RESOLUTION|>--- conflicted
+++ resolved
@@ -48,11 +48,8 @@
   JWT_TOKEN_CREDS("JWT-based auth"),
   OAUTH2_AUTH_TOKEN("raw oauth2 access token auth"),
   PER_RPC_CREDS("per rpc raw oauth2 access token auth"),
-<<<<<<< HEAD
+  CUSTOM_METADATA("unary and full duplex calls with metadata"),
   STATUS_CODE_AND_MESSAGE("request error code and message"),
-=======
-  CUSTOM_METADATA("unary and full duplex calls with metadata"),
->>>>>>> 257062fa
   UNIMPLEMENTED_METHOD("call an unimplemented RPC method"),
   UNIMPLEMENTED_SERVICE("call an unimplemented RPC service"),
   CANCEL_AFTER_BEGIN("cancel stream after starting it"),
