/*
 * Copyright 2014 The gRPC Authors
 *
 * Licensed under the Apache License, Version 2.0 (the "License");
 * you may not use this file except in compliance with the License.
 * You may obtain a copy of the License at
 *
 *     http://www.apache.org/licenses/LICENSE-2.0
 *
 * Unless required by applicable law or agreed to in writing, software
 * distributed under the License is distributed on an "AS IS" BASIS,
 * WITHOUT WARRANTIES OR CONDITIONS OF ANY KIND, either express or implied.
 * See the License for the specific language governing permissions and
 * limitations under the License.
 */

package io.grpc.testing.integration;

import com.google.common.base.Preconditions;
import com.google.common.collect.Queues;
import com.google.protobuf.ByteString;
import io.grpc.ForwardingServerCall.SimpleForwardingServerCall;
import io.grpc.Metadata;
import io.grpc.ServerCall;
import io.grpc.ServerCallHandler;
import io.grpc.ServerInterceptor;
import io.grpc.Status;
import io.grpc.internal.LogExceptionRunnable;
import io.grpc.services.CallMetricRecorder;
import io.grpc.services.MetricRecorder;
import io.grpc.stub.ServerCallStreamObserver;
import io.grpc.stub.StreamObserver;
import io.grpc.testing.integration.Messages.Payload;
import io.grpc.testing.integration.Messages.ResponseParameters;
import io.grpc.testing.integration.Messages.SimpleRequest;
import io.grpc.testing.integration.Messages.SimpleResponse;
import io.grpc.testing.integration.Messages.StreamingInputCallRequest;
import io.grpc.testing.integration.Messages.StreamingInputCallResponse;
import io.grpc.testing.integration.Messages.StreamingOutputCallRequest;
import io.grpc.testing.integration.Messages.StreamingOutputCallResponse;
import io.grpc.testing.integration.Messages.TestOrcaReport;
import java.util.ArrayDeque;
import java.util.Arrays;
import java.util.HashMap;
import java.util.HashSet;
import java.util.List;
import java.util.Map;
import java.util.Queue;
import java.util.Random;
import java.util.Set;
import java.util.concurrent.Future;
import java.util.concurrent.ScheduledExecutorService;
import java.util.concurrent.Semaphore;
import java.util.concurrent.TimeUnit;
<<<<<<< HEAD
import java.util.concurrent.atomic.AtomicReference;
=======
>>>>>>> e4ff9bc4

import javax.annotation.concurrent.GuardedBy;

/**
 * Implementation of the business logic for the TestService. Uses an executor to schedule chunks
 * sent in response streams.
 */
public class TestServiceImpl extends TestServiceGrpc.TestServiceImplBase {
  private final Random random = new Random();

  private final ScheduledExecutorService executor;
  private final ByteString compressableBuffer;
  private final MetricRecorder metricRecorder;
  final Semaphore lock = new Semaphore(1);

  /**
   * Constructs a controller using the given executor for scheduling response stream chunks.
   */
  public TestServiceImpl(ScheduledExecutorService executor, MetricRecorder metricRecorder) {
    this.executor = executor;
    this.compressableBuffer = ByteString.copyFrom(new byte[1024]);
    this.metricRecorder = metricRecorder;
  }

  public TestServiceImpl(ScheduledExecutorService executor) {
    this(executor, MetricRecorder.newInstance());
  }

  @Override
  public void emptyCall(EmptyProtos.Empty request,
      StreamObserver<EmptyProtos.Empty> responseObserver) {
    responseObserver.onNext(EmptyProtos.Empty.getDefaultInstance());
    responseObserver.onCompleted();
  }

  /**
   * Immediately responds with a payload of the type and size specified in the request.
   */
  @Override
  public void unaryCall(SimpleRequest req, StreamObserver<SimpleResponse> responseObserver) {
    ServerCallStreamObserver<SimpleResponse> obs =
        (ServerCallStreamObserver<SimpleResponse>) responseObserver;
    SimpleResponse.Builder responseBuilder = SimpleResponse.newBuilder();
    try {
      if (req.hasResponseCompressed() && req.getResponseCompressed().getValue()) {
        obs.setCompression("gzip");
      } else {
        obs.setCompression("identity");
      }
    } catch (IllegalArgumentException e) {
      obs.onError(Status.UNIMPLEMENTED
          .withDescription("compression not supported.")
          .withCause(e)
          .asRuntimeException());
      return;
    }

    if (req.getResponseSize() != 0) {
      // For consistency with the c++ TestServiceImpl, use a random offset for unary calls.
      // TODO(wonderfly): whether or not this is a good approach needs further discussion.
      int offset = random.nextInt(compressableBuffer.size());
      ByteString payload = generatePayload(compressableBuffer, offset, req.getResponseSize());
      responseBuilder.setPayload(
          Payload.newBuilder()
              .setBody(payload));
    }

    if (req.hasResponseStatus()) {
      obs.onError(Status.fromCodeValue(req.getResponseStatus().getCode())
          .withDescription(req.getResponseStatus().getMessage())
          .asRuntimeException());
      return;
    }

    if (req.hasOrcaPerQueryReport()) {
      echoCallMetricsFromPayload(req.getOrcaPerQueryReport());
    }
    responseObserver.onNext(responseBuilder.build());
    responseObserver.onCompleted();
  }

  private static void echoCallMetricsFromPayload(TestOrcaReport report) {
    CallMetricRecorder recorder = CallMetricRecorder.getCurrent()
        .recordCpuUtilizationMetric(report.getCpuUtilization())
        .recordMemoryUtilizationMetric(report.getMemoryUtilization());
    for (Map.Entry<String, Double> entry : report.getUtilizationMap().entrySet()) {
      recorder.recordUtilizationMetric(entry.getKey(), entry.getValue());
    }
    for (Map.Entry<String, Double> entry : report.getRequestCostMap().entrySet()) {
      recorder.recordCallMetric(entry.getKey(), entry.getValue());
    }
  }

  private void echoMetricsFromPayload(TestOrcaReport report) {
    metricRecorder.setCpuUtilizationMetric(report.getCpuUtilization());
    metricRecorder.setMemoryUtilizationMetric(report.getMemoryUtilization());
    metricRecorder.setAllUtilizationMetrics(new HashMap<>());
    for (Map.Entry<String, Double> entry : report.getUtilizationMap().entrySet()) {
      metricRecorder.putUtilizationMetric(entry.getKey(), entry.getValue());
    }
  }

  /**
   * Given a request that specifies chunk size and interval between responses, creates and schedules
   * the response stream.
   */
  @Override
  public void streamingOutputCall(StreamingOutputCallRequest request,
      StreamObserver<StreamingOutputCallResponse> responseObserver) {
    // Create and start the response dispatcher.
    new ResponseDispatcher(responseObserver).enqueue(toChunkQueue(request)).completeInput();
  }

  /**
   * Waits until we have received all of the request messages and then returns the aggregate payload
   * size for all of the received requests.
   */
  @Override
  public StreamObserver<Messages.StreamingInputCallRequest> streamingInputCall(
      final StreamObserver<Messages.StreamingInputCallResponse> responseObserver) {
    return new StreamObserver<StreamingInputCallRequest>() {
      private int totalPayloadSize;

      @Override
      public void onNext(StreamingInputCallRequest message) {
        totalPayloadSize += message.getPayload().getBody().size();
      }

      @Override
      public void onCompleted() {
        responseObserver.onNext(StreamingInputCallResponse.newBuilder()
            .setAggregatedPayloadSize(totalPayloadSize).build());
        responseObserver.onCompleted();
      }

      @Override
      public void onError(Throwable cause) {
        responseObserver.onError(cause);
      }
    };
  }

  /**
   * True bi-directional streaming. Processes requests as they come in. Begins streaming results
   * immediately.
   */
  @Override
  public StreamObserver<Messages.StreamingOutputCallRequest> fullDuplexCall(
      final StreamObserver<Messages.StreamingOutputCallResponse> responseObserver) {
    final ResponseDispatcher dispatcher = new ResponseDispatcher(responseObserver);
    final AtomicReference<Boolean> orcaOobTest = new AtomicReference<>(false);
    return new StreamObserver<StreamingOutputCallRequest>() {
      boolean oobTestLocked;
      @Override
      public void onNext(StreamingOutputCallRequest request) {
<<<<<<< HEAD

        // to facilitate multiple clients running orca_oob test in parallel, the server allows
        // only one orca_oob test client to run at a time to avoid conflicts. This is done by
        // sending a lock String token to the test client that wins the synchronization. The lock is
        // guaranteed to be released when the current stream is closed.
        if (request.hasOrcaOobReport()) {
          orcaOobTest.set(true);
          while (true) {
            synchronized (this) {
              try {
                if (orcaOobLock.equals(request.getOobLock())) {
                  echoMetricsFromPayload(request.getOrcaOobReport());
                  if (orcaOobLock.equals("")) {
                    orcaOobLock = "grpc" + random.nextDouble();
                    responseObserver.onNext(
                        StreamingOutputCallResponse.newBuilder().setOobLock(orcaOobLock).build());
                  }
                  break;
                }
              } catch (Exception ex) {
                responseObserver.onError(
                    new IllegalStateException("failed to update oob report or send response"));
                orcaOobLock = "";
                break;
              }
=======
        // to facilitate multiple clients running orca_oob test in parallel, the server allows
        // only one orca_oob test client to run at a time to avoid conflicts.
        if (request.hasOrcaOobReport()) {
          if (!oobTestLocked) {
            try {
              lock.acquire();
            } catch (InterruptedException ex) {
              throw new RuntimeException(ex);
>>>>>>> e4ff9bc4
            }
            oobTestLocked = true;
          }
          echoMetricsFromPayload(request.getOrcaOobReport());
          responseObserver.onNext(StreamingOutputCallResponse.getDefaultInstance());
        }
        if (request.hasResponseStatus()) {
          dispatcher.cancel();
          dispatcher.onError(Status.fromCodeValue(request.getResponseStatus().getCode())
              .withDescription(request.getResponseStatus().getMessage())
              .asRuntimeException());
          return;
        }
        dispatcher.enqueue(toChunkQueue(request));
      }

      @Override
      public void onCompleted() {
<<<<<<< HEAD
        synchronized (this) {
          if (orcaOobTest.get() && !orcaOobLock.isEmpty()) {
            orcaOobLock = "";
          }
=======
        if (oobTestLocked) {
          lock.release();
>>>>>>> e4ff9bc4
        }
        if (!dispatcher.isCancelled()) {
          // Tell the dispatcher that all input has been received.
          dispatcher.completeInput();
        }
      }

      @Override
      public void onError(Throwable cause) {
<<<<<<< HEAD
        synchronized (this) {
          if (orcaOobTest.get() && !orcaOobLock.isEmpty()) {
            orcaOobLock = "";
          }
=======
        if (oobTestLocked) {
          lock.release();
>>>>>>> e4ff9bc4
        }
        dispatcher.onError(cause);
      }
    };
  }

  /**
   * Similar to {@link #fullDuplexCall}, except that it waits for all streaming requests to be
   * received before starting the streaming responses.
   */
  @Override
  public StreamObserver<Messages.StreamingOutputCallRequest> halfDuplexCall(
      final StreamObserver<Messages.StreamingOutputCallResponse> responseObserver) {
    final ResponseDispatcher dispatcher = new ResponseDispatcher(responseObserver);
    final Queue<Chunk> chunks = new ArrayDeque<>();
    return new StreamObserver<StreamingOutputCallRequest>() {
      @Override
      public void onNext(StreamingOutputCallRequest request) {
        chunks.addAll(toChunkQueue(request));
      }

      @Override
      public void onCompleted() {
        // Dispatch all of the chunks in one shot.
        dispatcher.enqueue(chunks).completeInput();
      }

      @Override
      public void onError(Throwable cause) {
        dispatcher.onError(cause);
      }
    };
  }

  /**
   * Schedules the dispatch of a queue of chunks. Whenever chunks are added or input is completed,
   * the next response chunk is scheduled for delivery to the client. When no more chunks are
   * available, the stream is half-closed.
   */
  private class ResponseDispatcher {
    private final Chunk completionChunk = new Chunk(0, 0, 0);
    private final Queue<Chunk> chunks;
    private final StreamObserver<StreamingOutputCallResponse> responseStream;
    private boolean scheduled;
    @GuardedBy("this") private boolean cancelled;
    private Throwable failure;
    private Runnable dispatchTask = new Runnable() {
      @Override
      @SuppressWarnings("CatchAndPrintStackTrace")
      public void run() {
        try {

          // Dispatch the current chunk to the client.
          try {
            dispatchChunk();
          } catch (RuntimeException e) {
            // Indicate that nothing is scheduled and re-throw.
            synchronized (ResponseDispatcher.this) {
              scheduled = false;
            }
            throw e;
          }

          // Schedule the next chunk if there is one.
          synchronized (ResponseDispatcher.this) {
            // Indicate that nothing is scheduled.
            scheduled = false;
            scheduleNextChunk();
          }
        } catch (Throwable t) {
          t.printStackTrace();
        }
      }
    };

    /**
     * The {@link StreamObserver} will be used to send the queue of response chunks. Since calls to
     * {@link StreamObserver} must be synchronized across threads, no further calls should be made
     * directly on {@code responseStream} after it is provided to the {@link ResponseDispatcher}.
     */
    public ResponseDispatcher(StreamObserver<StreamingOutputCallResponse> responseStream) {
      this.chunks = Queues.newLinkedBlockingQueue();
      this.responseStream = responseStream;
    }

    /**
     * Adds the given chunks to the response stream and schedules the next chunk to be delivered if
     * needed.
     */
    public synchronized ResponseDispatcher enqueue(Queue<Chunk> moreChunks) {
      assertNotFailed();
      chunks.addAll(moreChunks);
      scheduleNextChunk();
      return this;
    }

    /**
     * Indicates that the input is completed and the currently enqueued response chunks are all that
     * remain to be scheduled for dispatch to the client.
     */
    public ResponseDispatcher completeInput() {
      assertNotFailed();
      chunks.add(completionChunk);
      scheduleNextChunk();
      return this;
    }

    /**
     * Allows the service to cancel the remaining responses.
     */
    public synchronized void cancel() {
      Preconditions.checkState(!cancelled, "Dispatcher already cancelled");
      chunks.clear();
      cancelled = true;
    }

    public synchronized boolean isCancelled() {
      return cancelled;
    }

    private synchronized void onError(Throwable cause) {
      responseStream.onError(cause);
    }

    /**
     * Dispatches the current response chunk to the client. This is only called by the executor. At
     * any time, a given dispatch task should only be registered with the executor once.
     */
    private synchronized void dispatchChunk() {
      if (cancelled) {
        return;
      }
      try {
        // Pop off the next chunk and send it to the client.
        Chunk chunk = chunks.remove();
        if (chunk == completionChunk) {
          responseStream.onCompleted();
        } else {
          responseStream.onNext(chunk.toResponse());
        }
      } catch (Throwable e) {
        failure = e;
        if (Status.fromThrowable(e).getCode() == Status.CANCELLED.getCode()) {
          // Stream was cancelled by client, responseStream.onError() might be called already or
          // will be called soon by inbounding StreamObserver.
          chunks.clear();
        } else {
          responseStream.onError(e);
        }
      }
    }

    /**
     * Schedules the next response chunk to be dispatched. If all input has been received and there
     * are no more chunks in the queue, the stream is closed.
     */
    private void scheduleNextChunk() {
      synchronized (this) {
        if (scheduled) {
          // Dispatch task is already scheduled.
          return;
        }

        // Schedule the next response chunk if there is one.
        Chunk nextChunk = chunks.peek();
        if (nextChunk != null) {
          scheduled = true;
          // TODO(ejona): cancel future if RPC is cancelled
          Future<?> unused = executor.schedule(new LogExceptionRunnable(dispatchTask),
              nextChunk.delayMicroseconds, TimeUnit.MICROSECONDS);
          return;
        }
      }
    }

    private void assertNotFailed() {
      if (failure != null) {
        throw new IllegalStateException("Stream already failed", failure);
      }
    }
  }

  /**
   * Breaks down the request and creates a queue of response chunks for the given request.
   */
  public Queue<Chunk> toChunkQueue(StreamingOutputCallRequest request) {
    Queue<Chunk> chunkQueue = new ArrayDeque<>();
    int offset = 0;
    for (ResponseParameters params : request.getResponseParametersList()) {
      chunkQueue.add(new Chunk(params.getIntervalUs(), offset, params.getSize()));

      // Increment the offset past this chunk. Buffer need to be circular.
      offset = (offset + params.getSize()) % compressableBuffer.size();
    }
    return chunkQueue;
  }

  /**
   * A single chunk of a response stream. Contains delivery information for the dispatcher and can
   * be converted to a streaming response proto. A chunk just references it's payload in the
   * {@link #compressableBuffer} array. The payload isn't actually created until {@link
   * #toResponse()} is called.
   */
  private class Chunk {
    private final int delayMicroseconds;
    private final int offset;
    private final int length;

    public Chunk(int delayMicroseconds, int offset, int length) {
      this.delayMicroseconds = delayMicroseconds;
      this.offset = offset;
      this.length = length;
    }

    /**
     * Convert this chunk into a streaming response proto.
     */
    private StreamingOutputCallResponse toResponse() {
      StreamingOutputCallResponse.Builder responseBuilder =
          StreamingOutputCallResponse.newBuilder();
      ByteString payload = generatePayload(compressableBuffer, offset, length);
      responseBuilder.setPayload(
          Payload.newBuilder()
              .setBody(payload));
      return responseBuilder.build();
    }
  }

  /**
   * Generates a payload of desired type and size. Reads compressableBuffer or
   * uncompressableBuffer as a circular buffer.
   */
  private ByteString generatePayload(ByteString dataBuffer, int offset, int size) {
    ByteString payload = ByteString.EMPTY;
    // This offset would never pass the array boundary.
    int begin = offset;
    int end = 0;
    int bytesLeft = size;
    while (bytesLeft > 0) {
      end = Math.min(begin + bytesLeft, dataBuffer.size());
      // ByteString.substring returns the substring from begin, inclusive, to end, exclusive.
      payload = payload.concat(dataBuffer.substring(begin, end));
      bytesLeft -= (end - begin);
      begin = end % dataBuffer.size();
    }
    return payload;
  }

  /** Returns interceptors necessary for full service implementation. */
  public static List<ServerInterceptor> interceptors() {
    return Arrays.asList(
        echoRequestHeadersInterceptor(Util.METADATA_KEY),
        echoRequestMetadataInHeaders(Util.ECHO_INITIAL_METADATA_KEY),
        echoRequestMetadataInTrailers(Util.ECHO_TRAILING_METADATA_KEY));
  }

  /**
   * Echo the request headers from a client into response headers and trailers. Useful for
   * testing end-to-end metadata propagation.
   */
  private static ServerInterceptor echoRequestHeadersInterceptor(final Metadata.Key<?>... keys) {
    final Set<Metadata.Key<?>> keySet = new HashSet<>(Arrays.asList(keys));
    return new ServerInterceptor() {
      @Override
      public <ReqT, RespT> ServerCall.Listener<ReqT> interceptCall(
          ServerCall<ReqT, RespT> call,
          final Metadata requestHeaders,
          ServerCallHandler<ReqT, RespT> next) {
        return next.startCall(new SimpleForwardingServerCall<ReqT, RespT>(call) {
              @Override
              public void sendHeaders(Metadata responseHeaders) {
                responseHeaders.merge(requestHeaders, keySet);
                super.sendHeaders(responseHeaders);
              }

              @Override
              public void close(Status status, Metadata trailers) {
                trailers.merge(requestHeaders, keySet);
                super.close(status, trailers);
              }
            }, requestHeaders);
      }
    };
  }

  /**
   * Echoes request headers with the specified key(s) from a client into response headers only.
   */
  private static ServerInterceptor echoRequestMetadataInHeaders(final Metadata.Key<?>... keys) {
    final Set<Metadata.Key<?>> keySet = new HashSet<>(Arrays.asList(keys));
    return new ServerInterceptor() {
      @Override
      public <ReqT, RespT> ServerCall.Listener<ReqT> interceptCall(
          ServerCall<ReqT, RespT> call,
          final Metadata requestHeaders,
          ServerCallHandler<ReqT, RespT> next) {
        return next.startCall(new SimpleForwardingServerCall<ReqT, RespT>(call) {
          @Override
          public void sendHeaders(Metadata responseHeaders) {
            responseHeaders.merge(requestHeaders, keySet);
            super.sendHeaders(responseHeaders);
          }

          @Override
          public void close(Status status, Metadata trailers) {
            super.close(status, trailers);
          }
        }, requestHeaders);
      }
    };
  }

  /**
   * Echoes request headers with the specified key(s) from a client into response trailers only.
   */
  private static ServerInterceptor echoRequestMetadataInTrailers(final Metadata.Key<?>... keys) {
    final Set<Metadata.Key<?>> keySet = new HashSet<>(Arrays.asList(keys));
    return new ServerInterceptor() {
      @Override
      public <ReqT, RespT> ServerCall.Listener<ReqT> interceptCall(
          ServerCall<ReqT, RespT> call,
          final Metadata requestHeaders,
          ServerCallHandler<ReqT, RespT> next) {
        return next.startCall(new SimpleForwardingServerCall<ReqT, RespT>(call) {
          @Override
          public void sendHeaders(Metadata responseHeaders) {
            super.sendHeaders(responseHeaders);
          }

          @Override
          public void close(Status status, Metadata trailers) {
            trailers.merge(requestHeaders, keySet);
            super.close(status, trailers);
          }
        }, requestHeaders);
      }
    };
  }
}<|MERGE_RESOLUTION|>--- conflicted
+++ resolved
@@ -52,10 +52,6 @@
 import java.util.concurrent.ScheduledExecutorService;
 import java.util.concurrent.Semaphore;
 import java.util.concurrent.TimeUnit;
-<<<<<<< HEAD
-import java.util.concurrent.atomic.AtomicReference;
-=======
->>>>>>> e4ff9bc4
 
 import javax.annotation.concurrent.GuardedBy;
 
@@ -206,38 +202,10 @@
   public StreamObserver<Messages.StreamingOutputCallRequest> fullDuplexCall(
       final StreamObserver<Messages.StreamingOutputCallResponse> responseObserver) {
     final ResponseDispatcher dispatcher = new ResponseDispatcher(responseObserver);
-    final AtomicReference<Boolean> orcaOobTest = new AtomicReference<>(false);
     return new StreamObserver<StreamingOutputCallRequest>() {
       boolean oobTestLocked;
       @Override
       public void onNext(StreamingOutputCallRequest request) {
-<<<<<<< HEAD
-
-        // to facilitate multiple clients running orca_oob test in parallel, the server allows
-        // only one orca_oob test client to run at a time to avoid conflicts. This is done by
-        // sending a lock String token to the test client that wins the synchronization. The lock is
-        // guaranteed to be released when the current stream is closed.
-        if (request.hasOrcaOobReport()) {
-          orcaOobTest.set(true);
-          while (true) {
-            synchronized (this) {
-              try {
-                if (orcaOobLock.equals(request.getOobLock())) {
-                  echoMetricsFromPayload(request.getOrcaOobReport());
-                  if (orcaOobLock.equals("")) {
-                    orcaOobLock = "grpc" + random.nextDouble();
-                    responseObserver.onNext(
-                        StreamingOutputCallResponse.newBuilder().setOobLock(orcaOobLock).build());
-                  }
-                  break;
-                }
-              } catch (Exception ex) {
-                responseObserver.onError(
-                    new IllegalStateException("failed to update oob report or send response"));
-                orcaOobLock = "";
-                break;
-              }
-=======
         // to facilitate multiple clients running orca_oob test in parallel, the server allows
         // only one orca_oob test client to run at a time to avoid conflicts.
         if (request.hasOrcaOobReport()) {
@@ -246,7 +214,6 @@
               lock.acquire();
             } catch (InterruptedException ex) {
               throw new RuntimeException(ex);
->>>>>>> e4ff9bc4
             }
             oobTestLocked = true;
           }
@@ -265,15 +232,8 @@
 
       @Override
       public void onCompleted() {
-<<<<<<< HEAD
-        synchronized (this) {
-          if (orcaOobTest.get() && !orcaOobLock.isEmpty()) {
-            orcaOobLock = "";
-          }
-=======
         if (oobTestLocked) {
           lock.release();
->>>>>>> e4ff9bc4
         }
         if (!dispatcher.isCancelled()) {
           // Tell the dispatcher that all input has been received.
@@ -283,15 +243,8 @@
 
       @Override
       public void onError(Throwable cause) {
-<<<<<<< HEAD
-        synchronized (this) {
-          if (orcaOobTest.get() && !orcaOobLock.isEmpty()) {
-            orcaOobLock = "";
-          }
-=======
         if (oobTestLocked) {
           lock.release();
->>>>>>> e4ff9bc4
         }
         dispatcher.onError(cause);
       }
