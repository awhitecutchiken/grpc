--- conflicted
+++ resolved
@@ -34,26 +34,11 @@
   @io.grpc.ExperimentalApi("https://github.com/grpc/grpc-java/issues/1901")
   @java.lang.Deprecated // Use {@link #getEmptyCallMethod()} instead. 
   public static final io.grpc.MethodDescriptor<com.google.protobuf.EmptyProtos.Empty,
-<<<<<<< HEAD
-      com.google.protobuf.EmptyProtos.Empty> METHOD_EMPTY_CALL =
-      io.grpc.MethodDescriptor.<com.google.protobuf.EmptyProtos.Empty, com.google.protobuf.EmptyProtos.Empty>newBuilder()
-          .setType(io.grpc.MethodDescriptor.MethodType.UNARY)
-          .setFullMethodName(generateFullMethodName(
-              "grpc.testing.TestService", "EmptyCall"))
-          .setSampledToLocalTracing(true)
-          .setRequestMarshaller(io.grpc.protobuf.ProtoUtils.marshaller(
-              com.google.protobuf.EmptyProtos.Empty.getDefaultInstance()))
-          .setResponseMarshaller(io.grpc.protobuf.ProtoUtils.marshaller(
-              com.google.protobuf.EmptyProtos.Empty.getDefaultInstance()))
-          .setSchemaDescriptor(new TestServiceMethodDescriptorSupplier("EmptyCall"))
-          .build();
-=======
       com.google.protobuf.EmptyProtos.Empty> METHOD_EMPTY_CALL = getEmptyCallMethod();
 
   private static volatile io.grpc.MethodDescriptor<com.google.protobuf.EmptyProtos.Empty,
       com.google.protobuf.EmptyProtos.Empty> getEmptyCallMethod;
 
->>>>>>> 80a8c8f3
   @io.grpc.ExperimentalApi("https://github.com/grpc/grpc-java/issues/1901")
   public static io.grpc.MethodDescriptor<com.google.protobuf.EmptyProtos.Empty,
       com.google.protobuf.EmptyProtos.Empty> getEmptyCallMethod() {
@@ -66,7 +51,7 @@
               .setType(io.grpc.MethodDescriptor.MethodType.UNARY)
               .setFullMethodName(generateFullMethodName(
                   "grpc.testing.TestService", "EmptyCall"))
-              .setRegisterForTracing(true)
+              .setSampledToLocalTracing(true)
               .setRequestMarshaller(io.grpc.protobuf.ProtoUtils.marshaller(
                   com.google.protobuf.EmptyProtos.Empty.getDefaultInstance()))
               .setResponseMarshaller(io.grpc.protobuf.ProtoUtils.marshaller(
@@ -81,26 +66,11 @@
   @io.grpc.ExperimentalApi("https://github.com/grpc/grpc-java/issues/1901")
   @java.lang.Deprecated // Use {@link #getUnaryCallMethod()} instead. 
   public static final io.grpc.MethodDescriptor<io.grpc.testing.integration.Messages.SimpleRequest,
-<<<<<<< HEAD
-      io.grpc.testing.integration.Messages.SimpleResponse> METHOD_UNARY_CALL =
-      io.grpc.MethodDescriptor.<io.grpc.testing.integration.Messages.SimpleRequest, io.grpc.testing.integration.Messages.SimpleResponse>newBuilder()
-          .setType(io.grpc.MethodDescriptor.MethodType.UNARY)
-          .setFullMethodName(generateFullMethodName(
-              "grpc.testing.TestService", "UnaryCall"))
-          .setSampledToLocalTracing(true)
-          .setRequestMarshaller(io.grpc.protobuf.ProtoUtils.marshaller(
-              io.grpc.testing.integration.Messages.SimpleRequest.getDefaultInstance()))
-          .setResponseMarshaller(io.grpc.protobuf.ProtoUtils.marshaller(
-              io.grpc.testing.integration.Messages.SimpleResponse.getDefaultInstance()))
-          .setSchemaDescriptor(new TestServiceMethodDescriptorSupplier("UnaryCall"))
-          .build();
-=======
       io.grpc.testing.integration.Messages.SimpleResponse> METHOD_UNARY_CALL = getUnaryCallMethod();
 
   private static volatile io.grpc.MethodDescriptor<io.grpc.testing.integration.Messages.SimpleRequest,
       io.grpc.testing.integration.Messages.SimpleResponse> getUnaryCallMethod;
 
->>>>>>> 80a8c8f3
   @io.grpc.ExperimentalApi("https://github.com/grpc/grpc-java/issues/1901")
   public static io.grpc.MethodDescriptor<io.grpc.testing.integration.Messages.SimpleRequest,
       io.grpc.testing.integration.Messages.SimpleResponse> getUnaryCallMethod() {
@@ -113,7 +83,7 @@
               .setType(io.grpc.MethodDescriptor.MethodType.UNARY)
               .setFullMethodName(generateFullMethodName(
                   "grpc.testing.TestService", "UnaryCall"))
-              .setRegisterForTracing(true)
+              .setSampledToLocalTracing(true)
               .setRequestMarshaller(io.grpc.protobuf.ProtoUtils.marshaller(
                   io.grpc.testing.integration.Messages.SimpleRequest.getDefaultInstance()))
               .setResponseMarshaller(io.grpc.protobuf.ProtoUtils.marshaller(
@@ -128,20 +98,6 @@
   @io.grpc.ExperimentalApi("https://github.com/grpc/grpc-java/issues/1901")
   @java.lang.Deprecated // Use {@link #getCacheableUnaryCallMethod()} instead. 
   public static final io.grpc.MethodDescriptor<io.grpc.testing.integration.Messages.SimpleRequest,
-<<<<<<< HEAD
-      io.grpc.testing.integration.Messages.SimpleResponse> METHOD_CACHEABLE_UNARY_CALL =
-      io.grpc.MethodDescriptor.<io.grpc.testing.integration.Messages.SimpleRequest, io.grpc.testing.integration.Messages.SimpleResponse>newBuilder()
-          .setType(io.grpc.MethodDescriptor.MethodType.UNARY)
-          .setFullMethodName(generateFullMethodName(
-              "grpc.testing.TestService", "CacheableUnaryCall"))
-          .setSampledToLocalTracing(true)
-          .setRequestMarshaller(io.grpc.protobuf.ProtoUtils.marshaller(
-              io.grpc.testing.integration.Messages.SimpleRequest.getDefaultInstance()))
-          .setResponseMarshaller(io.grpc.protobuf.ProtoUtils.marshaller(
-              io.grpc.testing.integration.Messages.SimpleResponse.getDefaultInstance()))
-          .setSchemaDescriptor(new TestServiceMethodDescriptorSupplier("CacheableUnaryCall"))
-          .build();
-=======
       io.grpc.testing.integration.Messages.SimpleResponse> METHOD_CACHEABLE_UNARY_CALL = getCacheableUnaryCallMethod();
 
   private static volatile io.grpc.MethodDescriptor<io.grpc.testing.integration.Messages.SimpleRequest,
@@ -159,7 +115,7 @@
               .setType(io.grpc.MethodDescriptor.MethodType.UNARY)
               .setFullMethodName(generateFullMethodName(
                   "grpc.testing.TestService", "CacheableUnaryCall"))
-              .setRegisterForTracing(true)
+              .setSampledToLocalTracing(true)
               .setRequestMarshaller(io.grpc.protobuf.ProtoUtils.marshaller(
                   io.grpc.testing.integration.Messages.SimpleRequest.getDefaultInstance()))
               .setResponseMarshaller(io.grpc.protobuf.ProtoUtils.marshaller(
@@ -171,30 +127,14 @@
      }
      return getCacheableUnaryCallMethod;
   }
->>>>>>> 80a8c8f3
   @io.grpc.ExperimentalApi("https://github.com/grpc/grpc-java/issues/1901")
   @java.lang.Deprecated // Use {@link #getStreamingOutputCallMethod()} instead. 
   public static final io.grpc.MethodDescriptor<io.grpc.testing.integration.Messages.StreamingOutputCallRequest,
-<<<<<<< HEAD
-      io.grpc.testing.integration.Messages.StreamingOutputCallResponse> METHOD_STREAMING_OUTPUT_CALL =
-      io.grpc.MethodDescriptor.<io.grpc.testing.integration.Messages.StreamingOutputCallRequest, io.grpc.testing.integration.Messages.StreamingOutputCallResponse>newBuilder()
-          .setType(io.grpc.MethodDescriptor.MethodType.SERVER_STREAMING)
-          .setFullMethodName(generateFullMethodName(
-              "grpc.testing.TestService", "StreamingOutputCall"))
-          .setSampledToLocalTracing(true)
-          .setRequestMarshaller(io.grpc.protobuf.ProtoUtils.marshaller(
-              io.grpc.testing.integration.Messages.StreamingOutputCallRequest.getDefaultInstance()))
-          .setResponseMarshaller(io.grpc.protobuf.ProtoUtils.marshaller(
-              io.grpc.testing.integration.Messages.StreamingOutputCallResponse.getDefaultInstance()))
-          .setSchemaDescriptor(new TestServiceMethodDescriptorSupplier("StreamingOutputCall"))
-          .build();
-=======
       io.grpc.testing.integration.Messages.StreamingOutputCallResponse> METHOD_STREAMING_OUTPUT_CALL = getStreamingOutputCallMethod();
 
   private static volatile io.grpc.MethodDescriptor<io.grpc.testing.integration.Messages.StreamingOutputCallRequest,
       io.grpc.testing.integration.Messages.StreamingOutputCallResponse> getStreamingOutputCallMethod;
 
->>>>>>> 80a8c8f3
   @io.grpc.ExperimentalApi("https://github.com/grpc/grpc-java/issues/1901")
   public static io.grpc.MethodDescriptor<io.grpc.testing.integration.Messages.StreamingOutputCallRequest,
       io.grpc.testing.integration.Messages.StreamingOutputCallResponse> getStreamingOutputCallMethod() {
@@ -207,7 +147,7 @@
               .setType(io.grpc.MethodDescriptor.MethodType.SERVER_STREAMING)
               .setFullMethodName(generateFullMethodName(
                   "grpc.testing.TestService", "StreamingOutputCall"))
-              .setRegisterForTracing(true)
+              .setSampledToLocalTracing(true)
               .setRequestMarshaller(io.grpc.protobuf.ProtoUtils.marshaller(
                   io.grpc.testing.integration.Messages.StreamingOutputCallRequest.getDefaultInstance()))
               .setResponseMarshaller(io.grpc.protobuf.ProtoUtils.marshaller(
@@ -222,26 +162,11 @@
   @io.grpc.ExperimentalApi("https://github.com/grpc/grpc-java/issues/1901")
   @java.lang.Deprecated // Use {@link #getStreamingInputCallMethod()} instead. 
   public static final io.grpc.MethodDescriptor<io.grpc.testing.integration.Messages.StreamingInputCallRequest,
-<<<<<<< HEAD
-      io.grpc.testing.integration.Messages.StreamingInputCallResponse> METHOD_STREAMING_INPUT_CALL =
-      io.grpc.MethodDescriptor.<io.grpc.testing.integration.Messages.StreamingInputCallRequest, io.grpc.testing.integration.Messages.StreamingInputCallResponse>newBuilder()
-          .setType(io.grpc.MethodDescriptor.MethodType.CLIENT_STREAMING)
-          .setFullMethodName(generateFullMethodName(
-              "grpc.testing.TestService", "StreamingInputCall"))
-          .setSampledToLocalTracing(true)
-          .setRequestMarshaller(io.grpc.protobuf.ProtoUtils.marshaller(
-              io.grpc.testing.integration.Messages.StreamingInputCallRequest.getDefaultInstance()))
-          .setResponseMarshaller(io.grpc.protobuf.ProtoUtils.marshaller(
-              io.grpc.testing.integration.Messages.StreamingInputCallResponse.getDefaultInstance()))
-          .setSchemaDescriptor(new TestServiceMethodDescriptorSupplier("StreamingInputCall"))
-          .build();
-=======
       io.grpc.testing.integration.Messages.StreamingInputCallResponse> METHOD_STREAMING_INPUT_CALL = getStreamingInputCallMethod();
 
   private static volatile io.grpc.MethodDescriptor<io.grpc.testing.integration.Messages.StreamingInputCallRequest,
       io.grpc.testing.integration.Messages.StreamingInputCallResponse> getStreamingInputCallMethod;
 
->>>>>>> 80a8c8f3
   @io.grpc.ExperimentalApi("https://github.com/grpc/grpc-java/issues/1901")
   public static io.grpc.MethodDescriptor<io.grpc.testing.integration.Messages.StreamingInputCallRequest,
       io.grpc.testing.integration.Messages.StreamingInputCallResponse> getStreamingInputCallMethod() {
@@ -254,7 +179,7 @@
               .setType(io.grpc.MethodDescriptor.MethodType.CLIENT_STREAMING)
               .setFullMethodName(generateFullMethodName(
                   "grpc.testing.TestService", "StreamingInputCall"))
-              .setRegisterForTracing(true)
+              .setSampledToLocalTracing(true)
               .setRequestMarshaller(io.grpc.protobuf.ProtoUtils.marshaller(
                   io.grpc.testing.integration.Messages.StreamingInputCallRequest.getDefaultInstance()))
               .setResponseMarshaller(io.grpc.protobuf.ProtoUtils.marshaller(
@@ -269,26 +194,11 @@
   @io.grpc.ExperimentalApi("https://github.com/grpc/grpc-java/issues/1901")
   @java.lang.Deprecated // Use {@link #getFullDuplexCallMethod()} instead. 
   public static final io.grpc.MethodDescriptor<io.grpc.testing.integration.Messages.StreamingOutputCallRequest,
-<<<<<<< HEAD
-      io.grpc.testing.integration.Messages.StreamingOutputCallResponse> METHOD_FULL_DUPLEX_CALL =
-      io.grpc.MethodDescriptor.<io.grpc.testing.integration.Messages.StreamingOutputCallRequest, io.grpc.testing.integration.Messages.StreamingOutputCallResponse>newBuilder()
-          .setType(io.grpc.MethodDescriptor.MethodType.BIDI_STREAMING)
-          .setFullMethodName(generateFullMethodName(
-              "grpc.testing.TestService", "FullDuplexCall"))
-          .setSampledToLocalTracing(true)
-          .setRequestMarshaller(io.grpc.protobuf.ProtoUtils.marshaller(
-              io.grpc.testing.integration.Messages.StreamingOutputCallRequest.getDefaultInstance()))
-          .setResponseMarshaller(io.grpc.protobuf.ProtoUtils.marshaller(
-              io.grpc.testing.integration.Messages.StreamingOutputCallResponse.getDefaultInstance()))
-          .setSchemaDescriptor(new TestServiceMethodDescriptorSupplier("FullDuplexCall"))
-          .build();
-=======
       io.grpc.testing.integration.Messages.StreamingOutputCallResponse> METHOD_FULL_DUPLEX_CALL = getFullDuplexCallMethod();
 
   private static volatile io.grpc.MethodDescriptor<io.grpc.testing.integration.Messages.StreamingOutputCallRequest,
       io.grpc.testing.integration.Messages.StreamingOutputCallResponse> getFullDuplexCallMethod;
 
->>>>>>> 80a8c8f3
   @io.grpc.ExperimentalApi("https://github.com/grpc/grpc-java/issues/1901")
   public static io.grpc.MethodDescriptor<io.grpc.testing.integration.Messages.StreamingOutputCallRequest,
       io.grpc.testing.integration.Messages.StreamingOutputCallResponse> getFullDuplexCallMethod() {
@@ -301,7 +211,7 @@
               .setType(io.grpc.MethodDescriptor.MethodType.BIDI_STREAMING)
               .setFullMethodName(generateFullMethodName(
                   "grpc.testing.TestService", "FullDuplexCall"))
-              .setRegisterForTracing(true)
+              .setSampledToLocalTracing(true)
               .setRequestMarshaller(io.grpc.protobuf.ProtoUtils.marshaller(
                   io.grpc.testing.integration.Messages.StreamingOutputCallRequest.getDefaultInstance()))
               .setResponseMarshaller(io.grpc.protobuf.ProtoUtils.marshaller(
@@ -316,20 +226,6 @@
   @io.grpc.ExperimentalApi("https://github.com/grpc/grpc-java/issues/1901")
   @java.lang.Deprecated // Use {@link #getHalfDuplexCallMethod()} instead. 
   public static final io.grpc.MethodDescriptor<io.grpc.testing.integration.Messages.StreamingOutputCallRequest,
-<<<<<<< HEAD
-      io.grpc.testing.integration.Messages.StreamingOutputCallResponse> METHOD_HALF_DUPLEX_CALL =
-      io.grpc.MethodDescriptor.<io.grpc.testing.integration.Messages.StreamingOutputCallRequest, io.grpc.testing.integration.Messages.StreamingOutputCallResponse>newBuilder()
-          .setType(io.grpc.MethodDescriptor.MethodType.BIDI_STREAMING)
-          .setFullMethodName(generateFullMethodName(
-              "grpc.testing.TestService", "HalfDuplexCall"))
-          .setSampledToLocalTracing(true)
-          .setRequestMarshaller(io.grpc.protobuf.ProtoUtils.marshaller(
-              io.grpc.testing.integration.Messages.StreamingOutputCallRequest.getDefaultInstance()))
-          .setResponseMarshaller(io.grpc.protobuf.ProtoUtils.marshaller(
-              io.grpc.testing.integration.Messages.StreamingOutputCallResponse.getDefaultInstance()))
-          .setSchemaDescriptor(new TestServiceMethodDescriptorSupplier("HalfDuplexCall"))
-          .build();
-=======
       io.grpc.testing.integration.Messages.StreamingOutputCallResponse> METHOD_HALF_DUPLEX_CALL = getHalfDuplexCallMethod();
 
   private static volatile io.grpc.MethodDescriptor<io.grpc.testing.integration.Messages.StreamingOutputCallRequest,
@@ -347,7 +243,7 @@
               .setType(io.grpc.MethodDescriptor.MethodType.BIDI_STREAMING)
               .setFullMethodName(generateFullMethodName(
                   "grpc.testing.TestService", "HalfDuplexCall"))
-              .setRegisterForTracing(true)
+              .setSampledToLocalTracing(true)
               .setRequestMarshaller(io.grpc.protobuf.ProtoUtils.marshaller(
                   io.grpc.testing.integration.Messages.StreamingOutputCallRequest.getDefaultInstance()))
               .setResponseMarshaller(io.grpc.protobuf.ProtoUtils.marshaller(
@@ -359,24 +255,9 @@
      }
      return getHalfDuplexCallMethod;
   }
->>>>>>> 80a8c8f3
   @io.grpc.ExperimentalApi("https://github.com/grpc/grpc-java/issues/1901")
   @java.lang.Deprecated // Use {@link #getUnimplementedCallMethod()} instead. 
   public static final io.grpc.MethodDescriptor<com.google.protobuf.EmptyProtos.Empty,
-<<<<<<< HEAD
-      com.google.protobuf.EmptyProtos.Empty> METHOD_UNIMPLEMENTED_CALL =
-      io.grpc.MethodDescriptor.<com.google.protobuf.EmptyProtos.Empty, com.google.protobuf.EmptyProtos.Empty>newBuilder()
-          .setType(io.grpc.MethodDescriptor.MethodType.UNARY)
-          .setFullMethodName(generateFullMethodName(
-              "grpc.testing.TestService", "UnimplementedCall"))
-          .setSampledToLocalTracing(true)
-          .setRequestMarshaller(io.grpc.protobuf.ProtoUtils.marshaller(
-              com.google.protobuf.EmptyProtos.Empty.getDefaultInstance()))
-          .setResponseMarshaller(io.grpc.protobuf.ProtoUtils.marshaller(
-              com.google.protobuf.EmptyProtos.Empty.getDefaultInstance()))
-          .setSchemaDescriptor(new TestServiceMethodDescriptorSupplier("UnimplementedCall"))
-          .build();
-=======
       com.google.protobuf.EmptyProtos.Empty> METHOD_UNIMPLEMENTED_CALL = getUnimplementedCallMethod();
 
   private static volatile io.grpc.MethodDescriptor<com.google.protobuf.EmptyProtos.Empty,
@@ -394,7 +275,7 @@
               .setType(io.grpc.MethodDescriptor.MethodType.UNARY)
               .setFullMethodName(generateFullMethodName(
                   "grpc.testing.TestService", "UnimplementedCall"))
-              .setRegisterForTracing(true)
+              .setSampledToLocalTracing(true)
               .setRequestMarshaller(io.grpc.protobuf.ProtoUtils.marshaller(
                   com.google.protobuf.EmptyProtos.Empty.getDefaultInstance()))
               .setResponseMarshaller(io.grpc.protobuf.ProtoUtils.marshaller(
@@ -406,7 +287,6 @@
      }
      return getUnimplementedCallMethod;
   }
->>>>>>> 80a8c8f3
 
   /**
    * Creates a new async stub that supports all call types for the service
